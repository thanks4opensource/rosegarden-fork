--- conflicted
+++ resolved
@@ -260,15 +260,9 @@
       <Action name="playback_pointer_start" text="Rewind to &amp;Beginning" icon="transport-rewind-end" />
       <!-- JAS action called "fastforwardtoend" in rosegardenui.rc.  Is this a different call? -->
       <Action name="playback_pointer_end" text="Fast Forward to &amp;End" icon="transport-ffwd-end" />
-<<<<<<< HEAD
-      <Action name="toggle_loop" text="&amp;Loop" icon="transport-loop" checked="false" shortcut="@" />
+      <Action name="toggle_loop" text="&amp;Loop" icon="button-loop-3" checked="false" shortcut="@" />
       <Action name="toggle_solo" text="S&amp;olo" icon="transport-solo" checked="false" shortcut="Ctrl+1" />
-      <Action name="toggle_tracking" text="Scro&amp;ll to Follow Playback" icon="transport-tracking" shortcut="Pause" checked="true" />
-=======
-      <Action name="loop" text="L&amp;oop" icon="button-loop-3" checked="false" />
-      <Action name="toggle_solo" text="S&amp;olo" icon="transport-solo" checked="false" />
       <Action name="scroll_to_follow" text="Scro&amp;ll to Follow Playback" icon="transport-tracking" shortcut="Pause" checked="true" />
->>>>>>> 0cda3df8
       <Action name="panic" text="P&amp;anic" icon="transport-panic" shortcut="Alt+Ctrl+P" />
   </Menu>
 
@@ -427,7 +421,7 @@
   <Action name="stop" />
   <Action name="toggle_loop" />
   <Action name="toggle_solo" />
-  <Action name="loop" />
+  <!-- t4os: master looping version <Action name="loop" /> -->
   <Action name="scroll_to_follow" />
   <Action name="panic" />
 </ToolBar>
