--- conflicted
+++ resolved
@@ -15,12 +15,9 @@
 
 #pragma once
 
-<<<<<<< HEAD
 #include <QSettings>
 #include <QVariant>
-=======
 #include <QString>
->>>>>>> 3f924fc4
 
 namespace Rosegarden
 {
@@ -109,15 +106,12 @@
     QString getCustomAudioLocation();
 
     // Experimental
-<<<<<<< HEAD
     bool getChordRulerNonDiatonicChords();
-=======
     bool getBug1623();
 
     void setAutoChannels(bool value);
     bool getAutoChannels();
 
->>>>>>> 3f924fc4
 }
 
 
