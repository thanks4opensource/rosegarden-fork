--- conflicted
+++ resolved
@@ -29,8 +29,7 @@
 {
 
 DeleteTracksCommand::DeleteTracksCommand(Composition *composition,
-<<<<<<< HEAD
-        std::vector<TrackId> trackIds):
+        const std::vector<TrackId>& trackIds):
         NamedCommand(getGlobalName()),
         m_composition(composition),
         m_trackIds(trackIds),
@@ -50,14 +49,6 @@
     for (unsigned ndx = 0 ; ndx < m_trackIds.size() ; ++ndx)
         m_trackIds[ndx] = m_tracks[ndx]->getId();
 }
-=======
-                                         const std::vector<TrackId>& tracks):
-    NamedCommand(getGlobalName()),
-    m_composition(composition),
-    m_tracks(tracks),
-    m_detached(false)
-{}
->>>>>>> 3f924fc4
 
 DeleteTracksCommand::~DeleteTracksCommand()
 {
@@ -161,7 +152,6 @@
 
     std::vector<TrackId> trackIds;
 
-<<<<<<< HEAD
     // Both current composition and old-to-be-restored tracks must be
     // sorted in reverse position order. They are currently in forward
     // TrackId order -- note that TrackId and position are numerically
@@ -209,30 +199,6 @@
             if ((*currentTracksIter)->getPosition() + incrementer <
                static_cast<unsigned>((*oldTracksIter)->getPosition())) {
                 insertCurrent = true;
-=======
-    // Alias for readability.
-    Composition::trackcontainer &tracks = m_composition->getTracks();
-
-    // For each track we need to add back in
-    for (std::vector<Track*>::iterator oldTrackIter = m_oldTracks.begin();
-         oldTrackIter != m_oldTracks.end();
-         ++oldTrackIter) {
-
-        // From the back we shift the track positions in the composition
-        // to allow the new (old) track some space to come back in.
-
-        Composition::trackiterator compTrackIter = tracks.end();
-        while (true) {
-            --compTrackIter;
-
-            // If the composition track's position is after or the same as
-            // the position of the track we are adding
-            if ((*compTrackIter).second->getPosition() >=
-                    (*oldTrackIter)->getPosition()) {
-                // Increment the composition track's position to make room
-                int newPosition = (*compTrackIter).second->getPosition() + 1;
-                (*compTrackIter).second->setPosition(newPosition);
->>>>>>> 3f924fc4
             }
             else {
                 insertOld = true;
