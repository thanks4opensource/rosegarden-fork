--- conflicted
+++ resolved
@@ -103,15 +103,9 @@
 
         if (aF) {
             std::string label = aF->getName();
-<<<<<<< HEAD
-            m_segment->setLabel(appendLabel(label, qstrtostr(i18n("(inserted)"))));
-        } else {
-            m_segment->setLabel(qstrtostr(i18n("unknown audio file")));
-=======
             m_segment->setLabel(appendLabel(label, qstrtostr(tr("(inserted)"))));
         } else {
             m_segment->setLabel(qstrtostr( tr("unknown audio file")) );
->>>>>>> c80adcbc
         }
         m_composition->addSegment(m_segment);
     } else {
