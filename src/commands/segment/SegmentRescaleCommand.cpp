/* -*- c-basic-offset: 4 indent-tabs-mode: nil -*- vi:set ts=8 sts=4 sw=4: */

/*
    Rosegarden
    A MIDI and audio sequencer and musical notation editor.
    Copyright 2000-2009 the Rosegarden development team.
 
    Other copyrights also apply to some parts of this work.  Please
    see the AUTHORS file and individual file headers for details.
 
    This program is free software; you can redistribute it and/or
    modify it under the terms of the GNU General Public License as
    published by the Free Software Foundation; either version 2 of the
    License, or (at your option) any later version.  See the file
    COPYING included with this distribution for more information.
*/


#include "SegmentRescaleCommand.h"

#include "misc/AppendLabel.h"
#include "misc/Strings.h"
#include "base/Event.h"
#include "base/Composition.h"
#include "base/NotationTypes.h"
#include "base/Segment.h"
#include <QString>


namespace Rosegarden
{

SegmentRescaleCommand::SegmentRescaleCommand(Segment *s,
                                             int multiplier,
                                             int divisor) :
    NamedCommand(getGlobalName()),
    m_segment(s),
    m_newSegment(0),
    m_startTimeGiven(false),
    m_startTime(s->getStartTime()),
    m_multiplier(multiplier),
    m_divisor(divisor),
    m_detached(false)
{
    // nothing
}

SegmentRescaleCommand::SegmentRescaleCommand(Segment *s,
                                             int multiplier,
                                             int divisor,
                                             timeT st) :
    NamedCommand(getGlobalName()),
    m_segment(s),
    m_newSegment(0),
    m_startTimeGiven(true),
    m_startTime(st),
    m_multiplier(multiplier),
    m_divisor(divisor),
    m_detached(false)
{
    // nothing
}

SegmentRescaleCommand::~SegmentRescaleCommand()
{
    if (m_detached) {
        delete m_segment;
    } else {
        delete m_newSegment;
    }
}

timeT
SegmentRescaleCommand::rescale(timeT t)
{
    // avoid overflows by using doubles
    double d = t;
    d *= m_multiplier;
    d /= m_divisor;
    d += 0.5;
    return (timeT)d;
}

void
SegmentRescaleCommand::execute()
{
    timeT startTime = m_segment->getStartTime();

    if (m_startTimeGiven) startTime = m_startTime;

    if (!m_newSegment) {

        m_newSegment = new Segment();
        m_newSegment->setTrack(m_segment->getTrack());
        std::string label = m_segment->getLabel();
        m_newSegment->setLabel(appendLabel(
<<<<<<< HEAD
                label, qstrtostr(i18n("(rescaled)"))));
=======
                label, qstrtostr(tr("(rescaled)"))));
>>>>>>> c80adcbc
        m_newSegment->setColourIndex(m_segment->getColourIndex());

        for (Segment::iterator i = m_segment->begin();
                m_segment->isBeforeEndMarker(i); ++i) {

            if ((*i)->isa(Note::EventRestType))
                continue;

            timeT dt = (*i)->getAbsoluteTime() - startTime;
            timeT duration = (*i)->getDuration();

            //!!! use doubles for this calculation where necessary

            m_newSegment->insert
            (new Event(**i,
                       startTime + rescale(dt),
                       rescale(duration)));
        }
    }

    m_segment->getComposition()->addSegment(m_newSegment);
    m_segment->getComposition()->detachSegment(m_segment);
    m_newSegment->normalizeRests(m_newSegment->getStartTime(),
                                 m_newSegment->getEndTime());

    m_newSegment->setEndMarkerTime
    (startTime + rescale(m_segment->getEndMarkerTime() - 
                         m_segment->getStartTime()));

    m_detached = true;
}

void
SegmentRescaleCommand::unexecute()
{
    m_newSegment->getComposition()->addSegment(m_segment);
    m_newSegment->getComposition()->detachSegment(m_newSegment);
    m_detached = false;
}

}<|MERGE_RESOLUTION|>--- conflicted
+++ resolved
@@ -94,11 +94,7 @@
         m_newSegment->setTrack(m_segment->getTrack());
         std::string label = m_segment->getLabel();
         m_newSegment->setLabel(appendLabel(
-<<<<<<< HEAD
-                label, qstrtostr(i18n("(rescaled)"))));
-=======
                 label, qstrtostr(tr("(rescaled)"))));
->>>>>>> c80adcbc
         m_newSegment->setColourIndex(m_segment->getColourIndex());
 
         for (Segment::iterator i = m_segment->begin();
