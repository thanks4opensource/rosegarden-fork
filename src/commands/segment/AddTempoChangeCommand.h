--- conflicted
+++ resolved
@@ -50,11 +50,7 @@
 
     virtual ~AddTempoChangeCommand();
 
-<<<<<<< HEAD
-    static QString getGlobalName() { return i18n("Add Te&mpo Change..."); }
-=======
     static QString getGlobalName() { return tr("Add Te&mpo Change..."); }
->>>>>>> c80adcbc
 
     virtual void execute();
     virtual void unexecute();
