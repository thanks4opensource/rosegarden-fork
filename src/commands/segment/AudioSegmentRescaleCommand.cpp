/* -*- c-basic-offset: 4 indent-tabs-mode: nil -*- vi:set ts=8 sts=4 sw=4: */

/*
    Rosegarden
    A MIDI and audio sequencer and musical notation editor.
    Copyright 2000-2009 the Rosegarden development team.
 
    Other copyrights also apply to some parts of this work.  Please
    see the AUTHORS file and individual file headers for details.
 
    This program is free software; you can redistribute it and/or
    modify it under the terms of the GNU General Public License as
    published by the Free Software Foundation; either version 2 of the
    License, or (at your option) any later version.  See the file
    COPYING included with this distribution for more information.
*/


#include "AudioSegmentRescaleCommand.h"

#include "misc/AppendLabel.h"
#include "misc/Strings.h"
#include "base/Event.h"
#include "base/Composition.h"
#include "base/NotationTypes.h"
#include "base/Segment.h"
#include "document/RosegardenDocument.h"
#include "sound/AudioFileTimeStretcher.h"
#include "sound/AudioFileManager.h"
#include "gui/widgets/ProgressDialog.h"
#include <QString>


namespace Rosegarden
{

AudioSegmentRescaleCommand::AudioSegmentRescaleCommand(RosegardenDocument *doc,
                                                       Segment *s,
						       float ratio) :
    NamedCommand(getGlobalName()),
    m_afm(&doc->getAudioFileManager()),
    m_stretcher(new AudioFileTimeStretcher(m_afm)),
    m_segment(s),
    m_newSegment(0),
    m_fid(-1),
    m_timesGiven(false),
    m_startTime(0),
    m_endMarkerTime(0),
    m_ratio(ratio),
    m_detached(false)
{
    // nothing
}

AudioSegmentRescaleCommand::AudioSegmentRescaleCommand(RosegardenDocument *doc,
                                                       Segment *s,
						       float ratio,
                                                       timeT st,
                                                       timeT emt) :
    NamedCommand(getGlobalName()),
    m_afm(&doc->getAudioFileManager()),
    m_stretcher(new AudioFileTimeStretcher(m_afm)),
    m_segment(s),
    m_newSegment(0),
    m_fid(-1),
    m_timesGiven(true),
    m_startTime(st),
    m_endMarkerTime(emt),
    m_ratio(ratio),
    m_detached(false)
{
    // nothing
}

AudioSegmentRescaleCommand::~AudioSegmentRescaleCommand()
{
    delete m_stretcher;

    if (m_detached) {
        delete m_segment;
    } else {
        delete m_newSegment;
    }
}

void
AudioSegmentRescaleCommand::connectProgressDialog(ProgressDialog *dlg)
{
    QObject::connect(m_stretcher, SIGNAL(setValue(int)),
					 dlg, SLOT(setValue(int)));
					//dlg->progressBar(), SLOT(setValue(int)));
	QObject::connect(dlg, SIGNAL(cancelClicked()),
                     m_stretcher, SLOT(slotStopTimestretch()));
}
 
void
AudioSegmentRescaleCommand::disconnectProgressDialog(ProgressDialog *dlg)
{
    QObject::disconnect(m_stretcher, SIGNAL(setValue(int)),
						dlg, SLOT(setValue(int)));
						//dlg->progressBar(), SLOT(setValue(int)));
	QObject::disconnect(dlg, SIGNAL(cancelClicked()),
                        m_stretcher, SLOT(slotStopTimestretch()));
}

void
AudioSegmentRescaleCommand::execute()
{
    timeT startTime = m_segment->getStartTime();

    if (m_segment->getType() != Segment::Audio) {
        return;
    }

    bool failed = false;

    if (!m_newSegment) {

        m_newSegment = new Segment(*m_segment);

        std::string label = m_newSegment->getLabel();
<<<<<<< HEAD
        m_newSegment->setLabel(appendLabel(label, qstrtostr(i18n("(rescaled)"))));
=======
        m_newSegment->setLabel(appendLabel(label, qstrtostr(tr("(rescaled)"))));
>>>>>>> c80adcbc

        AudioFileId sourceFileId = m_segment->getAudioFileId();
        float absoluteRatio = m_ratio;

        std::cerr << "AudioSegmentRescaleCommand: segment file id " << sourceFileId << ", given ratio " << m_ratio << std::endl;

        if (m_segment->getStretchRatio() != 1.f &&
            m_segment->getStretchRatio() != 0.f) {
            sourceFileId = m_segment->getUnstretchedFileId();
            absoluteRatio *= m_segment->getStretchRatio();
            std::cerr << "AudioSegmentRescaleCommand: unstretched file id " << sourceFileId << ", prev ratio " << m_segment->getStretchRatio() << ", resulting ratio " << absoluteRatio << std::endl;
        }

        if (!m_timesGiven) {
            m_endMarkerTime = m_segment->getStartTime() +
                (m_segment->getEndMarkerTime() - m_segment->getStartTime()) * m_ratio;
        }

        try {
            m_fid = m_stretcher->getStretchedAudioFile(sourceFileId,
                                                       absoluteRatio);
            m_newSegment->setAudioFileId(m_fid);
            m_newSegment->setUnstretchedFileId(sourceFileId);
            m_newSegment->setStretchRatio(absoluteRatio);
            m_newSegment->setAudioStartTime(m_segment->getAudioStartTime() *
                                            m_ratio);
            if (m_timesGiven) {
                m_newSegment->setStartTime(m_startTime);
                m_newSegment->setAudioEndTime(m_segment->getAudioEndTime() *
                                              m_ratio);
                m_newSegment->setEndMarkerTime(m_endMarkerTime);
            } else {
                m_newSegment->setEndMarkerTime(m_endMarkerTime);
                m_newSegment->setAudioEndTime(m_segment->getAudioEndTime() *
                                              m_ratio);
            }
        } catch (SoundFile::BadSoundFileException e) {
            std::cerr << "AudioSegmentRescaleCommand: ERROR: BadSoundFileException: "
                      << e.getMessage() << std::endl;
            delete m_newSegment;
            m_newSegment = 0;
            m_fid = -1;
            failed = true;
        } catch (AudioFileManager::BadAudioPathException e) {
            std::cerr << "AudioSegmentRescaleCommand: ERROR: BadAudioPathException: "
                      << e.getMessage() << std::endl;
            delete m_newSegment;
            m_newSegment = 0;
            m_fid = -1;
            failed = true;
        } catch (AudioFileTimeStretcher::CancelledException e) {
            std::cerr << "AudioSegmentRescaleCommand: ERROR: Rescale cancelled" << std::endl;
            delete m_newSegment;
            m_newSegment = 0;
            m_fid = -1;
            failed = true;
        }
    }

    if (failed) return;

    m_segment->getComposition()->addSegment(m_newSegment);
    m_segment->getComposition()->detachSegment(m_segment);

//    m_newSegment->setEndMarkerTime
//    (startTime + rescale(m_segment->getEndMarkerTime() - startTime));

    m_detached = true;
}

void
AudioSegmentRescaleCommand::unexecute()
{
    if (m_newSegment) {
        m_newSegment->getComposition()->addSegment(m_segment);
        m_newSegment->getComposition()->detachSegment(m_newSegment);
        m_detached = false;
    }
}

}<|MERGE_RESOLUTION|>--- conflicted
+++ resolved
@@ -119,11 +119,7 @@
         m_newSegment = new Segment(*m_segment);
 
         std::string label = m_newSegment->getLabel();
-<<<<<<< HEAD
-        m_newSegment->setLabel(appendLabel(label, qstrtostr(i18n("(rescaled)"))));
-=======
         m_newSegment->setLabel(appendLabel(label, qstrtostr(tr("(rescaled)"))));
->>>>>>> c80adcbc
 
         AudioFileId sourceFileId = m_segment->getAudioFileId();
         float absoluteRatio = m_ratio;
