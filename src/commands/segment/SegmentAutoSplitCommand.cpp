--- conflicted
+++ resolved
@@ -140,11 +140,7 @@
             Segment *newSegment = new Segment();
             newSegment->setTrack(m_segment->getTrack());
             std::string label = m_segment->getLabel();
-<<<<<<< HEAD
-            newSegment->setLabel(appendLabel(label, qstrtostr(i18n("(part %1)").arg(split + 1))));
-=======
             newSegment->setLabel(appendLabel(label, qstrtostr(tr("(part %1)").arg(split + 1))));
->>>>>>> c80adcbc
             newSegment->setColourIndex(m_segment->getColourIndex());
 
             timeT startTime = segmentStart;
