--- conflicted
+++ resolved
@@ -139,11 +139,7 @@
             sprintf(splitNumber, "%d", splitCount++);
             std::string label = m_segment->getLabel();
             newSegment->setLabel(appendLabel(label, qstrtostr(
-<<<<<<< HEAD
-                    i18n("(part %1)").arg(splitCount))));
-=======
                     tr("(part %1)").arg(splitCount))));
->>>>>>> c80adcbc
 
             newSegment->setColourIndex(m_segment->getColourIndex());
 
