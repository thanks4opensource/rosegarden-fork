--- conflicted
+++ resolved
@@ -49,11 +49,7 @@
     if (!m_segment) {
         m_segment = new Segment(*m_segmentToCopy);
         std::string label = m_segment->getLabel();
-<<<<<<< HEAD
-        m_segment->setLabel(appendLabel(label, qstrtostr(i18n("(copied)"))));
-=======
         m_segment->setLabel(appendLabel(label, qstrtostr(tr("(copied)"))));
->>>>>>> c80adcbc
     }
     m_composition->addSegment(m_segment);
     m_detached = false;
