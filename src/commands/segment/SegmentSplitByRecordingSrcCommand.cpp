/* -*- c-basic-offset: 4 indent-tabs-mode: nil -*- vi:set ts=8 sts=4 sw=4: */

/*
    Rosegarden
    A MIDI and audio sequencer and musical notation editor.
    Copyright 2000-2009 the Rosegarden development team.
 
    Other copyrights also apply to some parts of this work.  Please
    see the AUTHORS file and individual file headers for details.
 
    This program is free software; you can redistribute it and/or
    modify it under the terms of the GNU General Public License as
    published by the Free Software Foundation; either version 2 of the
    License, or (at your option) any later version.  See the file
    COPYING included with this distribution for more information.
*/


#include "SegmentSplitByRecordingSrcCommand.h"

#include "base/BaseProperties.h"
#include "misc/AppendLabel.h"
#include "misc/Strings.h"
#include "base/Composition.h"
#include "base/Event.h"
#include "base/NotationTypes.h"
#include "base/Segment.h"
#include <QString>


namespace Rosegarden
{

SegmentSplitByRecordingSrcCommand::SegmentSplitByRecordingSrcCommand (
    Segment *segment, int channel, int device ) :
        NamedCommand(tr("Split by Recording Source")),
        m_composition(segment->getComposition()),
        m_segment(segment),
        m_newSegmentA(0),
        m_channel(channel),
        m_device(device),
        m_executed(false)
{}

void
SegmentSplitByRecordingSrcCommand::execute()
{
    if (!m_newSegmentA) {

        m_newSegmentA = new Segment;
        m_newSegmentB = new Segment;

        m_newSegmentA->setTrack(m_segment->getTrack());
        m_newSegmentA->setStartTime(m_segment->getStartTime());

        m_newSegmentB->setTrack(m_segment->getTrack());
        m_newSegmentB->setStartTime(m_segment->getStartTime());

        bool selectedC = false;
        bool selectedD = false;

        for (Segment::iterator i = m_segment->begin();
                m_segment->isBeforeEndMarker(i); ++i) {

            if ((*i)->isa(Note::EventRestType))
                continue;

            if ( (*i)->isa(Clef::EventType) ||
                    (*i)->isa(Key::EventType) ) {

                m_newSegmentA->insert(new Event(**i));
                m_newSegmentB->insert(new Event(**i));
                continue;
            }

            selectedC = false;
            selectedD = false;

            if ((*i)->has(BaseProperties::RECORDED_CHANNEL)) {
                selectedC = true;
                if (m_channel > -1)
                    selectedC = ( m_channel ==
                                  (*i)->get
                                  <Int>(BaseProperties::RECORDED_CHANNEL) );
            }

            if ((*i)->has(BaseProperties::RECORDED_PORT)) {
                selectedD = true;
                if (m_device > -1)
                    selectedD = ( m_device ==
                                  (*i)->get
                                  <Int>(BaseProperties::RECORDED_PORT) );
            }

            if (selectedC & selectedD) {
                if (m_newSegmentB->empty()) {
                    m_newSegmentB->fillWithRests((*i)->getAbsoluteTime());
                }
                m_newSegmentB->insert(new Event(**i));
            } else {
                if (m_newSegmentA->empty()) {
                    m_newSegmentA->fillWithRests((*i)->getAbsoluteTime());
                }
                m_newSegmentA->insert(new Event(**i));
            }
        }

        m_newSegmentA->normalizeRests(m_segment->getStartTime(),
                                      m_segment->getEndMarkerTime());
        m_newSegmentB->normalizeRests(m_segment->getStartTime(),
                                      m_segment->getEndMarkerTime());

        std::string label = m_segment->getLabel();
<<<<<<< HEAD
        m_newSegmentA->setLabel(appendLabel(label, qstrtostr(i18n("(split)"))));
        m_newSegmentB->setLabel(appendLabel(label, qstrtostr(i18n("(split)"))));
=======
        m_newSegmentA->setLabel(appendLabel(label, qstrtostr(tr("(split)"))));
        m_newSegmentB->setLabel(appendLabel(label, qstrtostr(tr("(split)"))));
>>>>>>> c80adcbc
        m_newSegmentA->setColourIndex(m_segment->getColourIndex());
        m_newSegmentB->setColourIndex(m_segment->getColourIndex());
    }

    m_composition->addSegment(m_newSegmentA);
    m_composition->addSegment(m_newSegmentB);
    m_composition->detachSegment(m_segment);
    m_executed = true;
}

void
SegmentSplitByRecordingSrcCommand::unexecute()
{
    m_composition->addSegment(m_segment);
    m_composition->detachSegment(m_newSegmentA);
    m_composition->detachSegment(m_newSegmentB);
    m_executed = false;
}

SegmentSplitByRecordingSrcCommand::~SegmentSplitByRecordingSrcCommand()
{
    if (m_executed) {
        delete m_segment;
    } else {
        delete m_newSegmentA;
        delete m_newSegmentB;
    }
}

}<|MERGE_RESOLUTION|>--- conflicted
+++ resolved
@@ -111,13 +111,8 @@
                                       m_segment->getEndMarkerTime());
 
         std::string label = m_segment->getLabel();
-<<<<<<< HEAD
-        m_newSegmentA->setLabel(appendLabel(label, qstrtostr(i18n("(split)"))));
-        m_newSegmentB->setLabel(appendLabel(label, qstrtostr(i18n("(split)"))));
-=======
         m_newSegmentA->setLabel(appendLabel(label, qstrtostr(tr("(split)"))));
         m_newSegmentB->setLabel(appendLabel(label, qstrtostr(tr("(split)"))));
->>>>>>> c80adcbc
         m_newSegmentA->setColourIndex(m_segment->getColourIndex());
         m_newSegmentB->setColourIndex(m_segment->getColourIndex());
     }
