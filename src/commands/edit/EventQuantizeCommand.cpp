/* -*- c-basic-offset: 4 indent-tabs-mode: nil -*- vi:set ts=8 sts=4 sw=4: */

/*
    Rosegarden
    A MIDI and audio sequencer and musical notation editor.
    Copyright 2000-2022 the Rosegarden development team.

    Other copyrights also apply to some parts of this work.  Please
    see the AUTHORS file and individual file headers for details.

    This program is free software; you can redistribute it and/or
    modify it under the terms of the GNU General Public License as
    published by the Free Software Foundation; either version 2 of the
    License, or (at your option) any later version.  See the file
    COPYING included with this distribution for more information.
*/


#include "EventQuantizeCommand.h"

#include "base/NotationTypes.h"
#include "base/Profiler.h"
#include "base/Quantizer.h"
#include "base/BasicQuantizer.h"
#include "base/LegatoQuantizer.h"
#include "base/NotationQuantizer.h"
#include "base/Segment.h"
#include "base/SegmentNotationHelper.h"
#include "base/Selection.h"
#include "document/BasicCommand.h"
#include "document/CommandRegistry.h"
#include "misc/Strings.h"
#include "base/BaseProperties.h"
#include "gui/application/RosegardenApplication.h"

#include <QApplication>
#include <QProgressDialog>
#include <QSettings>
#include <QString>


namespace Rosegarden
{

using namespace BaseProperties;

EventQuantizeCommand::EventQuantizeCommand(Segment &segment,
                                           timeT startTime,
                                           timeT endTime,
                                           Quantizer *quantizer):
    BasicCommand(getGlobalName(quantizer), segment, startTime, endTime,
                 true),  // bruteForceRedo
    m_quantizer(quantizer),
    m_selection(nullptr),
    m_progressTotal(0),
    m_progressPerCall(0)
{
    // nothing else
}

EventQuantizeCommand::EventQuantizeCommand(EventSelection &selection,
                                           Quantizer *quantizer):
    BasicCommand(getGlobalName(quantizer),
                 selection.getSegment(),
                 selection.getStartTime(),
                 selection.getEndTime(),
                 true),  // bruteForceRedo
    m_quantizer(quantizer),
    m_selection(&selection),
    m_progressTotal(0),
    m_progressPerCall(0)
{
    // nothing else
}

// cppcheck-suppress uninitMemberVar
EventQuantizeCommand::EventQuantizeCommand(Segment &segment,
                                           timeT startTime,
                                           timeT endTime,
                                           QString settingsGroup,
                                           QuantizeScope scope):
    BasicCommand(getGlobalName(makeQuantizer(settingsGroup, scope)),
                 segment, startTime, endTime,
                 true),  // bruteForceRedo
<<<<<<< HEAD
=======
    //m_quantizer{},  // Do not init here.  makeQuantizer() call does this.
>>>>>>> 3f924fc4
    m_selection(nullptr),
    m_settingsGroup(settingsGroup),
    m_progressTotal(0),
    m_progressPerCall(0)
{
    // nothing else -- m_quantizer set by makeQuantizer() call above.
}

// cppcheck-suppress uninitMemberVar
EventQuantizeCommand::EventQuantizeCommand(EventSelection &selection,
                                           QString settingsGroup,
                                           QuantizeScope scope) :
    BasicCommand(getGlobalName(makeQuantizer(settingsGroup, scope)),
                 selection.getSegment(),
                 selection.getStartTime(),
                 selection.getEndTime(),
                 true),  // bruteForceRedo
<<<<<<< HEAD
=======
    //m_quantizer{},  // Do not init here.  makeQuantizer() call does this.
>>>>>>> 3f924fc4
    m_selection(&selection),
    m_settingsGroup(settingsGroup),
    m_progressTotal(0),
    m_progressPerCall(0)
{
    // nothing else -- m_quantizer set by makeQuantizer() call above.
}

EventQuantizeCommand::~EventQuantizeCommand()
{
    delete m_quantizer;
}

QString
EventQuantizeCommand::getGlobalName(Quantizer *quantizer)
{
    if (quantizer) {
        if (dynamic_cast<NotationQuantizer *>(quantizer)) {
            return tr("Heuristic Notation &Quantize");
        } else {
            return tr("Grid &Quantize");
        }
    }

    return tr("&Quantize...");
}

void
EventQuantizeCommand::modifySegment()
{
    Profiler profiler("EventQuantizeCommand::modifySegment", true);

    // Kick the event loop.
    qApp->processEvents();

    Segment &segment = getSegment();
    SegmentNotationHelper helper(segment);

    bool rebeam = false;
    bool makeviable = false;
    bool decounterpoint = false;

    if (!m_settingsGroup.isEmpty()) {
        //!!! need way to decide whether to do these even if no settings group (i.e. through args to the command)
        QSettings settings;
        settings.beginGroup( m_settingsGroup );

        rebeam = qStrToBool( settings.value("quantizerebeam", "true" ) ) ;
        makeviable = qStrToBool( settings.value("quantizemakeviable", "false" ) ) ;
        decounterpoint = qStrToBool( settings.value("quantizedecounterpoint", "false" ) ) ;
        settings.endGroup();
    }

    timeT endTime = segment.getEndTime();

    if (m_selection) {
        m_quantizer->quantize(m_selection);

    } else {
        m_quantizer->quantize(&segment,
                              segment.findTime(getStartTime()),
                              segment.findTime(getEndTime()));
    }

    // Kick the event loop.
    qApp->processEvents();

    if (segment.getEndTime() < endTime) {
        segment.setEndTime(endTime);
    }

    if (m_progressTotal > 0) {
        if (rebeam || makeviable || decounterpoint) {
            if (m_progressDialog)
                m_progressDialog->setValue(
                        m_progressTotal + m_progressPerCall / 2);
        } else {
            if (m_progressDialog)
                m_progressDialog->setValue(m_progressTotal + m_progressPerCall);
        }
    }

    if (m_selection) {
        EventSelection::RangeTimeList ranges(m_selection->getRangeTimes());
        for (EventSelection::RangeTimeList::iterator i = ranges.begin();
                i != ranges.end(); ++i) {
            if (makeviable) {
                helper.makeNotesViable(i->first, i->second, true);
            }
            // Kick the event loop.
            qApp->processEvents();
            if (decounterpoint) {
                helper.deCounterpoint(i->first, i->second);
            }
            // Kick the event loop.
            qApp->processEvents();
            if (rebeam) {
                helper.autoBeam(i->first, i->second, GROUP_TYPE_BEAMED);
                helper.autoSlur(i->first, i->second, true);
            }
            // Kick the event loop.
            qApp->processEvents();
        }
    } else {
        if (makeviable) {
            helper.makeNotesViable(getStartTime(), getEndTime(), true);
        }
        // Kick the event loop.
        qApp->processEvents();
        if (decounterpoint) {
            helper.deCounterpoint(getStartTime(), getEndTime());
        }
        // Kick the event loop.
        qApp->processEvents();
        if (rebeam) {
            helper.autoBeam(getStartTime(), getEndTime(), GROUP_TYPE_BEAMED);
            helper.autoSlur(getStartTime(), getEndTime(), true);
        }
        // Kick the event loop.
        qApp->processEvents();
    }

    if (m_progressTotal > 0) {
        if (rebeam || makeviable || decounterpoint) {
            if (m_progressDialog)
                m_progressDialog->setValue(
                        m_progressTotal  + m_progressPerCall / 2);
        }
    }

    if (m_progressDialog  &&  m_progressDialog->wasCanceled())
        throw CommandCancelled();
}

Quantizer *
EventQuantizeCommand::makeQuantizer(QString settingsGroup,
                                    QuantizeScope scope)
{
    // See QuantizeParameters::getQuantizer() which is quite similar.

    QSettings settings;
    settings.beginGroup(settingsGroup);

    timeT defaultUnit =
        Note(Note::Demisemiquaver).getDuration();

    bool notationDefault =
        (scope == QUANTIZE_NOTATION_ONLY ||
         scope == QUANTIZE_NOTATION_DEFAULT);

    int type = settings.value("quantizetype", notationDefault ? 2 : 0).toInt();
    timeT unit = settings.value("quantizeunit", (int)defaultUnit).toInt();

    bool notateOnly;
    if (scope == QUANTIZE_NOTATION_ONLY) {
        notateOnly = true;
    } else {
        notateOnly = qStrToBool(settings.value("quantizenotationonly", notationDefault));
    }

    bool durations = qStrToBool(settings.value("quantizedurations", false));
    int simplicity = settings.value("quantizesimplicity", 13).toInt();
    int maxTuplet = settings.value("quantizemaxtuplet", 3).toInt();
    bool counterpoint = qStrToBool(settings.value("quantizecounterpoint", false));
    bool articulate = qStrToBool(settings.value("quantizearticulate", true));
    int swing = settings.value("quantizeswing", 0).toInt();
    int iterate = settings.value("quantizeiterate", 100).toInt();

    settings.endGroup();

    m_quantizer = nullptr;

    if (type == 0) {
        if (notateOnly) {
            m_quantizer = new BasicQuantizer
                          (Quantizer::RawEventData,
                           Quantizer::NotationPrefix,
                           unit, durations, swing, iterate);
        } else {
            m_quantizer = new BasicQuantizer
                          (Quantizer::RawEventData,
                           Quantizer::RawEventData,
                           unit, durations, swing, iterate);
        }
    } else if (type == 1) {
        if (notateOnly) {
            m_quantizer = new LegatoQuantizer
                          (Quantizer::RawEventData,
                           Quantizer::NotationPrefix, unit);
        } else {
            m_quantizer = new LegatoQuantizer
                          (Quantizer::RawEventData,
                           Quantizer::RawEventData, unit);
        }
    } else {

        NotationQuantizer *nq;

        if (notateOnly) {
            nq = new NotationQuantizer();
        } else {
            nq = new NotationQuantizer
                 (Quantizer::RawEventData,
                  Quantizer::RawEventData);
        }

        nq->setUnit(unit);
        nq->setSimplicityFactor(simplicity);
        nq->setMaxTuplet(maxTuplet);
        nq->setContrapuntal(counterpoint);
        nq->setArticulate(articulate);

        m_quantizer = nq;
    }

    return m_quantizer;
}

}<|MERGE_RESOLUTION|>--- conflicted
+++ resolved
@@ -82,10 +82,7 @@
     BasicCommand(getGlobalName(makeQuantizer(settingsGroup, scope)),
                  segment, startTime, endTime,
                  true),  // bruteForceRedo
-<<<<<<< HEAD
-=======
     //m_quantizer{},  // Do not init here.  makeQuantizer() call does this.
->>>>>>> 3f924fc4
     m_selection(nullptr),
     m_settingsGroup(settingsGroup),
     m_progressTotal(0),
@@ -103,10 +100,7 @@
                  selection.getStartTime(),
                  selection.getEndTime(),
                  true),  // bruteForceRedo
-<<<<<<< HEAD
-=======
     //m_quantizer{},  // Do not init here.  makeQuantizer() call does this.
->>>>>>> 3f924fc4
     m_selection(&selection),
     m_settingsGroup(settingsGroup),
     m_progressTotal(0),
