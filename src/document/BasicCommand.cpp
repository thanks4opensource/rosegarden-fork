--- conflicted
+++ resolved
@@ -188,17 +188,11 @@
     // calculate the start and end of the modified region
     calculateModifiedStartEnd();
 
-<<<<<<< HEAD
-    m_segment->updateRefreshStatuses(m_modifiedEventsStart,
-                                     m_modifiedEventsEnd);
-
-=======
     timeT updateStartTime = m_modifiedEventsStart;
     if (m_segment->getStartTime() < updateStartTime)
         updateStartTime = m_segment->getStartTime();
     m_segment->updateRefreshStatuses(updateStartTime,
                                      m_modifiedEventsEnd);
->>>>>>> bb6b08a0
     RG_DEBUG << "execute() for " << getName() << ": updated refresh statuses "
              << updateStartTime << " -> " << m_modifiedEventsEnd;
     m_segment->signalChanged(updateStartTime, m_modifiedEventsEnd);
@@ -255,17 +249,6 @@
     // Every single call to Segment::insert() fires off notifications.
     copyFrom(m_savedEvents);
 
-<<<<<<< HEAD
-    if (m_segment->getStartTime() > m_originalStartTime) {
-        // this can happen if a segment is shortened from the start
-         m_segment->fillWithRests(m_originalStartTime,
-                                  m_segment->getStartTime());
-    }
-
-    m_segment->updateRefreshStatuses(m_modifiedEventsStart,
-                                     m_modifiedEventsEnd);
-    m_segment->signalChanged(getStartTime(), getRelayoutEndTime());
-=======
     timeT updateStartTime = m_modifiedEventsStart;
     if (m_segment->getStartTime() < updateStartTime)
         updateStartTime = m_segment->getStartTime();
@@ -274,7 +257,6 @@
     RG_DEBUG << "unexecute() for " << getName() << ": updated refresh statuses "
              << updateStartTime << " -> " << m_modifiedEventsEnd;
     m_segment->signalChanged(updateStartTime, m_modifiedEventsEnd);
->>>>>>> bb6b08a0
 
     RG_DEBUG << "unexecute() end.";
     RG_DEBUG << getName() << "after unexecute";
