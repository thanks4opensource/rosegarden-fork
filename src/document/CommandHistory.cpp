/* -*- c-basic-offset: 4 indent-tabs-mode: nil -*- vi:set ts=8 sts=4 sw=4: */

/*
    Rosegarden
    A MIDI and audio sequencer and musical notation editor.
    Copyright 2000-2022 the Rosegarden development team.

    Other copyrights also apply to some parts of this work.  Please
    see the AUTHORS file and individual file headers for details.

    This program is free software; you can redistribute it and/or
    modify it under the terms of the GNU General Public License as
    published by the Free Software Foundation; either version 2 of the
    License, or (at your option) any later version.  See the file
    COPYING included with this distribution for more information.
*/


#include "CommandHistory.h"

#include "Command.h"
#include "gui/general/ActionData.h"

#include <QRegularExpression>
#include <QMenu>
#include <QToolBar>
#include <QString>
#include <QTimer>
#include <QAction>

#include <iostream>

//#define DEBUG_COMMAND_HISTORY 1

namespace Rosegarden
{

CommandHistory *CommandHistory::m_instance = nullptr;

CommandHistory::CommandHistory() :
    m_undoLimit(50),
    m_redoLimit(50),
    m_menuLimit(15),
    m_savedAt(0),
    m_enableUndo(true)
{
    // All Edit > Undo menu items share this QAction object.
    m_undoAction = new QAction(QIcon(":/icons/undo.png"), tr("&Undo"), this);
    m_undoAction->setObjectName("edit_undo");
    m_undoAction->setStatusTip(tr("Undo the last editing operation"));
    connect(m_undoAction, &QAction::triggered, this, &CommandHistory::undo);

<<<<<<< HEAD
    // Undo button for the main window toolbar.
    m_undoMenuAction = new QAction(QIcon(":/icons/undo.png"), tr("&Undo"), this);
    m_undoMenuAction->setObjectName("edit_toolbar_undo");
    connect(m_undoMenuAction, &QAction::triggered, this, &CommandHistory::undo);

=======
>>>>>>> 1c2e8006
    m_undoMenu = new QMenu(tr("&Undo"));
    m_undoAction->setMenu(m_undoMenu);
    connect(m_undoMenu, &QMenu::triggered,
            this, &CommandHistory::undoActivated);

    // All Edit > Redo menu items share this QAction object.
    m_redoAction = new QAction(QIcon(":/icons/redo.png"), tr("Re&do"), this);
    m_redoAction->setObjectName("edit_redo");
    m_redoAction->setStatusTip(tr("Redo the last operation that was undone"));
    connect(m_redoAction, &QAction::triggered, this, &CommandHistory::redo);
<<<<<<< HEAD

    // Redo button for the main window toolbar.
    m_redoMenuAction = new QAction(QIcon(":/icons/redo.png"), tr("Re&do"), this);
    m_redoMenuAction->setObjectName("edit_toolbar_redo");
    connect(m_redoMenuAction, &QAction::triggered, this, &CommandHistory::redo);
=======
>>>>>>> 1c2e8006

    m_redoMenu = new QMenu(tr("Re&do"));
    m_redoAction->setMenu(m_redoMenu);
    connect(m_redoMenu, &QMenu::triggered,
            this, &CommandHistory::redoActivated);
}

CommandHistory::~CommandHistory()
{
    m_savedAt = -1;
    clearStack(m_undoStack);
    clearStack(m_redoStack);

    delete m_undoMenu;
    delete m_redoMenu;
}

CommandHistory *
CommandHistory::getInstance()
{
    if (!m_instance) m_instance = new CommandHistory();
    return m_instance;
}

void
CommandHistory::clear()
{
#ifdef DEBUG_COMMAND_HISTORY
    std::cerr << "CommandHistory::clear()" << std::endl;
#endif
    m_savedAt = -1;
    clearStack(m_undoStack);
    clearStack(m_redoStack);
    updateActions();
}

void
CommandHistory::addCommand(Command *command)
{
    if (!command) return;

#ifdef DEBUG_COMMAND_HISTORY
    std::cerr << "CommandHistory::addCommand: " << command->getName().toLocal8Bit().data() << " at " << command << std::endl;
#endif

#ifdef DEBUG_COMMAND_HISTORY
    if (!m_redoStack.empty()) {
        std::cerr << "CommandHistory::clearing redo stack" << std::endl;
    }
#endif

    // We can't redo after adding a command
    clearStack(m_redoStack);

    // can we reach savedAt?
    if ((int)m_undoStack.size() < m_savedAt) m_savedAt = -1; // nope

    emit aboutToExecuteCommand();

    CommandInfo commInfo;
    commInfo.command = command;
    commInfo.pointerPositionBefore = m_pointerPosition;
    m_undoStack.push(commInfo);
    clipCommands();

    // Execute the command
    command->execute();

    emit updateLinkedSegments(command);
    emit commandExecuted();
    //emit commandExecuted2(command);
    emit commandExecutedInitially();

    updateActions();
    // pointerPositionAfter can not be updated here as the cursor
    // position is changed after the addCommand call
}

void
CommandHistory::undo()
{
    if (m_undoStack.empty()) return;

#ifdef DEBUG_COMMAND_HISTORY
    std::cerr << "CommandHistory::undo()" << std::endl;
#endif

    CommandInfo commInfo = m_undoStack.top();
    commInfo.command->unexecute();
    emit updateLinkedSegments(commInfo.command);
    emit commandExecuted();
    emit commandUnexecuted(commInfo.command);
    m_pointerPosition = commInfo.pointerPositionBefore;
    emit commandUndone();

    m_redoStack.push(commInfo);
    m_undoStack.pop();

    clipCommands();
    updateActions();

    if ((int)m_undoStack.size() == m_savedAt) emit documentRestored();
}

void
CommandHistory::redo()
{
    if (m_redoStack.empty()) return;

#ifdef DEBUG_COMMAND_HISTORY
    std::cerr << "CommandHistory::redo()" << std::endl;
#endif

    CommandInfo commInfo = m_redoStack.top();
    commInfo.command->execute();
    emit updateLinkedSegments(commInfo.command);
    emit commandExecuted();
    //emit commandExecuted2(commInfo.command);
    m_pointerPosition = commInfo.pointerPositionAfter;
    emit commandRedone();

    m_undoStack.push(commInfo);
    m_redoStack.pop();
    // no need to clip

    updateActions();

    if ((int)m_undoStack.size() == m_savedAt) emit documentRestored();
}

void
CommandHistory::setUndoLimit(int limit)
{
    if (limit > 0 && limit != m_undoLimit) {
        m_undoLimit = limit;
        clipCommands();
    }
}

void
CommandHistory::setRedoLimit(int limit)
{
    if (limit > 0 && limit != m_redoLimit) {
        m_redoLimit = limit;
        clipCommands();
    }
}

void
CommandHistory::setMenuLimit(int limit)
{
    m_menuLimit = limit;
    updateActions();
}

void
CommandHistory::documentSaved()
{
    m_savedAt = (int)m_undoStack.size();
}

void
CommandHistory::clipCommands()
{
    if ((int)m_undoStack.size() > m_undoLimit) {
        m_savedAt -= (int(m_undoStack.size()) - m_undoLimit);
    }

    clipStack(m_undoStack, m_undoLimit);
    clipStack(m_redoStack, m_redoLimit);
}

void
CommandHistory::clipStack(CommandStack &stack, int limit)
{
    int i;

    if ((int)stack.size() > limit) {

        CommandStack tempStack;

        for (i = 0; i < limit; ++i) {
#ifdef DEBUG_COMMAND_HISTORY
            CommandInfo commInfo = stack.top();
            std::cerr << "CommandHistory::clipStack: Saving recent command: " << commInfo.command->getName().toLocal8Bit().data() << " at " << command << std::endl;
#endif
            tempStack.push(stack.top());
            stack.pop();
        }

        clearStack(stack);

        for (i = 0; i < m_undoLimit; ++i) {
            stack.push(tempStack.top());
            tempStack.pop();
        }
    }
}

void
CommandHistory::clearStack(CommandStack &stack)
{
    while (!stack.empty()) {
        CommandInfo commInfo = stack.top();
        // Not safe to call getName() on a command about to be deleted
#ifdef DEBUG_COMMAND_HISTORY
        std::cerr << "CommandHistory::clearStack: About to delete command " << command << std::endl;
#endif
        delete commInfo.command;
        stack.pop();
    }
}

void
CommandHistory::undoActivated(QAction *action)
{
    int pos = m_actionCounts[action];
    for (int i = 0; i <= pos; ++i) {
        undo();
    }
}

void
CommandHistory::redoActivated(QAction *action)
{
    int pos = m_actionCounts[action];
    for (int i = 0; i <= pos; ++i) {
        redo();
    }
}

// This function cribbed from gui/kernel/qaction.cpp in Qt 4.5
static QString
strippedText(QString s)
{
    s.remove(QString::fromLatin1("..."));
    int i = 0;
    while (i < s.size()) {
        ++i;
        if (s.at(i-1) != QLatin1Char('&'))
            continue;
        if (i < s.size() && s.at(i) == QLatin1Char('&'))
            ++i;
        s.remove(i-1,1);
    }
    return s.trimmed();
};

void
CommandHistory::updateActions()
{
    m_actionCounts.clear();

    // for undo then redo
    for (int undo = 0; undo <= 1; ++undo) {

        QAction *action(undo ? m_undoAction : m_redoAction);
        QMenu *menu(undo ? m_undoMenu : m_redoMenu);
        CommandStack &stack(undo ? m_undoStack : m_redoStack);
        QString actionName(undo ? "edit_undo" : "edit_redo");

        if (stack.empty()) {

            QString text(undo ? tr("Nothing to undo") : tr("Nothing to redo"));

            action->setEnabled(false);
            action->setText(text);
            action->setToolTip(strippedText(text));
        } else {

            QString commandName = stack.top().command->getName();
            commandName.replace(QRegularExpression("&"), "");

            QString text = (undo ? tr("&Undo %1") : tr("Re&do %1"))
                .arg(commandName);
            ActionData* adata = ActionData::getInstance();
            QString key = "rosegardenmainwindow.rc:";
            key += actionName;
            std::set<QKeySequence> ksSet = adata->getShortcuts(key);
            QStringList kssl;
            foreach(auto ks, ksSet) {
                kssl.append(ks.toString(QKeySequence::NativeText));
            }
            QString scString = kssl.join(", ");

            if (kssl.size() > 0) {
                // add the shortcuts to the tooltip
                text = text + " (" + scString + ")";
            }

            action->setEnabled(m_enableUndo);
            action->setText(text);
            action->setToolTip(strippedText(text));
        }

        menu->clear();

        CommandStack tempStack;
        int j = 0;

        while (j < m_menuLimit && !stack.empty()) {

            CommandInfo commInfo = stack.top();
            tempStack.push(commInfo);
            stack.pop();

            QString commandName = commInfo.command->getName();
            commandName.replace(QRegularExpression("&"), "");

            QString text;
            if (undo) text = tr("&Undo %1").arg(commandName);
            else      text = tr("Re&do %1").arg(commandName);

            QAction *action = menu->addAction(text);
            m_actionCounts[action] = j++;
        }

        while (!tempStack.empty()) {
            stack.push(tempStack.top());
            tempStack.pop();
        }
    }
}

void
CommandHistory::enableUndo(bool enable)
{
    m_enableUndo = enable;
    updateActions();
}

void
CommandHistory::setPointerPosition(timeT pos)
{
    m_pointerPosition = pos;
}

void
CommandHistory::setPointerPositionForRedo(timeT pos)
{
    // This call happens after a command has been initially
    // executed. That means the relevant command is on the top of the
    // undo stack. The pointerPositionAfter value must be set for this
    // command.

    if ((int)m_undoStack.size() == 0) return;
    CommandInfo& top = m_undoStack.top();
    top.pointerPositionAfter = pos;
}

timeT
CommandHistory::getPointerPosition() const
{
    return m_pointerPosition;
}

}<|MERGE_RESOLUTION|>--- conflicted
+++ resolved
@@ -50,14 +50,6 @@
     m_undoAction->setStatusTip(tr("Undo the last editing operation"));
     connect(m_undoAction, &QAction::triggered, this, &CommandHistory::undo);
 
-<<<<<<< HEAD
-    // Undo button for the main window toolbar.
-    m_undoMenuAction = new QAction(QIcon(":/icons/undo.png"), tr("&Undo"), this);
-    m_undoMenuAction->setObjectName("edit_toolbar_undo");
-    connect(m_undoMenuAction, &QAction::triggered, this, &CommandHistory::undo);
-
-=======
->>>>>>> 1c2e8006
     m_undoMenu = new QMenu(tr("&Undo"));
     m_undoAction->setMenu(m_undoMenu);
     connect(m_undoMenu, &QMenu::triggered,
@@ -68,14 +60,6 @@
     m_redoAction->setObjectName("edit_redo");
     m_redoAction->setStatusTip(tr("Redo the last operation that was undone"));
     connect(m_redoAction, &QAction::triggered, this, &CommandHistory::redo);
-<<<<<<< HEAD
-
-    // Redo button for the main window toolbar.
-    m_redoMenuAction = new QAction(QIcon(":/icons/redo.png"), tr("Re&do"), this);
-    m_redoMenuAction->setObjectName("edit_toolbar_redo");
-    connect(m_redoMenuAction, &QAction::triggered, this, &CommandHistory::redo);
-=======
->>>>>>> 1c2e8006
 
     m_redoMenu = new QMenu(tr("Re&do"));
     m_redoAction->setMenu(m_redoMenu);
