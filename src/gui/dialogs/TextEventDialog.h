--- conflicted
+++ resolved
@@ -94,11 +94,7 @@
     QComboBox *m_localTempoShortcutCombo;
     QLabel *m_blankWidget;
     // temporary home:
-<<<<<<< HEAD
-    KComboBox *m_lilyPondDirectiveCombo;
-=======
     QComboBox *m_lilyPondDirectiveCombo;
->>>>>>> c80adcbc
 
 
     QLabel *m_staffAboveLabel;
