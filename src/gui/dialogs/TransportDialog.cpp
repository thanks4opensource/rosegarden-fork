/* -*- c-basic-offset: 4 indent-tabs-mode: nil -*- vi:set ts=8 sts=4 sw=4: */

/*
    Rosegarden
    A MIDI and audio sequencer and musical notation editor.
    Copyright 2000-2022 the Rosegarden development team.

    Other copyrights also apply to some parts of this work.  Please
    see the AUTHORS file and individual file headers for details.

    This program is free software; you can redistribute it and/or
    modify it under the terms of the GNU General Public License as
    published by the Free Software Foundation; either version 2 of the
    License, or (at your option) any later version.  See the file
    COPYING included with this distribution for more information.
*/

#define RG_MODULE_STRING "[TransportDialog]"

#include "TransportDialog.h"

#include "base/Composition.h"
#include "base/NotationTypes.h"
#include "base/RealTime.h"
#include "document/RosegardenDocument.h"
#include "misc/Debug.h"
#include "misc/Strings.h"
#include "gui/application/RosegardenMainWindow.h"
#include "gui/general/ThornStyle.h"
#include "sequencer/RosegardenSequencer.h"
#include "gui/application/TransportStatus.h"
#include "gui/application/RosegardenApplication.h"
#include "gui/general/MidiPitchLabel.h"
#include "gui/general/IconLoader.h"
#include "gui/studio/StudioControl.h"
#include "gui/widgets/Label.h"
#include "sound/MappedEvent.h"
#include "misc/ConfigGroups.h"
#include "document/RosegardenDocument.h"
#include "base/Composition.h"
#include "gui/application/RosegardenMainWindow.h"
#include "misc/Preferences.h"

#include <QSettings>
#include <QColor>
#include <QByteArray>
#include <QDataStream>
#include <QFont>
#include <QLabel>
#include <QPalette>
#include <QPixmap>
#include <QPushButton>
#include <QString>
#include <QTimer>
#include <QWidget>
#include <QHBoxLayout>
#include <QPainter>
#include <QtGlobal>
#include <QScreen>


namespace  // anonymous
{
    QColor ledBlue(192, 216, 255);
}

namespace Rosegarden
{

TransportDialog::TransportDialog(QWidget *parent):
    QDialog(parent),
    ui(new Ui_RosegardenTransport()),
    //m_lcdList(),
    //m_lcdListDefault(),
    //m_lcdNegative(),
    m_lastTenHours(0),
    m_lastUnitHours(0),
    m_lastTenMinutes(0),
    m_lastUnitMinutes(0),
    m_lastTenSeconds(0),
    m_lastUnitSeconds(0),
    m_lastTenths(0),
    m_lastHundreths(0),
    m_lastThousandths(0),
    m_lastTenThousandths(0),
    m_lastNegative(false),
    m_lastMode(RealMode),
    m_currentMode(RealMode),
    m_tenHours(0),
    m_unitHours(0),
    m_tenMinutes(0),
    m_unitMinutes(0),
    m_tenSeconds(0),
    m_unitSeconds(0),
    m_tenths(0),
    m_hundreths(0),
    m_thousandths(0),
    m_tenThousandths(0),
    m_numerator(0),
    m_denominator(0),
    m_framesPerSecond(24),
    m_bitsPerFrame(80),
    m_midiInTimer(nullptr),
    m_midiOutTimer(nullptr),
    m_clearMetronomeTimer(nullptr),
    m_enableMIDILabels(true),
    //m_panelOpen(),
    //m_panelClosed(),
    m_isExpanded(true),
    m_isBackgroundSet(false),
    m_sampleRate(0),
    m_loopStart(0),
    m_loopEnd(0)
    //m_modeMap()
{
    // So we can identify it in RosegardenMainWindow::awaitDialogClearance().
    // Do not change this string:
    setObjectName("Rosegarden Transport");
    setWindowTitle(tr("Rosegarden Transport"));
    setWindowIcon(IconLoader::loadPixmap("window-transport"));

    // The child application area (client area in Windows-speak).
    QFrame *frame = new QFrame(this);

    ui->setupUi(frame);

    resetFonts();

    initModeMap();

    // set the LCD frame background to black
    //
    QPalette lcdPalette = ui->LCDBoxFrame->palette();
    lcdPalette.setColor(ui->LCDBoxFrame->backgroundRole(), QColor(Qt::black));
    ui->LCDBoxFrame->setPalette(lcdPalette); // this propagates to children, but they don't autofill their background anyway.
    ui->LCDBoxFrame->setAutoFillBackground(true);

    // unset the negative sign to begin with
    ui->NegativePixmap->clear();

    // Set our toggle buttons
    //
    ui->PlayButton->setCheckable(true);
    ui->RecordButton->setCheckable(true);

    // fix and hold the size of the dialog
    //
//!!! this probably won't work -- need sizeHint() after widget is realised
//    setMinimumSize(width(), height());
//    setMaximumSize(width(), height());

    loadPixmaps();

    // Create Midi label timers
    m_midiInTimer = new QTimer(this);
    m_midiOutTimer = new QTimer(this);
    m_clearMetronomeTimer = new QTimer(this);

    connect(m_midiInTimer, &QTimer::timeout,
            this, &TransportDialog::slotClearMidiInLabel);

    connect(m_midiOutTimer, &QTimer::timeout,
            this, &TransportDialog::slotClearMidiOutLabel);

    connect(m_clearMetronomeTimer, &QTimer::timeout,
            this, &TransportDialog::slotResetBackground);

    ui->TimeDisplayLabel->hide();
    ui->ToEndLabel->hide();

    connect(ui->TimeDisplayButton, &QAbstractButton::clicked,
            this, &TransportDialog::slotChangeTimeDisplay);

    connect(ui->ToEndButton, &QAbstractButton::clicked,
            this, &TransportDialog::slotChangeToEnd);

    connect(ui->PanelOpenButton, &QAbstractButton::clicked,
            this, &TransportDialog::slotPanelOpenButtonClicked);

    connect(ui->PanelCloseButton, &QAbstractButton::clicked,
            this, &TransportDialog::slotPanelCloseButtonClicked);

    connect(ui->PanicButton, &QAbstractButton::clicked,
            this, &TransportDialog::panic);
/*
    const QPixmap *p = ui->PanelOpenButton->pixmap();
    if (p) m_panelOpen = *p;
    p = ui->PanelCloseButton->pixmap();
    if (p) m_panelClosed = *p;
*/

<<<<<<< HEAD
    connect(ui->SetStartLPButton, &QAbstractButton::clicked, this, &TransportDialog::slotSetStartLoopingPointAtMarkerPos);
    connect(ui->SetStopLPButton, &QAbstractButton::clicked, this, &TransportDialog::slotSetStopLoopingPointAtMarkerPos);
=======
    // Loop widgets.
    connect(ui->LoopButton, &QAbstractButton::clicked,
            this, &TransportDialog::slotLoopButtonClicked);
    connect(ui->SetStartLPButton, &QAbstractButton::clicked,
            this, &TransportDialog::slotSetStartLoopingPointAtMarkerPos);
    connect(ui->SetStopLPButton, &QAbstractButton::clicked,
            this, &TransportDialog::slotSetStopLoopingPointAtMarkerPos);
>>>>>>> 0cda3df8

    // clear labels
    //
    slotClearMidiInLabel();
    slotClearMidiOutLabel();

    // and by default we close the lower panel
    //
//    int rfh = ui->RecordingFrame->height();
    ui->RecordingFrame->hide();
//    setFixedSize(width(), height() - rfh);
//    ui->PanelOpenButton->setPixmap(m_panelClosed);

    // and since by default we show real time (not SMPTE), by default
    // we hide the small colon pixmaps
    //
    ui->SecondColonPixmap->hide();
    ui->HundredthColonPixmap->hide();

    // We have to specify these settings in this class (copied
    // from rosegardentransport.cpp) as we're using a specialised
    // widgets for TempoDisplay.  Ugly but works - does mean that
    // if the rest of the Transport ever changes then this code
    // will have to as well.
    //
    QPalette tempoPalette = ui->TempoDisplay->palette();
    tempoPalette.setColor(
            ui->TempoDisplay->foregroundRole(),
            ledBlue);
    ui->TempoDisplay->setPalette(tempoPalette);
    ui->TempoDisplay->setAlignment( Qt::AlignVCenter | Qt::AlignRight );

    QPalette timeSigPalette = ui->TimeSigDisplay->palette();
    timeSigPalette.setColor(
            ui->TimeSigDisplay->foregroundRole(),
            ledBlue);
    ui->TimeSigDisplay->setPalette(timeSigPalette);
    ui->TimeSigDisplay->setAlignment( Qt::AlignVCenter | Qt::AlignRight );

    QFont localFont(ui->OutDisplay->font() );
    localFont.setFamily( "lucida" );
    localFont.setBold( true );

    ui->TempoDisplay->setFont( localFont );
    ui->TimeSigDisplay->setFont( localFont );

    connect(ui->TempoDisplay, &Label::doubleClicked,
            this, &TransportDialog::slotEditTempo);

    //connect(ui->TempoDisplay, &Label::scrollWheel,
    //        this, &TransportDialog::scrollTempo);

    connect(ui->TimeSigDisplay, &Label::doubleClicked,
            this, &TransportDialog::slotEditTimeSignature);

    // toil through the individual pixmaps
    connect(ui->NegativePixmap, &Label::doubleClicked,
            this, &TransportDialog::slotEditTime);
    connect(ui->TenHoursPixmap, &Label::doubleClicked,
            this, &TransportDialog::slotEditTime);
    connect(ui->UnitHoursPixmap, &Label::doubleClicked,
            this, &TransportDialog::slotEditTime);
    connect(ui->HourColonPixmap, &Label::doubleClicked,
            this, &TransportDialog::slotEditTime);
    connect(ui->TenMinutesPixmap, &Label::doubleClicked,
            this, &TransportDialog::slotEditTime);
    connect(ui->UnitMinutesPixmap, &Label::doubleClicked,
            this, &TransportDialog::slotEditTime);
    connect(ui->MinuteColonPixmap, &Label::doubleClicked,
            this, &TransportDialog::slotEditTime);
    connect(ui->TenSecondsPixmap, &Label::doubleClicked,
            this, &TransportDialog::slotEditTime);
    connect(ui->UnitSecondsPixmap, &Label::doubleClicked,
            this, &TransportDialog::slotEditTime);
    connect(ui->SecondColonPixmap, &Label::doubleClicked,
            this, &TransportDialog::slotEditTime);
    connect(ui->TenthsPixmap, &Label::doubleClicked,
            this, &TransportDialog::slotEditTime);
    connect(ui->HundredthsPixmap, &Label::doubleClicked,
            this, &TransportDialog::slotEditTime);
    connect(ui->HundredthColonPixmap, &Label::doubleClicked,
            this, &TransportDialog::slotEditTime);
    connect(ui->TenThousandthsPixmap, &Label::doubleClicked,
            this, &TransportDialog::slotEditTime);
    connect(ui->ThousandthsPixmap, &Label::doubleClicked,
            this, &TransportDialog::slotEditTime);

    // Note: For Thorn style, ThornStyle sets the transport's background
    //       to dark gray.  See AppEventFilter::polishWidget() in
    //       ThornStyle.cpp.

    loadGeo();

    connect(RosegardenMainWindow::self(),
                &RosegardenMainWindow::documentLoaded,
            this, &TransportDialog::slotDocumentLoaded);

    // Performance Testing

    QSettings settings;
    settings.beginGroup("Performance_Testing");

    m_enableMIDILabels =
            (settings.value("TransportDialog_MIDI_Labels", 1).toInt() != 0);

    // Write it to the file to make it easier to find.
    settings.setValue("TransportDialog_MIDI_Labels",
                      m_enableMIDILabels ? 1 : 0);

    settings.endGroup();
}

TransportDialog::~TransportDialog()
{
    // Only save if visible.  RMW::slotUpdateTransportVisibility() has already
    // saved if we are hidden.
    if (isVisible())
        saveGeo();
}

std::string
TransportDialog::getCurrentModeAsString()
{
    bool found = false;
    for (std::map<std::string, TimeDisplayMode>::iterator iter = m_modeMap.begin();
         iter != m_modeMap.end() && !found;
         ++iter)
    {
        if (iter->second == m_currentMode) {
            return iter->first;
        }
    }

    // we shouldn't get here unless the map is not well-configured
    RG_DEBUG << "TransportDialog::getCurrentModeAsString: could not map current mode "
             << m_currentMode << " to string.";
    throw Exception("could not map current mode to string.");
}

void
TransportDialog::initModeMap()
{
    m_modeMap["RealMode"]         = RealMode;
    m_modeMap["SMPTEMode"]        = SMPTEMode;
    m_modeMap["BarMode"]          = BarMode;
    m_modeMap["BarMetronomeMode"] = BarMetronomeMode;
    m_modeMap["FrameMode"]        = FrameMode;
}

void
TransportDialog::loadPixmaps()
{
    m_lcdList.clear();
    m_lcdListDefault.clear();

    for (int i = 0; i < 10; i++) {
        m_lcdList[i] = IconLoader::loadPixmap(QString("led-%1").arg(i));
        QImage im(m_lcdList[i].size(), QImage::Format_RGB32);
        im.fill(0);
        QPainter p(&im);
        p.drawPixmap(0, 0, m_lcdList[i]);
        m_lcdListDefault[i] = QPixmap::fromImage(im);
    }

    // Load the "negative" sign pixmap
    //
    m_lcdNegative = IconLoader::loadPixmap("led--");
}

void
TransportDialog::resetFonts()
{
    resetFont(ui->TimeSigLabel);
    resetFont(ui->TimeSigDisplay);
    resetFont(ui->TempoLabel);
    resetFont(ui->TempoDisplay);
    resetFont(ui->DivisionLabel);
    resetFont(ui->DivisionDisplay);
    resetFont(ui->InLabel);
    resetFont(ui->InDisplay);
    resetFont(ui->OutLabel);
    resetFont(ui->OutDisplay);
    resetFont(ui->ToEndLabel);
    resetFont(ui->TimeDisplayLabel);
}

void
TransportDialog::resetFont(QWidget *w)
{
    QFont font = w->font();
    font.setPixelSize(10);
    w->setFont(font);
}

void
TransportDialog::setSMPTEResolution(int framesPerSecond,
                                    int bitsPerFrame)
{
    m_framesPerSecond = framesPerSecond;
    m_bitsPerFrame = bitsPerFrame;
}

void
TransportDialog::getSMPTEResolution(int &framesPerSecond,
                                    int &bitsPerFrame)
{
    framesPerSecond = m_framesPerSecond;
    bitsPerFrame = m_bitsPerFrame;
}

void
TransportDialog::computeSampleRate()
{
    if (m_sampleRate == 0) {
        m_sampleRate = RosegardenSequencer::getInstance()->getSampleRate();
    }
}

void
TransportDialog::cycleThroughModes()
{
    switch (m_currentMode) {

    case RealMode:
        if (m_sampleRate > 0)
            m_currentMode = FrameMode;
        else
            m_currentMode = BarMode;
        break;

    case FrameMode:
        m_currentMode = BarMode;
        break;

    case SMPTEMode:
        m_currentMode = BarMode;
        break;

    case BarMode:
        m_currentMode = BarMetronomeMode;
        break;

    case BarMetronomeMode:
        m_currentMode = RealMode;
        break;
    }
}

void
TransportDialog::displayTime()
{
    switch (m_currentMode) {
    case RealMode:
        m_clearMetronomeTimer->stop();
        ui->TimeDisplayLabel->hide();
        break;

    case SMPTEMode:
        m_clearMetronomeTimer->stop();
        ui->TimeDisplayLabel->setText("SMPTE"); // DO NOT i18n
        ui->TimeDisplayLabel->show();
        break;

    case BarMode:
        m_clearMetronomeTimer->stop();
        ui->TimeDisplayLabel->setText("BAR"); // DO NOT i18n
        ui->TimeDisplayLabel->show();
        break;

    case BarMetronomeMode:
        m_clearMetronomeTimer->setSingleShot(false);
        m_clearMetronomeTimer->start(1700);
        ui->TimeDisplayLabel->setText("MET"); // DO NOT i18n
        ui->TimeDisplayLabel->show();
        break;

    case FrameMode:
        m_clearMetronomeTimer->stop();
        ui->TimeDisplayLabel->setText(QString("%1").arg(m_sampleRate));
        ui->TimeDisplayLabel->show();
        break;
    }
}

void
TransportDialog::setNewMode(const std::string& newModeAsString)
{
    TimeDisplayMode newMode = RealMode; // default value if not found

    std::map<std::string, TimeDisplayMode>::iterator iter =
        m_modeMap.find(newModeAsString);

    if (iter != m_modeMap.end()) {
        // value found
        newMode = iter->second;
    } else {
        // don't fail: use default value set at declaration
    }

    setNewMode(newMode);
}

void
TransportDialog::setNewMode(const TimeDisplayMode& newMode)
{
    computeSampleRate();

    m_currentMode = newMode;

    displayTime();
}


void
TransportDialog::slotChangeTimeDisplay()
{
    computeSampleRate();

    cycleThroughModes();

    displayTime();
}

void
TransportDialog::slotChangeToEnd()
{
    if (ui->ToEndButton->isChecked()) {
        ui->ToEndLabel->show();
    } else {
        ui->ToEndLabel->hide();
    }
}

bool
TransportDialog::isShowingTimeToEnd()
{
    return ui->ToEndButton->isChecked();
}

void
TransportDialog::displayRealTime(const RealTime &rt)
{
    RealTime st = rt;

    slotResetBackground();

    if (m_lastMode != RealMode) {
        ui->HourColonPixmap->show();
        ui->MinuteColonPixmap->show();
        ui->SecondColonPixmap->hide();
        ui->HundredthColonPixmap->hide();
        m_lastMode = RealMode;
    }

    // If time is negative then reverse the time and set the minus flag
    //
    if (st < RealTime::zeroTime) {
        st = RealTime::zeroTime - st;
        if (!m_lastNegative) {
            ui->NegativePixmap->setPixmap(m_lcdNegative);
            m_lastNegative = true;
        }
    } else // don't show the flag
    {
        if (m_lastNegative) {
            ui->NegativePixmap->clear();
            m_lastNegative = false;
        }
    }

    m_tenThousandths = ( st.usec() / 100 ) % 10;
    m_thousandths = ( st.usec() / 1000 ) % 10;
    m_hundreths = ( st.usec() / 10000 ) % 10;
    m_tenths = ( st.usec() / 100000 ) % 10;

    m_unitSeconds = ( st.sec ) % 10;
    m_tenSeconds = ( st.sec / 10 ) % 6;

    m_unitMinutes = ( st.sec / 60 ) % 10;
    m_tenMinutes = ( st.sec / 600 ) % 6;

    m_unitHours = ( st.sec / 3600 ) % 10;
    m_tenHours = (st.sec / 36000 ) % 10;

    updateTimeDisplay();
}

void
TransportDialog::displayFrameTime(const RealTime &rt)
{
    RealTime st = rt;

    slotResetBackground();

    if (m_lastMode != FrameMode) {
        ui->HourColonPixmap->hide();
        ui->MinuteColonPixmap->hide();
        ui->SecondColonPixmap->hide();
        ui->HundredthColonPixmap->hide();
        m_lastMode = FrameMode;
    }

    // If time is negative then reverse the time and set the minus flag
    //
    if (st < RealTime::zeroTime) {
        st = RealTime::zeroTime - st;
        if (!m_lastNegative) {
            ui->NegativePixmap->setPixmap(m_lcdNegative);
            m_lastNegative = true;
        }
    } else // don't show the flag
    {
        if (m_lastNegative) {
            ui->NegativePixmap->clear();
            m_lastNegative = false;
        }
    }

    long frame = RealTime::realTime2Frame(st, m_sampleRate);

    m_tenThousandths = frame % 10;
    frame /= 10;
    m_thousandths = frame % 10;
    frame /= 10;
    m_hundreths = frame % 10;
    frame /= 10;
    m_tenths = frame % 10;
    frame /= 10;
    m_unitSeconds = frame % 10;
    frame /= 10;
    m_tenSeconds = frame % 10;
    frame /= 10;
    m_unitMinutes = frame % 10;
    frame /= 10;
    m_tenMinutes = frame % 10;
    frame /= 10;
    m_unitHours = frame % 10;
    frame /= 10;
    m_tenHours = frame % 10;
    frame /= 10;

    updateTimeDisplay();
}

void
TransportDialog::displaySMPTETime(const RealTime &rt)
{
    RealTime st = rt;

    slotResetBackground();

    if (m_lastMode != SMPTEMode) {
        ui->HourColonPixmap->show();
        ui->MinuteColonPixmap->show();
        ui->SecondColonPixmap->show();
        ui->HundredthColonPixmap->show();
        m_lastMode = SMPTEMode;
    }

    // If time is negative then reverse the time and set the minus flag
    //
    if (st < RealTime::zeroTime) {
        st = RealTime::zeroTime - st;
        if (!m_lastNegative) {
            ui->NegativePixmap->setPixmap(m_lcdNegative);
            m_lastNegative = true;
        }
    } else // don't show the flag
    {
        if (m_lastNegative) {
            ui->NegativePixmap->clear();
            m_lastNegative = false;
        }
    }

    m_tenThousandths =
        (( st.usec() * m_framesPerSecond * m_bitsPerFrame) / 1000000 ) % 10;
    m_thousandths =
        (( st.usec() * m_framesPerSecond * m_bitsPerFrame) / 10000000 ) %
        (m_bitsPerFrame / 10);
    m_hundreths =
        (( st.usec() * m_framesPerSecond) / 1000000 ) % 10;
    m_tenths =
        (( st.usec() * m_framesPerSecond) / 10000000 ) % 10;

    m_unitSeconds = ( st.sec ) % 10;
    m_tenSeconds = ( st.sec / 10 ) % 6;

    m_unitMinutes = ( st.sec / 60 ) % 10;
    m_tenMinutes = ( st.sec / 600 ) % 6;

    m_unitHours = ( st.sec / 3600 ) % 10;
    m_tenHours = ( st.sec / 36000 ) % 10;

    updateTimeDisplay();
}

void
TransportDialog::displayBarTime(int bar, int beat, int unit)
{
    if (m_lastMode != BarMode) {
        ui->HourColonPixmap->hide();
        ui->MinuteColonPixmap->show();
        ui->SecondColonPixmap->hide();
        ui->HundredthColonPixmap->hide();
        m_lastMode = BarMode;
    }

    // If time is negative then reverse the time and set the minus flag
    //
    if (bar < 0) {
        bar = -bar;
        if (!m_lastNegative) {
            ui->NegativePixmap->setPixmap(m_lcdNegative);
            m_lastNegative = true;
        }
    } else // don't show the flag
    {
        if (m_lastNegative) {
            ui->NegativePixmap->clear();
            m_lastNegative = false;
        }
    }

    if (m_currentMode == BarMetronomeMode && unit < 2) {
        if (beat == 1) {
            setBackgroundColor(Qt::red);
        } else {
            setBackgroundColor(Qt::cyan);
        }
    } else {
        slotResetBackground();
    }

    m_tenThousandths = ( unit ) % 10;
    m_thousandths = ( unit / 10 ) % 10;
    m_hundreths = ( unit / 100 ) % 10;
    m_tenths = ( unit / 1000 ) % 10;

    if (m_tenths == 0) {
        m_tenths = -1;
        if (m_hundreths == 0) {
            m_hundreths = -1;
            if (m_thousandths == 0) {
                m_thousandths = -1;
            }
        }
    }

    m_unitSeconds = ( beat ) % 10;
    m_tenSeconds = ( beat / 10 ) % 6;

    if (m_tenSeconds == 0) {
        m_tenSeconds = -1;
    }

    m_unitMinutes = ( bar ) % 10;
    m_tenMinutes = ( bar / 10 ) % 10;

    m_unitHours = ( bar / 100 ) % 10;
    m_tenHours = ( bar / 1000 ) % 10;

    if (m_tenHours == 0) {
        m_tenHours = -1;
        if (m_unitHours == 0) {
            m_unitHours = -1;
            if (m_tenMinutes == 0) {
                m_tenMinutes = -1;
            }
        }
    }

    updateTimeDisplay();
}

void
TransportDialog::updateTimeDisplay()
{

#define UPDATE(NEW,OLD,WIDGET)                                     \
    if (NEW != OLD) {                                              \
        if (NEW < 0) {                                             \
            ui->WIDGET->clear();                          \
        } else if (!m_isBackgroundSet) {                           \
            ui->WIDGET->setPixmap(m_lcdListDefault[NEW]); \
        } else {                                                   \
            ui->WIDGET->setPixmap(m_lcdList[NEW]);        \
        }                                                          \
        OLD = NEW;                                                 \
    }

    UPDATE(m_tenThousandths, m_lastTenThousandths, TenThousandthsPixmap);
    UPDATE(m_thousandths,    m_lastThousandths,    ThousandthsPixmap);
    UPDATE(m_hundreths,      m_lastHundreths,      HundredthsPixmap);
    UPDATE(m_tenths,         m_lastTenths,         TenthsPixmap);
    UPDATE(m_unitSeconds,    m_lastUnitSeconds,    UnitSecondsPixmap);
    UPDATE(m_tenSeconds,     m_lastTenSeconds,     TenSecondsPixmap);
    UPDATE(m_unitMinutes,    m_lastUnitMinutes,    UnitMinutesPixmap);
    UPDATE(m_tenMinutes,     m_lastTenMinutes,     TenMinutesPixmap);
    UPDATE(m_unitHours,      m_lastUnitHours,      UnitHoursPixmap);
    UPDATE(m_tenHours,       m_lastTenHours,       TenHoursPixmap);
}

void
TransportDialog::setTimeSignature(const TimeSignature &timeSig)
{
    int numerator = timeSig.getNumerator();
    int denominator = timeSig.getDenominator();
    if (m_numerator == numerator && m_denominator == denominator)
        return ;
    m_numerator = numerator;
    m_denominator = denominator;

    const QString timeSigString =
        QString::asprintf("%d/%d", numerator, denominator);
    ui->TimeSigDisplay->setText(timeSigString);
}

void
TransportDialog::slotMidiInLabel(const MappedEvent *mE)
{
    // If MIDI label updates have been turned off, bail.
    if (!m_enableMIDILabels)
        return;

    Q_CHECK_PTR(mE);

    switch (mE->getType()) {
    case MappedEvent::MidiNote:
    case MappedEvent::MidiNoteOneShot:
    {
        // don't do anything if we've got an effective NOTE OFF
        //
        if (mE->getVelocity() == 0)
            return ;

        MidiPitchLabel mPL(mE->getPitch());
        ui->InDisplay->setText
            (mPL.getQString() +
             QString("  %1").arg(mE->getVelocity()));
    }
    break;

    case MappedEvent::MidiPitchBend:
        ui->InDisplay->setText(tr("PITCH WHEEL"));
        break;

    case MappedEvent::MidiController:
        ui->InDisplay->setText(tr("CONTROLLER"));
        break;

    case MappedEvent::MidiProgramChange:
        ui->InDisplay->setText(tr("PROG CHNGE"));
        break;

    case MappedEvent::MidiKeyPressure:
    case MappedEvent::MidiChannelPressure:
        ui->InDisplay->setText(tr("PRESSURE"));
        break;

    case MappedEvent::MidiSystemMessage:
        ui->InDisplay->setText(tr("SYS MESSAGE"));
        break;

        // Pacify compiler warnings about missed cases.
    case MappedEvent::InvalidMappedEvent:
    case MappedEvent::Audio:
    case MappedEvent::AudioCancel:
    case MappedEvent::AudioLevel:
    case MappedEvent::AudioStopped:
    case MappedEvent::AudioGeneratePreview:
    case MappedEvent::Marker:
    case MappedEvent::SystemUpdateInstruments:
    case MappedEvent::SystemJackTransport:
    case MappedEvent::SystemMMCTransport:
    case MappedEvent::SystemMIDIClock:
    case MappedEvent::SystemMetronomeDevice:
    case MappedEvent::SystemAudioPortCounts:
    case MappedEvent::SystemAudioPorts:
    case MappedEvent::SystemFailure:
    case MappedEvent::Panic:
    case MappedEvent::SystemMTCTransport:
    case MappedEvent::SystemMIDISyncAuto:
    case MappedEvent::SystemAudioFileFormat:
    case MappedEvent::TimeSignature:
    case MappedEvent::Tempo:
    case MappedEvent::Text:
    case MappedEvent::KeySignature:
    default:   // do nothing
        return ;
    }

    // Reset the timer if it's already running
    //
    if (m_midiInTimer->isActive())
        m_midiInTimer->stop();

    // 1.5 second timeout for MIDI event
    //
    m_midiInTimer->setSingleShot(true);
    m_midiInTimer->start(1500);
}

void
TransportDialog::slotClearMidiInLabel()
{
    ui->InDisplay->setText(tr("NO EVENTS"));

    // also, just to be sure:
    slotResetBackground();
}

void
TransportDialog::slotMidiOutLabel(const MappedEvent *mE)
{
    // If MIDI label updates have been turned off, bail.
    if (!m_enableMIDILabels)
        return;

    Q_CHECK_PTR(mE);

    switch (mE->getType()) {
    case MappedEvent::MidiNote:
    case MappedEvent::MidiNoteOneShot:
    {
        MidiPitchLabel mPL(mE->getPitch());
        ui->OutDisplay->setText
            (mPL.getQString() +
             QString("  %1").arg(mE->getVelocity()));
    }
    break;

    case MappedEvent::MidiPitchBend:
        ui->OutDisplay->setText(tr("PITCH WHEEL"));
        break;

    case MappedEvent::MidiController:
        ui->OutDisplay->setText(tr("CONTROLLER"));
        break;

    case MappedEvent::MidiProgramChange:
        ui->OutDisplay->setText(tr("PROG CHNGE"));
        break;

    case MappedEvent::MidiKeyPressure:
    case MappedEvent::MidiChannelPressure:
        ui->OutDisplay->setText(tr("PRESSURE"));
        break;

    case MappedEvent::MidiSystemMessage:
        ui->OutDisplay->setText(tr("SYS MESSAGE"));
        break;

        // Pacify compiler warnings about missed cases.
    case MappedEvent::InvalidMappedEvent:
    case MappedEvent::Audio:
    case MappedEvent::AudioCancel:
    case MappedEvent::AudioLevel:
    case MappedEvent::AudioStopped:
    case MappedEvent::AudioGeneratePreview:
    case MappedEvent::Marker:
    case MappedEvent::SystemUpdateInstruments:
    case MappedEvent::SystemJackTransport:
    case MappedEvent::SystemMMCTransport:
    case MappedEvent::SystemMIDIClock:
    case MappedEvent::SystemMetronomeDevice:
    case MappedEvent::SystemAudioPortCounts:
    case MappedEvent::SystemAudioPorts:
    case MappedEvent::SystemFailure:
    case MappedEvent::Panic:
    case MappedEvent::SystemMTCTransport:
    case MappedEvent::SystemMIDISyncAuto:
    case MappedEvent::SystemAudioFileFormat:
    case MappedEvent::TimeSignature:
    case MappedEvent::Tempo:
    case MappedEvent::Text:
    case MappedEvent::KeySignature:
    default:   // do nothing
        return ;
    }

    // Reset the timer if it's already running
    //
    if (m_midiOutTimer->isActive())
        m_midiOutTimer->stop();

    // 200 millisecond timeout
    //
    m_midiOutTimer->setSingleShot(true);
    m_midiOutTimer->start(200);
}

void
TransportDialog::slotClearMidiOutLabel()
{
    ui->OutDisplay->setText(tr("NO EVENTS"));
}

void
TransportDialog::closeEvent(QCloseEvent * /*e*/)
{
    emit closed();

    // We don't actually close.  Instead we hide.
    // RosegardenMainWindow::slotCloseTransport() handles that and keeping
    // the menu in sync.
    //e->accept();
}

void
TransportDialog::slotLoopButtonClicked()
{
<<<<<<< HEAD
    // disable if JACK transport has been set #1240039 - DMM
    //    QSettings settings;
    //    settings.beginGroup( SequencerOptionsConfigGroup );
    //
    //    if ( qStrToBool( settings.value("jacktransport", "false" ) ) )
    //    {
    //    //!!! - this will fail silently
    //    ui->LoopButton->setEnabled(false);
    //    ui->LoopButton->setOn(false);
    //        return;
    //    }
    //    settings.endGroup();

    qDebug() << "TransportDialog::slotLoopButtonClicked()";

    RosegardenDocument::currentDocument->toggleLoopingMode();
}

void
TransportDialog::slotSetLoopingMode(bool continuous)
{
    ui->LoopButton->setChecked(continuous);
=======
    RosegardenDocument::currentDocument->loopButton(
            ui->LoopButton->isChecked());
>>>>>>> 0cda3df8
}

void
TransportDialog::slotSetStartLoopingPointAtMarkerPos()
{
<<<<<<< HEAD
    RosegardenDocument *doc = RosegardenDocument::currentDocument;
    Composition &comp(doc->getComposition());
    m_loopStart = comp.getPosition();

    if (m_loopStart < m_loopEnd)
        doc->setLoopRange(m_loopStart, m_loopEnd);
    else if (m_loopStart < comp.getLoopEnd())
        doc->setLoopRange(m_loopStart, m_loopEnd = comp.getLoopEnd());
    else
        doc->setLoopRangeIsActive(false);
=======
    RosegardenDocument *document = RosegardenDocument::currentDocument;
    Composition &composition = document->getComposition();

    const timeT loopStart = composition.getPosition();
    timeT loopEnd = composition.getLoopEnd();

    // Turn a backwards loop into an empty loop.
    if (loopStart > loopEnd)
        loopEnd = loopStart;

    if (loopStart != loopEnd)
        composition.setLoopMode(Composition::LoopOn);
    else
        composition.setLoopMode(Composition::LoopOff);

    composition.setLoopStart(loopStart);
    composition.setLoopEnd(loopEnd);

    emit document->loopChanged();
>>>>>>> 0cda3df8
}

void
TransportDialog::slotSetStopLoopingPointAtMarkerPos()
{
<<<<<<< HEAD
    RosegardenDocument *doc = RosegardenDocument::currentDocument;
    Composition &comp(doc->getComposition());
    m_loopEnd = comp.getPosition();

    if (m_loopEnd > m_loopStart)
        doc->setLoopRange(m_loopStart, m_loopEnd);
    else if (m_loopEnd > comp.getLoopStart())
        doc->setLoopRange(m_loopStart = comp.getLoopStart(), m_loopEnd);
    else
        doc->setLoopRangeIsActive(false);
=======
    RosegardenDocument *document = RosegardenDocument::currentDocument;
    Composition &composition = document->getComposition();

    timeT loopStart = composition.getLoopStart();
    const timeT loopEnd = composition.getPosition();

    // Turn a backwards loop into an empty loop.
    if (loopEnd < loopStart)
        loopStart = loopEnd;

    if (loopStart != loopEnd)
        composition.setLoopMode(Composition::LoopOn);
    else
        composition.setLoopMode(Composition::LoopOff);

    composition.setLoopStart(loopStart);
    composition.setLoopEnd(loopEnd);

    emit document->loopChanged();
}

void
TransportDialog::slotLoopChanged()
{
    RosegardenDocument *document = RosegardenDocument::currentDocument;
    Composition &composition = document->getComposition();

    ui->LoopButton->setChecked(
            (composition.getLoopMode() != Composition::LoopOff));
}

void
TransportDialog::slotDocumentLoaded(RosegardenDocument *doc)
{
    connect(doc, &RosegardenDocument::loopChanged,
            this, &TransportDialog::slotLoopChanged);
>>>>>>> 0cda3df8
}

void TransportDialog::slotTempoChanged(tempoT tempo)
{
    const QString tempoString =
        QString::asprintf("%4.3f", Composition::getTempoQpm(tempo));
    ui->TempoDisplay->setText(tempoString);
}

void TransportDialog::slotPlaying(bool checked)
{
    ui->PlayButton->setChecked(checked);
}

void TransportDialog::slotRecording(bool checked)
{
    ui->RecordButton->setChecked(checked);
}

void TransportDialog::slotMetronomeActivated(bool checked)
{
    ui->MetronomeButton->setChecked(checked);
}

void
TransportDialog::slotPanelOpenButtonClicked()
{
    // int rfh = ui->RecordingFrame->height();

    if (ui->RecordingFrame->isVisible()) {
        ui->RecordingFrame->hide();
//        setFixedSize(width(), height() - rfh);
//        ui->PanelOpenButton->setPixmap(m_panelClosed);
//        adjustSize();
        setFixedSize(416, 87);
//        cerr << "size hint: " << sizeHint().width() << "x" << sizeHint().height() << endl;
//        setFixedSize(sizeHint());
//        setMinimumSize(sizeHint());
        m_isExpanded = false;
    } else {
//        setFixedSize(width(), height() + rfh);
        setFixedSize(416, 132);
        ui->RecordingFrame->show();
//        ui->PanelOpenButton->setPixmap(m_panelOpen);
//        adjustSize();
//        cerr << "size hint: " << sizeHint().width() << "x" << sizeHint().height() << endl;
//        setFixedSize(sizeHint());
//        setMinimumSize(sizeHint());
        m_isExpanded = true;
    }
}

void
TransportDialog::slotPanelCloseButtonClicked()
{
    // int rfh = ui->RecordingFrame->height();

    if (ui->RecordingFrame->isVisible()) {
        ui->RecordingFrame->hide();
//        setFixedSize(width(), height() - rfh);
//        ui->PanelOpenButton->setPixmap(m_panelClosed);
        setFixedSize(416, 87);
//        adjustSize();
//        cerr << "size hint: " << sizeHint().width() << "x" << sizeHint().height() << endl;
//        setFixedSize(sizeHint());
//        setMinimumSize(sizeHint());
        m_isExpanded = false;
    }
}

bool
TransportDialog::isExpanded()
{
    return m_isExpanded;
}

void
TransportDialog::slotEditTempo()
{
    emit editTempo(this);
}

void
TransportDialog::slotEditTimeSignature()
{
    emit editTimeSignature(this);
}

void
TransportDialog::slotEditTime()
{
    emit editTransportTime(this);
}

void
TransportDialog::setBackgroundColor(QColor color)
{
    QPalette palette = ui->LCDBoxFrame->palette();
    palette.setColor(ui->LCDBoxFrame->backgroundRole(), color);
    ui->LCDBoxFrame->setPalette(palette);

    m_isBackgroundSet = true;
}

void
TransportDialog::slotResetBackground()
{
    if (m_isBackgroundSet) {
        setBackgroundColor(Qt::black);
    }
    m_isBackgroundSet = false;
}

void TransportDialog::saveGeo()
{
    QSettings settings;
    settings.beginGroup(WindowGeometryConfigGroup);
    settings.setValue("Transport_Geometry", saveGeometry());
}

void TransportDialog::loadGeo()
{
    QSettings settings;
    settings.beginGroup(WindowGeometryConfigGroup);
    restoreGeometry(settings.value("Transport_Geometry").toByteArray());
}


}<|MERGE_RESOLUTION|>--- conflicted
+++ resolved
@@ -36,10 +36,12 @@
 #include "gui/widgets/Label.h"
 #include "sound/MappedEvent.h"
 #include "misc/ConfigGroups.h"
+#if 0  // t4os: master looping version
 #include "document/RosegardenDocument.h"
 #include "base/Composition.h"
 #include "gui/application/RosegardenMainWindow.h"
 #include "misc/Preferences.h"
+#endif
 
 #include <QSettings>
 #include <QColor>
@@ -174,6 +176,9 @@
     connect(ui->ToEndButton, &QAbstractButton::clicked,
             this, &TransportDialog::slotChangeToEnd);
 
+    connect(ui->LoopButton, &QAbstractButton::clicked,
+            this, &TransportDialog::slotLoopButtonClicked);
+
     connect(ui->PanelOpenButton, &QAbstractButton::clicked,
             this, &TransportDialog::slotPanelOpenButtonClicked);
 
@@ -189,18 +194,8 @@
     if (p) m_panelClosed = *p;
 */
 
-<<<<<<< HEAD
     connect(ui->SetStartLPButton, &QAbstractButton::clicked, this, &TransportDialog::slotSetStartLoopingPointAtMarkerPos);
     connect(ui->SetStopLPButton, &QAbstractButton::clicked, this, &TransportDialog::slotSetStopLoopingPointAtMarkerPos);
-=======
-    // Loop widgets.
-    connect(ui->LoopButton, &QAbstractButton::clicked,
-            this, &TransportDialog::slotLoopButtonClicked);
-    connect(ui->SetStartLPButton, &QAbstractButton::clicked,
-            this, &TransportDialog::slotSetStartLoopingPointAtMarkerPos);
-    connect(ui->SetStopLPButton, &QAbstractButton::clicked,
-            this, &TransportDialog::slotSetStopLoopingPointAtMarkerPos);
->>>>>>> 0cda3df8
 
     // clear labels
     //
@@ -294,9 +289,11 @@
 
     loadGeo();
 
+#if 0  // t4os: master looping version
     connect(RosegardenMainWindow::self(),
                 &RosegardenMainWindow::documentLoaded,
             this, &TransportDialog::slotDocumentLoaded);
+#endif
 
     // Performance Testing
 
@@ -1013,39 +1010,48 @@
 void
 TransportDialog::slotLoopButtonClicked()
 {
-<<<<<<< HEAD
-    // disable if JACK transport has been set #1240039 - DMM
-    //    QSettings settings;
-    //    settings.beginGroup( SequencerOptionsConfigGroup );
-    //
-    //    if ( qStrToBool( settings.value("jacktransport", "false" ) ) )
-    //    {
-    //    //!!! - this will fail silently
-    //    ui->LoopButton->setEnabled(false);
-    //    ui->LoopButton->setOn(false);
-    //        return;
-    //    }
-    //    settings.endGroup();
-
-    qDebug() << "TransportDialog::slotLoopButtonClicked()";
-
     RosegardenDocument::currentDocument->toggleLoopingMode();
-}
-
-void
-TransportDialog::slotSetLoopingMode(bool continuous)
-{
-    ui->LoopButton->setChecked(continuous);
-=======
+#if 0  // t4os: master looping version
     RosegardenDocument::currentDocument->loopButton(
             ui->LoopButton->isChecked());
->>>>>>> 0cda3df8
-}
-
+#endif
+}
+
+#if 0  // t4os: master looping version
 void
 TransportDialog::slotSetStartLoopingPointAtMarkerPos()
 {
-<<<<<<< HEAD
+    RosegardenDocument *document = RosegardenDocument::currentDocument;
+    Composition &composition = document->getComposition();
+
+    const timeT loopStart = composition.getPosition();
+    timeT loopEnd = composition.getLoopEnd();
+
+    // Turn a backwards loop into an empty loop.
+    if (loopStart > loopEnd)
+        loopEnd = loopStart;
+
+    if (loopStart != loopEnd)
+        composition.setLoopMode(Composition::LoopOn);
+    else
+        composition.setLoopMode(Composition::LoopOff);
+
+    composition.setLoopStart(loopStart);
+    composition.setLoopEnd(loopEnd);
+
+    emit document->loopChanged();
+}
+#endif
+
+void
+TransportDialog::slotSetLoopingMode(bool continuous)
+{
+    ui->LoopButton->setChecked(continuous);
+}
+
+void
+TransportDialog::slotSetStartLoopingPointAtMarkerPos()
+{
     RosegardenDocument *doc = RosegardenDocument::currentDocument;
     Composition &comp(doc->getComposition());
     m_loopStart = comp.getPosition();
@@ -1056,16 +1062,17 @@
         doc->setLoopRange(m_loopStart, m_loopEnd = comp.getLoopEnd());
     else
         doc->setLoopRangeIsActive(false);
-=======
+
+#if 0  // t4os: master looping version
     RosegardenDocument *document = RosegardenDocument::currentDocument;
     Composition &composition = document->getComposition();
 
-    const timeT loopStart = composition.getPosition();
-    timeT loopEnd = composition.getLoopEnd();
+    timeT loopStart = composition.getLoopStart();
+    const timeT loopEnd = composition.getPosition();
 
     // Turn a backwards loop into an empty loop.
-    if (loopStart > loopEnd)
-        loopEnd = loopStart;
+    if (loopEnd < loopStart)
+        loopStart = loopEnd;
 
     if (loopStart != loopEnd)
         composition.setLoopMode(Composition::LoopOn);
@@ -1076,13 +1083,12 @@
     composition.setLoopEnd(loopEnd);
 
     emit document->loopChanged();
->>>>>>> 0cda3df8
+#endif
 }
 
 void
 TransportDialog::slotSetStopLoopingPointAtMarkerPos()
 {
-<<<<<<< HEAD
     RosegardenDocument *doc = RosegardenDocument::currentDocument;
     Composition &comp(doc->getComposition());
     m_loopEnd = comp.getPosition();
@@ -1093,45 +1099,28 @@
         doc->setLoopRange(m_loopStart = comp.getLoopStart(), m_loopEnd);
     else
         doc->setLoopRangeIsActive(false);
-=======
+}
+
+#if 0  // t4os: master looping version
+void
+TransportDialog::slotLoopChanged()
+{
     RosegardenDocument *document = RosegardenDocument::currentDocument;
     Composition &composition = document->getComposition();
 
-    timeT loopStart = composition.getLoopStart();
-    const timeT loopEnd = composition.getPosition();
-
-    // Turn a backwards loop into an empty loop.
-    if (loopEnd < loopStart)
-        loopStart = loopEnd;
-
-    if (loopStart != loopEnd)
-        composition.setLoopMode(Composition::LoopOn);
-    else
-        composition.setLoopMode(Composition::LoopOff);
-
-    composition.setLoopStart(loopStart);
-    composition.setLoopEnd(loopEnd);
-
-    emit document->loopChanged();
-}
-
-void
-TransportDialog::slotLoopChanged()
-{
-    RosegardenDocument *document = RosegardenDocument::currentDocument;
-    Composition &composition = document->getComposition();
-
     ui->LoopButton->setChecked(
             (composition.getLoopMode() != Composition::LoopOff));
 }
-
+#endif
+
+#if 0  // t4os: master looping version
 void
 TransportDialog::slotDocumentLoaded(RosegardenDocument *doc)
 {
     connect(doc, &RosegardenDocument::loopChanged,
             this, &TransportDialog::slotLoopChanged);
->>>>>>> 0cda3df8
-}
+}
+#endif
 
 void TransportDialog::slotTempoChanged(tempoT tempo)
 {
