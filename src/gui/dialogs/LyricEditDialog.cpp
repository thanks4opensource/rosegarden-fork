/* -*- c-basic-offset: 4 indent-tabs-mode: nil -*- vi:set ts=8 sts=4 sw=4: */

/*
    Rosegarden
    A MIDI and audio sequencer and musical notation editor.
    Copyright 2000-2009 the Rosegarden development team.
 
    Other copyrights also apply to some parts of this work.  Please
    see the AUTHORS file and individual file headers for details.
 
    This program is free software; you can redistribute it and/or
    modify it under the terms of the GNU General Public License as
    published by the Free Software Foundation; either version 2 of the
    License, or (at your option) any later version.  See the file
    COPYING included with this distribution for more information.
*/


#include "LyricEditDialog.h"


#include "base/Event.h"
#include "base/BaseProperties.h"
#include "misc/Strings.h"
#include "misc/Debug.h"
#include "base/Composition.h"
#include "base/NotationTypes.h"
#include "base/Segment.h"

#include <QDialog>
#include <QDialogButtonBox>
#include <QGroupBox>
#include <QRegExp>
#include <QString>
#include <QTextEdit>
#include <QWidget>
#include <QVBoxLayout>
#include <QComboBox>
#include <QLabel>
#include <QPushButton>


namespace Rosegarden
{

LyricEditDialog::LyricEditDialog(QWidget *parent,
                                 Segment *segment) :
    QDialog(parent),
    m_segment(segment),
    m_verseCount(0)
{
    //setHelp("nv-text-lyrics");

    setModal(true);
    setWindowTitle(tr("Edit Lyrics"));

    QGridLayout *metagrid = new QGridLayout;
    setLayout(metagrid);
    QWidget *vbox = new QWidget(this);
    QVBoxLayout *vboxLayout = new QVBoxLayout;
    metagrid->addWidget(vbox, 0, 0);


    QGroupBox *groupBox = new QGroupBox( tr("Lyrics for this segment"), vbox );
    QVBoxLayout *groupBoxLayout = new QVBoxLayout;
    vboxLayout->addWidget(groupBox);
    vbox->setLayout(vboxLayout);

    QWidget *hbox = new QWidget(groupBox);
    QHBoxLayout *hboxLayout = new QHBoxLayout;
    groupBoxLayout->addWidget(hbox);
    hboxLayout->setSpacing(5);
//    new QLabel(tr("Verse:"), hbox);
    m_verseNumber = new QComboBox( hbox );
    hboxLayout->addWidget(m_verseNumber);
    m_verseNumber->setEditable(false);
    connect(m_verseNumber, SIGNAL(activated(int)), this, SLOT(slotVerseNumberChanged(int)));
    m_verseAddButton = new QPushButton(tr("Add Verse"), hbox );
    hboxLayout->addWidget(m_verseAddButton);
    connect(m_verseAddButton, SIGNAL(clicked()), this, SLOT(slotAddVerse()));
<<<<<<< HEAD
    m_verseRemoveButton = new QPushButton(i18n("Remove Verse"), hbox);
    connect(m_verseRemoveButton, SIGNAL(clicked()), this, SLOT(slotRemoveVerse()));
    QFrame *f = new QFrame(hbox);
    hbox->setStretchFactor(f, 10);
=======
    m_verseRemoveButton = new QPushButton(tr("Remove Verse"), hbox );
    hboxLayout->addWidget(m_verseRemoveButton);
    connect(m_verseRemoveButton, SIGNAL(clicked()), this, SLOT(slotRemoveVerse()));
    QFrame *f = new QFrame( hbox );
    hboxLayout->addWidget(f);
    hbox->setLayout(hboxLayout);
    hboxLayout->setStretchFactor(f, 10);
>>>>>>> c80adcbc

    m_textEdit = new QTextEdit(groupBox);
    groupBoxLayout->addWidget(m_textEdit);
    m_textEdit->setTextFormat(Qt::PlainText);

    m_textEdit->setMinimumWidth(300);
    m_textEdit->setMinimumHeight(200);

    m_currentVerse = 0;
    unparse();
    verseDialogRepopulate();

<<<<<<< HEAD
    m_textEdit->setCursorPosition(0,0);
    m_textEdit->setFocus();
=======
    //&&& QTextEdit has a new API, and it's not clear what the analog of this
    // function should be.  Since this setCursorPosition(0,0) looks like a very
    // default kind of thing, I'm going out on a limb and guessing that this is
    // probably now superfluous.  I figure something like the cursor position in
    // the lyric editor being messed up is much easier to address if and when we
    // can see the problem, so this is a good candidate for outright removal,
    // flagged appropriately. (dmm)
    //
    // m_textEdit->setCursorPosition(0,0);
    m_textEdit->setFocus();

    groupBox->setLayout(groupBoxLayout);

    QDialogButtonBox *buttonBox = new QDialogButtonBox(QDialogButtonBox::Ok | QDialogButtonBox::Cancel | QDialogButtonBox::Help);
    metagrid->addWidget(buttonBox, 1, 0);
    metagrid->setRowStretch(0, 10);
    connect(buttonBox, SIGNAL(accepted()), this, SLOT(accept()));
    connect(buttonBox, SIGNAL(rejected()), this, SLOT(reject()));
>>>>>>> c80adcbc
}

void
LyricEditDialog::slotVerseNumberChanged(int verse)
{
    NOTATION_DEBUG << "LyricEditDialog::slotVerseNumberChanged(" << verse << ")" << endl;

    QString text = m_textEdit->text();
    m_texts[m_currentVerse] = text;
    m_textEdit->setText(m_texts[verse]);
    m_currentVerse = verse;
}

void
LyricEditDialog::slotAddVerse()
{
    NOTATION_DEBUG << "LyricEditDialog::slotAddVerse" << endl;

    m_texts.push_back(m_skeleton);

    m_verseCount++;

// NOTE slotVerseNumberChanged should be called with m_currentVerse argument
//  if we ever decide to add new verse between existing ones
    slotVerseNumberChanged(m_verseCount - 1);
    verseDialogRepopulate();
}

void
LyricEditDialog::slotRemoveVerse()
{
    NOTATION_DEBUG << "LyricEditDialog::slotRemoveVerse" << endl;

    std::cerr << "deleting at position " << m_currentVerse << std::endl;
    std::vector<QString>::iterator itr = m_texts.begin();
    for (int i = 0; i < m_currentVerse; ++i) ++itr;

    std::cerr << "text being deleted is: " << *itr << std::endl;
    if (m_verseCount > 1) {
        m_texts.erase(itr);
        m_verseCount--;
        if (m_currentVerse == m_verseCount) m_currentVerse--;
    } else {
        std::cerr << "deleting last verse" << std::endl;
        m_texts.clear();
        m_texts.push_back(m_skeleton);
    }
    verseDialogRepopulate();
}

void
LyricEditDialog::countVerses()
{
    m_verseCount = 1;

    for (Segment::iterator i = m_segment->begin();
         m_segment->isBeforeEndMarker(i); ++i) {

        if ((*i)->isa(Text::EventType)) {

            std::string textType;
            if ((*i)->get<String>(Text::TextTypePropertyName, textType) &&
                textType == Text::Lyric) {

                long verse = 0;
                (*i)->get<Int>(Text::LyricVersePropertyName, verse);

                if (verse >= m_verseCount) m_verseCount = verse + 1;
            }
        }
    }
}

void
LyricEditDialog::unparse()
{
    // This and SetLyricsCommand::execute() are opposites that will
    // need to be kept in sync with any changes in one another.  (They
    // should really both be in a common lyric management class.)

    countVerses();

    Composition *comp = m_segment->getComposition();

    bool firstNote = true;
    timeT lastTime = m_segment->getStartTime();
    int lastBarNo = comp->getBarNumber(lastTime);
    std::map<int, bool> haveLyric;

    QString fragment = QString("[%1] ").arg(lastBarNo + 1);

    m_skeleton = fragment;
    m_texts.clear();
    for (size_t v = 0; v < m_verseCount; ++v) {
        m_texts.push_back(fragment);
        haveLyric[v] = false;
    }

    for (Segment::iterator i = m_segment->begin();
         m_segment->isBeforeEndMarker(i); ++i) {

        bool isNote = (*i)->isa(Note::EventType);
        bool isLyric = false;

        if (!isNote) {
            if ((*i)->isa(Text::EventType)) {
                std::string textType;
                if ((*i)->get<String>(Text::TextTypePropertyName, textType) &&
                    textType == Text::Lyric) {
                    isLyric = true;
                }
            }
        } else {
            if ((*i)->has(BaseProperties::TIED_BACKWARD) &&
                (*i)->get<Bool>(BaseProperties::TIED_BACKWARD)) {
                continue;
            }
        }

        if (!isNote && !isLyric) continue;

        timeT myTime = (*i)->getNotationAbsoluteTime();
        int myBarNo = comp->getBarNumber(myTime);

        if (myBarNo > lastBarNo) {

            fragment = "";

            while (myBarNo > lastBarNo) {
                fragment += " /";
                ++lastBarNo;
            }

            fragment += QString("\n[%1] ").arg(myBarNo + 1);

            m_skeleton += fragment;
            for (size_t v = 0; v < m_verseCount; ++v) m_texts[v] += fragment;
        }

        if (isNote) {
            if ((myTime > lastTime) || firstNote) {
                m_skeleton += " .";
                for (size_t v = 0; v < m_verseCount; ++v) {
                    if (!haveLyric[v]) m_texts[v] += " .";
                    haveLyric[v] = false;
                }
                lastTime = myTime;
                firstNote = false;
            }
        }

        if (isLyric) {

            std::string ssyllable;
            (*i)->get<String>(Text::TextPropertyName, ssyllable);

            long verse = 0;
            (*i)->get<Int>(Text::LyricVersePropertyName, verse);

            QString syllable(strtoqstr(ssyllable));
            syllable.replace(QRegExp("\\s+"), "~");

            m_texts[verse] += " " + syllable;
            haveLyric[verse] = true;
        }
    }

    if (!m_texts.empty()) {
        m_textEdit->setText(m_texts[0]);
    } else {
        m_texts.push_back(m_skeleton);
    }
}

int
LyricEditDialog::getVerseCount() const
{
    return m_verseCount;
}

QString
LyricEditDialog::getLyricData(int verse) const
{
    if (verse == m_verseNumber->currentIndex()) {
        return m_textEdit->text();
    } else {
        return m_texts[verse];
    }
}

void
LyricEditDialog::verseDialogRepopulate()
{
    m_verseNumber->clear();

    for (int i = 0; i < m_verseCount; ++i) {
<<<<<<< HEAD
        m_verseNumber->insertItem(i18n("Verse %1").arg(i + 1));
=======
        m_verseNumber->addItem(tr("Verse %1").arg(i + 1));
>>>>>>> c80adcbc
    }

    if (m_verseCount == 12)
        m_verseAddButton->setEnabled(false);
    else
        m_verseAddButton->setEnabled(true);

    if (m_verseCount == 0)
        m_verseRemoveButton->setEnabled(false);
    else
        m_verseRemoveButton->setEnabled(true);

<<<<<<< HEAD
    m_verseNumber->setCurrentItem(m_currentVerse);
=======
    m_verseNumber->setCurrentIndex(m_currentVerse);
>>>>>>> c80adcbc

    std::cerr << "m_currentVerse = " << m_currentVerse << ", text = " << m_texts[m_currentVerse] << std::endl;
    m_textEdit->setText(m_texts[m_currentVerse]);
}

}
#include "LyricEditDialog.moc"<|MERGE_RESOLUTION|>--- conflicted
+++ resolved
@@ -78,12 +78,6 @@
     m_verseAddButton = new QPushButton(tr("Add Verse"), hbox );
     hboxLayout->addWidget(m_verseAddButton);
     connect(m_verseAddButton, SIGNAL(clicked()), this, SLOT(slotAddVerse()));
-<<<<<<< HEAD
-    m_verseRemoveButton = new QPushButton(i18n("Remove Verse"), hbox);
-    connect(m_verseRemoveButton, SIGNAL(clicked()), this, SLOT(slotRemoveVerse()));
-    QFrame *f = new QFrame(hbox);
-    hbox->setStretchFactor(f, 10);
-=======
     m_verseRemoveButton = new QPushButton(tr("Remove Verse"), hbox );
     hboxLayout->addWidget(m_verseRemoveButton);
     connect(m_verseRemoveButton, SIGNAL(clicked()), this, SLOT(slotRemoveVerse()));
@@ -91,7 +85,6 @@
     hboxLayout->addWidget(f);
     hbox->setLayout(hboxLayout);
     hboxLayout->setStretchFactor(f, 10);
->>>>>>> c80adcbc
 
     m_textEdit = new QTextEdit(groupBox);
     groupBoxLayout->addWidget(m_textEdit);
@@ -104,10 +97,6 @@
     unparse();
     verseDialogRepopulate();
 
-<<<<<<< HEAD
-    m_textEdit->setCursorPosition(0,0);
-    m_textEdit->setFocus();
-=======
     //&&& QTextEdit has a new API, and it's not clear what the analog of this
     // function should be.  Since this setCursorPosition(0,0) looks like a very
     // default kind of thing, I'm going out on a limb and guessing that this is
@@ -126,7 +115,6 @@
     metagrid->setRowStretch(0, 10);
     connect(buttonBox, SIGNAL(accepted()), this, SLOT(accept()));
     connect(buttonBox, SIGNAL(rejected()), this, SLOT(reject()));
->>>>>>> c80adcbc
 }
 
 void
@@ -323,11 +311,7 @@
     m_verseNumber->clear();
 
     for (int i = 0; i < m_verseCount; ++i) {
-<<<<<<< HEAD
-        m_verseNumber->insertItem(i18n("Verse %1").arg(i + 1));
-=======
         m_verseNumber->addItem(tr("Verse %1").arg(i + 1));
->>>>>>> c80adcbc
     }
 
     if (m_verseCount == 12)
@@ -340,11 +324,7 @@
     else
         m_verseRemoveButton->setEnabled(true);
 
-<<<<<<< HEAD
-    m_verseNumber->setCurrentItem(m_currentVerse);
-=======
     m_verseNumber->setCurrentIndex(m_currentVerse);
->>>>>>> c80adcbc
 
     std::cerr << "m_currentVerse = " << m_currentVerse << ", text = " << m_texts[m_currentVerse] << std::endl;
     m_textEdit->setText(m_texts[m_currentVerse]);
