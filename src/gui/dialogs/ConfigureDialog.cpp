/* -*- c-basic-offset: 4 indent-tabs-mode: nil -*- vi:set ts=8 sts=4 sw=4: */

/*
    Rosegarden
    A MIDI and audio sequencer and musical notation editor.
    Copyright 2000-2009 the Rosegarden development team.
 
    Other copyrights also apply to some parts of this work.  Please
    see the AUTHORS file and individual file headers for details.
 
    This program is free software; you can redistribute it and/or
    modify it under the terms of the GNU General Public License as
    published by the Free Software Foundation; either version 2 of the
    License, or (at your option) any later version.  See the file
    COPYING included with this distribution for more information.
*/


#include "ConfigureDialog.h"
#include "ConfigureDialogBase.h"

#include "document/RosegardenDocument.h"
#include "gui/configuration/ConfigurationPage.h"
#include "gui/configuration/GeneralConfigurationPage.h"
#include "gui/configuration/NotationConfigurationPage.h"
#include "gui/configuration/AudioConfigurationPage.h"
#include "gui/configuration/MIDIConfigurationPage.h"
<<<<<<< HEAD
#include <kconfig.h>
#include <kdialogbase.h>
#include <kstddirs.h>
#include <qstring.h>
#include <qwidget.h>
=======
#include "gui/general/IconLoader.h"

#include <QLayout>
#include <QSettings>
#include <QString>
#include <QWidget>
#include <QTabWidget>

#include <QDir>
>>>>>>> c80adcbc


namespace Rosegarden
{

<<<<<<< HEAD
static QPixmap loadIcon(const char *name)
{
    QString pixmapDir = KGlobal::dirs()->findResource("appdata", "pixmaps/");
    QString fileBase = pixmapDir + "/misc/";
    fileBase += name;
    if (QFile(fileBase + ".png").exists()) {
        return QPixmap(fileBase + ".png");
    } else if (QFile(fileBase + ".xpm").exists()) {
        return QPixmap(fileBase + ".xpm");
    }
    QPixmap pmap = KGlobal::instance()->iconLoader()
        ->loadIcon(QString::fromLatin1(name), KIcon::NoGroup, KIcon::SizeMedium);
    return pmap;
}


ConfigureDialog::ConfigureDialog(RosegardenGUIDoc *doc,
                                 KConfig* cfg,
=======


ConfigureDialog::ConfigureDialog(RosegardenDocument *doc,
>>>>>>> c80adcbc
                                 QWidget *parent,
                                 const char *name)
            //: QDialog(parent) //, tr("Configure Rosegarden"), name)
    : ConfigureDialogBase(parent, tr("Configure Rosegarden"), name )
{
    
//  set in parent constr.
//    this->setWindowTitle( tr("Configure Rosegarden") );
//    this->setObjectName( objName );
    
//    QWidget *pageWidget = 0;
//    QVBoxLayout *vlay = 0;
//    ConfigurationPage* page = 0;
    QWidget* page = 0;
    
    // General Page
    //
    IconLoader il;
    
    
//    pageWidget = addPage(GeneralConfigurationPage::iconLabel(),
//                         GeneralConfigurationPage::title(),
//                         il.load( GeneralConfigurationPage::iconName()) );
    
    
//    vlay = new QVBoxLayout(pageWidget); //, 0, spacingHint());
    page = new GeneralConfigurationPage(doc, this);
    connect(page,SIGNAL(modified()),this,SLOT(slotActivateApply()));
    addPage(GeneralConfigurationPage::iconLabel(),GeneralConfigurationPage::title(),il.loadPixmap(GeneralConfigurationPage::iconName()),page);    
//    vlay->addWidget(page);
    //page->setPageIndex(pageIndex(pageWidget));
//    m_tabWidget->setCurrentIndex( m_tabWidget->indexOf(pageWidget) );
    m_configurationPages.push_back((ConfigurationPage*)page);

    connect(page, SIGNAL(updateAutoSaveInterval(unsigned int)),
            this, SIGNAL(updateAutoSaveInterval(unsigned int)));
    connect(page, SIGNAL(updateSidebarStyle(unsigned int)),
            this, SIGNAL(updateSidebarStyle(unsigned int)));

<<<<<<< HEAD
    pageWidget = addPage(MIDIConfigurationPage::iconLabel(),
                         MIDIConfigurationPage::title(),
                         loadIcon(MIDIConfigurationPage::iconName()));
    vlay = new QVBoxLayout(pageWidget, 0, spacingHint());
    page = new MIDIConfigurationPage(doc, cfg, pageWidget);
    vlay->addWidget(page);
    page->setPageIndex(pageIndex(pageWidget));
    m_configurationPages.push_back(page);

    pageWidget = addPage(AudioConfigurationPage::iconLabel(),
                         AudioConfigurationPage::title(),
                         loadIcon(AudioConfigurationPage::iconName()));
    vlay = new QVBoxLayout(pageWidget, 0, spacingHint());
    page = new AudioConfigurationPage(doc, cfg, pageWidget);
    vlay->addWidget(page);
    page->setPageIndex(pageIndex(pageWidget));
    m_configurationPages.push_back(page);

    // Notation Page
    pageWidget = addPage(NotationConfigurationPage::iconLabel(),
                         NotationConfigurationPage::title(),
                         loadIcon(NotationConfigurationPage::iconName()));
    vlay = new QVBoxLayout(pageWidget, 0, spacingHint());
    page = new NotationConfigurationPage(cfg, pageWidget);
    vlay->addWidget(page);
    page->setPageIndex(pageIndex(pageWidget));
    m_configurationPages.push_back(page);
=======
//    IconLoader il;
//    pageWidget = addPage(MIDIConfigurationPage::iconLabel(),
//                         MIDIConfigurationPage::title(),
//                         il.load( MIDIConfigurationPage::iconName()) );
//    vlay = new QVBoxLayout(pageWidget); //, 0, spacingHint());
    page = new MIDIConfigurationPage(doc, this);
    connect(page,SIGNAL(modified()),this,SLOT(slotActivateApply()));
    addPage(MIDIConfigurationPage::iconLabel(),MIDIConfigurationPage::title(),il.loadPixmap( MIDIConfigurationPage::iconName()),page);
//    vlay->addWidget(page);
    //page->setPageIndex(pageIndex(pageWidget));
//    m_tabWidget->setCurrentIndex( m_tabWidget->indexOf(pageWidget) );
    m_configurationPages.push_back((ConfigurationPage*)page);

//    pageWidget = addPage(AudioConfigurationPage::iconLabel(),
//                         AudioConfigurationPage::title(),
//                         il.load(AudioConfigurationPage::iconName()));
//    vlay = new QVBoxLayout(pageWidget); //, 0, spacingHint());
    page = new AudioConfigurationPage(doc, this);
    connect(page,SIGNAL(modified()),this,SLOT(slotActivateApply()));
    addPage(AudioConfigurationPage::iconLabel(),AudioConfigurationPage::title(),il.loadPixmap(AudioConfigurationPage::iconName()),page);
//    vlay->addWidget(page);
    //page->setPageIndex(pageIndex(pageWidget));
//    m_tabWidget->setCurrentIndex( m_tabWidget->indexOf(pageWidget) );
    m_configurationPages.push_back((ConfigurationPage*)page);

    // Notation Page
//    pageWidget = addPage(NotationConfigurationPage::iconLabel(),
//                         NotationConfigurationPage::title(),
//                         il.load(NotationConfigurationPage::iconName()));
//    vlay = new QVBoxLayout(pageWidget); //, 0, spacingHint());
    page = new NotationConfigurationPage(this);
    connect(page,SIGNAL(modified()),this,SLOT(slotActivateApply()));
    addPage(NotationConfigurationPage::iconLabel(),NotationConfigurationPage::title(),il.loadPixmap(NotationConfigurationPage::iconName()),page);
//    vlay->addWidget(page);
    //page->setPageIndex(pageIndex(pageWidget));
//    m_tabWidget->setCurrentIndex( m_tabWidget->indexOf(pageWidget) );
    m_configurationPages.push_back((ConfigurationPage*)page);
>>>>>>> c80adcbc
}

}
#include "ConfigureDialog.moc"<|MERGE_RESOLUTION|>--- conflicted
+++ resolved
@@ -25,13 +25,6 @@
 #include "gui/configuration/NotationConfigurationPage.h"
 #include "gui/configuration/AudioConfigurationPage.h"
 #include "gui/configuration/MIDIConfigurationPage.h"
-<<<<<<< HEAD
-#include <kconfig.h>
-#include <kdialogbase.h>
-#include <kstddirs.h>
-#include <qstring.h>
-#include <qwidget.h>
-=======
 #include "gui/general/IconLoader.h"
 
 #include <QLayout>
@@ -41,36 +34,14 @@
 #include <QTabWidget>
 
 #include <QDir>
->>>>>>> c80adcbc
 
 
 namespace Rosegarden
 {
 
-<<<<<<< HEAD
-static QPixmap loadIcon(const char *name)
-{
-    QString pixmapDir = KGlobal::dirs()->findResource("appdata", "pixmaps/");
-    QString fileBase = pixmapDir + "/misc/";
-    fileBase += name;
-    if (QFile(fileBase + ".png").exists()) {
-        return QPixmap(fileBase + ".png");
-    } else if (QFile(fileBase + ".xpm").exists()) {
-        return QPixmap(fileBase + ".xpm");
-    }
-    QPixmap pmap = KGlobal::instance()->iconLoader()
-        ->loadIcon(QString::fromLatin1(name), KIcon::NoGroup, KIcon::SizeMedium);
-    return pmap;
-}
-
-
-ConfigureDialog::ConfigureDialog(RosegardenGUIDoc *doc,
-                                 KConfig* cfg,
-=======
 
 
 ConfigureDialog::ConfigureDialog(RosegardenDocument *doc,
->>>>>>> c80adcbc
                                  QWidget *parent,
                                  const char *name)
             //: QDialog(parent) //, tr("Configure Rosegarden"), name)
@@ -110,35 +81,6 @@
     connect(page, SIGNAL(updateSidebarStyle(unsigned int)),
             this, SIGNAL(updateSidebarStyle(unsigned int)));
 
-<<<<<<< HEAD
-    pageWidget = addPage(MIDIConfigurationPage::iconLabel(),
-                         MIDIConfigurationPage::title(),
-                         loadIcon(MIDIConfigurationPage::iconName()));
-    vlay = new QVBoxLayout(pageWidget, 0, spacingHint());
-    page = new MIDIConfigurationPage(doc, cfg, pageWidget);
-    vlay->addWidget(page);
-    page->setPageIndex(pageIndex(pageWidget));
-    m_configurationPages.push_back(page);
-
-    pageWidget = addPage(AudioConfigurationPage::iconLabel(),
-                         AudioConfigurationPage::title(),
-                         loadIcon(AudioConfigurationPage::iconName()));
-    vlay = new QVBoxLayout(pageWidget, 0, spacingHint());
-    page = new AudioConfigurationPage(doc, cfg, pageWidget);
-    vlay->addWidget(page);
-    page->setPageIndex(pageIndex(pageWidget));
-    m_configurationPages.push_back(page);
-
-    // Notation Page
-    pageWidget = addPage(NotationConfigurationPage::iconLabel(),
-                         NotationConfigurationPage::title(),
-                         loadIcon(NotationConfigurationPage::iconName()));
-    vlay = new QVBoxLayout(pageWidget, 0, spacingHint());
-    page = new NotationConfigurationPage(cfg, pageWidget);
-    vlay->addWidget(page);
-    page->setPageIndex(pageIndex(pageWidget));
-    m_configurationPages.push_back(page);
-=======
 //    IconLoader il;
 //    pageWidget = addPage(MIDIConfigurationPage::iconLabel(),
 //                         MIDIConfigurationPage::title(),
@@ -176,7 +118,6 @@
     //page->setPageIndex(pageIndex(pageWidget));
 //    m_tabWidget->setCurrentIndex( m_tabWidget->indexOf(pageWidget) );
     m_configurationPages.push_back((ConfigurationPage*)page);
->>>>>>> c80adcbc
 }
 
 }
