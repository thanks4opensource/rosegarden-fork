--- conflicted
+++ resolved
@@ -49,7 +49,9 @@
 {
 
 
+#if 0  // t4os: master looping version
 class RosegardenDocument;
+#endif
 class TimeSignature;
 class RealTime;
 class MappedEvent;
@@ -121,7 +123,9 @@
     void displayTime();
 
 public slots:
+#if 0  // t4os: master looping version
     void slotDocumentLoaded(RosegardenDocument *doc);
+#endif
 
     // These two slots are activated by QTimers
     //
@@ -134,12 +138,9 @@
     void slotChangeTimeDisplay();
     void slotChangeToEnd();
 
-<<<<<<< HEAD
     void slotLoopButtonClicked();
     void slotSetLoopingMode(bool contnuous);
 
-=======
->>>>>>> 0cda3df8
     void slotPanelOpenButtonClicked();
     void slotPanelCloseButtonClicked();
 
@@ -150,21 +151,19 @@
     void setBackgroundColor(QColor color);
     void slotResetBackground();
 
+    void slotSetStartLoopingPointAtMarkerPos();
+    void slotSetStopLoopingPointAtMarkerPos();
 
     // Connected to SequenceManager
     void slotTempoChanged(tempoT);
-    void slotMidiInLabel(const MappedEvent *mE); // show incoming MIDI events on the Transport
-    void slotMidiOutLabel(const MappedEvent *mE); // show outgoing  MIDI events on the Transport
+    void slotMidiInLabel(const MappedEvent *event); // show incoming MIDI events on the Transport
+    void slotMidiOutLabel(const MappedEvent *event); // show outgoing  MIDI events on the Transport
     void slotPlaying(bool checked);
     void slotRecording(bool checked);
     void slotMetronomeActivated(bool checked);
 
 signals:
     void closed();
-<<<<<<< HEAD
-=======
-
->>>>>>> 0cda3df8
     void editTempo(QWidget *);
     void editTimeSignature(QWidget *);
     void editTransportTime(QWidget *);
@@ -173,12 +172,14 @@
 
 private slots:
 
+#if 0  // t4os: master looping version
     // Loop Widgets.
     void slotLoopButtonClicked();
     void slotSetStartLoopingPointAtMarkerPos();
     void slotSetStopLoopingPointAtMarkerPos();
     /// From RosegardenDocument.
     void slotLoopChanged();
+#endif
 
 private:
     void loadPixmaps();
