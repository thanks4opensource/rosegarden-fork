--- conflicted
+++ resolved
@@ -1055,15 +1055,9 @@
 MatrixScene::updateCurrentSegment(bool isCurrent)
 {
     MATRIX_DEBUG << "MatrixScene::updateCurrentSegment: current is " << m_currentSegmentIndex;
-<<<<<<< HEAD
     MatrixViewSegment *vs = getCurrentViewSegment();
     if (vs) {
         ViewElementList *vel = vs->getViewElementList();
-=======
-    for (unsigned i = 0; i < m_viewSegments.size(); ++i) {
-        bool current = (i == m_currentSegmentIndex);
-        ViewElementList *vel = m_viewSegments[i]->getViewElementList();
->>>>>>> 1c2e8006
         for (ViewElementList::const_iterator j = vel->begin();
                  j != vel->end(); ++j) {
             MatrixElement *mel = dynamic_cast<MatrixElement *>(*j);
