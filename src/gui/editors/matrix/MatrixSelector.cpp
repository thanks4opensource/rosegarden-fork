/* -*- c-basic-offset: 4 indent-tabs-mode: nil -*- vi:set ts=8 sts=4 sw=4: */

/*
    Rosegarden
    A MIDI and audio sequencer and musical notation editor.
    Copyright 2000-2009 the Rosegarden development team.
 
    Other copyrights also apply to some parts of this work.  Please
    see the AUTHORS file and individual file headers for details.
 
    This program is free software; you can redistribute it and/or
    modify it under the terms of the GNU General Public License as
    published by the Free Software Foundation; either version 2 of the
    License, or (at your option) any later version.  See the file
    COPYING included with this distribution for more information.
*/

#include "MatrixSelector.h"

#include "misc/Strings.h"
#include "base/BaseProperties.h"
#include "base/Event.h"
#include "base/NotationTypes.h"
#include "base/Selection.h"
#include "base/ViewElement.h"
#include "base/SnapGrid.h"
#include "commands/edit/EventEditCommand.h"
#include "document/CommandHistory.h"
#include "document/ConfigGroups.h"
#include "gui/dialogs/EventEditDialog.h"
#include "gui/dialogs/SimpleEventEditDialog.h"
#include "gui/general/GUIPalette.h"
#include "MatrixElement.h"
#include "MatrixMover.h"
#include "MatrixPainter.h"
#include "MatrixResizer.h"
<<<<<<< HEAD
#include "MatrixVelocity.h"
#include "MatrixStaff.h"
=======
#include "MatrixViewSegment.h"
>>>>>>> c80adcbc
#include "MatrixTool.h"
#include "MatrixToolBox.h"
#include "MatrixWidget.h"
#include "MatrixScene.h"
#include "MatrixMouseEvent.h"
#include "misc/Debug.h"

#include <QSettings>


namespace Rosegarden
{

MatrixSelector::MatrixSelector(MatrixWidget *widget) :
    MatrixTool("matrixselector.rc", "MatrixSelector", widget),
    m_selectionRect(0),
    m_updateRect(false),
    m_clickedElement(0),
    m_dispatchTool(0),
    m_justSelectedBar(false),
    m_selectionToMerge(0)
{
    connect(m_widget, SIGNAL(usedSelection()),
            this, SLOT(slotHideSelection()));

<<<<<<< HEAD
    new KAction(i18n("Switch to Draw Tool"), "pencil", Key_F3, this,
                SLOT(slotDrawSelected()), actionCollection(),
                "draw");

    new KAction(i18n("Switch to Erase Tool"), "eraser", Key_F4, this,
                SLOT(slotEraseSelected()), actionCollection(),
                "erase");

    new KAction(i18n("Switch to Move Tool"), "move", Key_F5, this,
                SLOT(slotMoveSelected()), actionCollection(),
                "move");

    QString pixmapDir = KGlobal::dirs()->findResource("appdata", "pixmaps/");
    QCanvasPixmap pixmap(pixmapDir + "/toolbar/resize.xpm");
    QIconSet icon = QIconSet(pixmap);

    new KAction(i18n("Switch to Resize Tool"), icon, Key_F6, this,
                SLOT(slotResizeSelected()), actionCollection(),
                "resize");

    createMenu("matrixselector.rc");
=======
    createAction("resize", SLOT(slotResizeSelected()));
    createAction("draw", SLOT(slotDrawSelected()));
    createAction("erase", SLOT(slotEraseSelected()));
    createAction("move", SLOT(slotMoveSelected()));

    createMenu();
>>>>>>> c80adcbc
}

void
MatrixSelector::handleEventRemoved(Event *event)
{
    if (m_dispatchTool)
        m_dispatchTool->handleEventRemoved(event);
    if (m_clickedElement && m_clickedElement->event() == event) {
        m_clickedElement = 0;
    }
}

void 
MatrixSelector::slotClickTimeout()
{
    m_justSelectedBar = false;
}

void
MatrixSelector::handleLeftButtonPress(const MatrixMouseEvent *e)
{
    MATRIX_DEBUG << "MatrixSelector::handleLeftButtonPress" << endl;

    m_previousCollisions.clear();

    if (m_justSelectedBar) {
        handleMouseTripleClick(e);
        m_justSelectedBar = false;
        return ;
    }

    m_currentViewSegment = e->viewSegment;

    // Do the merge selection thing
    //
    delete m_selectionToMerge; // you can safely delete 0, you know?
    const EventSelection *selectionToMerge = 0;
    if (e->modifiers & Qt::ShiftModifier) {
        selectionToMerge = m_scene->getSelection();
    }

    m_selectionToMerge =
        (selectionToMerge ? new EventSelection(*selectionToMerge) : 0);

    // Now the rest of the element stuff
    //
    m_clickedElement = e->element;

    if (m_clickedElement) {

        float x = m_clickedElement->getLayoutX();
        float width = m_clickedElement->getWidth();
        float resizeStart = int(double(width) * 0.85) + x;

        // max size of 10
        if ((x + width) - resizeStart > 10) resizeStart = x + width - 10;

        m_dispatchTool = 0;
        
        if (e->sceneX > resizeStart) {
            m_dispatchTool =
                dynamic_cast<MatrixTool *>
                (m_widget->getToolBox()->getTool(MatrixResizer::ToolName));
        } else {
            m_dispatchTool =
                dynamic_cast<MatrixTool *>
                (m_widget->getToolBox()->getTool(MatrixMover::ToolName));
        }

        if (!m_dispatchTool) return;

        m_dispatchTool->ready();
        m_dispatchTool->handleLeftButtonPress(e);
        return;

    } else if (e->modifiers & Qt::ControlModifier) {

        handleMidButtonPress(e);
        return;

<<<<<<< HEAD
        m_dispatchTool->handleLeftButtonPress(time,
                                              height,
                                              staffNo,
                                              e,
                                              element);
        return ;

    } else if (e->state() & Qt::ControlButton) {

        handleMidButtonPress(time, height, staffNo, e, element);
        return;

    } else {

=======
    } else {

        if (!m_selectionRect) {
            m_selectionRect = new QGraphicsRectItem;
            m_scene->addItem(m_selectionRect);
            QColor c = GUIPalette::getColour(GUIPalette::SelectionRectangle);
            m_selectionRect->setPen(QPen(c, 2));
            c.setAlpha(50);
            m_selectionRect->setBrush(c);
        }

        m_selectionOrigin = QPointF(e->sceneX, e->sceneY);
        m_selectionRect->setRect(QRectF(m_selectionOrigin, QSize()));
        m_selectionRect->hide();
        m_updateRect = true;

        // Clear existing selection if we're not merging
        //
        if (!m_selectionToMerge) {
            m_scene->setSelection(0, false);
//            m_widget->canvas()->update();
        }

/*!!!

>>>>>>> c80adcbc
        // Workaround for #930420 Positional error in sweep-selection box
        // boundary
        int zoomValue = (int)m_matrixView->m_hZoomSlider->getCurrentSize();
        MatrixStaff *staff = m_widget->getStaff(staffNo);
        int pitch = m_currentStaff->getHeightAtCanvasCoords(p.x(), p.y());
        int pitchCentreHeight = staff->getTotalHeight() -
                                pitch * staff->getLineSpacing() - 2; // 2 or ?
        int pitchLineHeight = pitchCentreHeight + staff->getLineSpacing() / 2;
        int drawHeight = p.y();
        if (drawHeight <= pitchLineHeight + 1 &&
                drawHeight >= pitchLineHeight - 1) {
            if (drawHeight == pitchLineHeight)
                drawHeight += 2;
            else
                drawHeight += 2 * (drawHeight - pitchLineHeight);
        }
        MATRIX_DEBUG << "#### MatrixSelector::handleLeftButtonPress() : zoom "
                     << zoomValue
                     << " pitch " << pitch
                     << " pitchCentreHeight " << pitchCentreHeight
                     << " pitchLineHeight " << pitchLineHeight
                     << " lineSpacing " << staff->getLineSpacing()
                     << " drawHeight " << drawHeight << endl;
        m_selectionRect->setX(int(p.x() / 4)*4); // more workaround for #930420
        m_selectionRect->setY(drawHeight);
        m_selectionRect->setSize(0, 0);

        m_selectionRect->show();
        m_updateRect = true;

        // Clear existing selection if we're not merging
        //
        if (!m_selectionToMerge) {
            m_widget->setSelection(0, false, true);
            m_widget->canvas()->update();
        }
*/
    }

    //m_widget->setCursorPosition(p.x());
}

void
MatrixSelector::handleMidButtonPress(const MatrixMouseEvent *e)
{
    m_clickedElement = 0; // should be used for left-button clicks only

    // Don't allow overlapping elements on the same channel
    if (e->element) return;

    m_dispatchTool =
        dynamic_cast<MatrixTool *>
        (m_widget->getToolBox()->getTool(MatrixPainter::ToolName));

    if (!m_dispatchTool) return;

    m_dispatchTool->ready();
    m_dispatchTool->handleLeftButtonPress(e);
}

void
MatrixSelector::handleMouseDoubleClick(const MatrixMouseEvent *e)
{
    m_clickedElement = e->element;

    MatrixViewSegment *vs = e->viewSegment;
    if (!vs) return;

    if (m_clickedElement) {

        if (m_clickedElement->event()->isa(Note::EventType) &&
            m_clickedElement->event()->has(BaseProperties::TRIGGER_SEGMENT_ID)) {

            int id = m_clickedElement->event()->get<Int>
                (BaseProperties::TRIGGER_SEGMENT_ID);
            emit editTriggerSegment(id);
            return;
        }

        if (e->buttons & Qt::ShiftButton) { // advanced edit

            EventEditDialog dialog
                (m_widget, *m_clickedElement->event(), true);

            if (dialog.exec() == QDialog::Accepted &&
                dialog.isModified()) {

                EventEditCommand *command = new EventEditCommand
                    (vs->getSegment(),
                     m_clickedElement->event(),
                     dialog.getEvent());

                CommandHistory::getInstance()->addCommand(command);
            }

        } else {

            SimpleEventEditDialog dialog
                (m_widget, m_scene->getDocument(),
                 *m_clickedElement->event(), false);

            if (dialog.exec() == QDialog::Accepted &&
                dialog.isModified()) {

                EventEditCommand *command = new EventEditCommand
                    (vs->getSegment(),
                     m_clickedElement->event(),
                     dialog.getEvent());

                CommandHistory::getInstance()->addCommand(command);
            }
        }

    } /*
    	  
          #988167: Matrix:Multiclick select methods don't work in matrix editor
          Postponing this, as it falls foul of world-matrix transformation
          etiquette and other such niceties
     
    	  else {
     
    	QRect rect = staff->getBarExtents(ev->x(), ev->y());
     
    	m_selectionRect->setX(rect.x() + 2);
    	m_selectionRect->setY(rect.y());
    	m_selectionRect->setSize(rect.width() - 4, rect.height());
     
    	m_selectionRect->show();
    	m_updateRect = false;
    	
    	m_justSelectedBar = true;
    	QTimer::singleShot(QApplication::doubleClickInterval(), this,
    			   SLOT(slotClickTimeout()));
        } */
}

void
MatrixSelector::handleMouseTripleClick(const MatrixMouseEvent *e)
{
    if (!m_justSelectedBar) return;
    m_justSelectedBar = false;

    MatrixViewSegment *vs = e->viewSegment;
    if (!vs) return;

    if (m_clickedElement) {

        // should be safe, as we've already set m_justSelectedBar false
        handleLeftButtonPress(e);
        return;

/*!!! see note above
    } else {

        m_selectionRect->setX(staff->getX());
        m_selectionRect->setY(staff->getY());
        m_selectionRect->setSize(int(staff->getTotalWidth()) - 1,
                                 staff->getTotalHeight() - 1);

        m_selectionRect->show();
        m_updateRect = false;
*/
    }
}

MatrixSelector::FollowMode
MatrixSelector::handleMouseMove(const MatrixMouseEvent *e)
{
    if (m_dispatchTool) {
        return m_dispatchTool->handleMouseMove(e);
    }

    if (!m_updateRect) {
        setContextHelpFor
            (e, getSnapGrid()->getSnapSetting() == SnapGrid::NoSnap);
        return NoFollow;
    } else {
        clearContextHelp();
    }

    QPointF p0(m_selectionOrigin);
    QPointF p1(e->sceneX, e->sceneY);
    QRectF r = QRectF(p0, p1).normalized();

    m_selectionRect->setRect(r.x() + 0.5, r.y() + 0.5, r.width(), r.height());
    m_selectionRect->show();

    setViewCurrentSelection(false);

    

/*
    int w = int(p.x() - m_selectionRect->x());
    int h = int(p.y() - m_selectionRect->y());

    // Qt rectangle dimensions appear to be 1-based
    if (w > 0)
        ++w;
    else
        --w;
    if (h > 0)
        ++h;
    else
        --h;

    // Workaround for #930420 Positional error in sweep-selection box boundary
    int wFix = (w > 0) ? 3 : 0;
    int hFix = (h > 0) ? 3 : 0;
    int xFix = (w < 0) ? 3 : 0;
    m_selectionRect->setSize(w - wFix, h - hFix);
    m_selectionRect->setX(m_selectionRect->x() + xFix);
    setViewCurrentSelection();
    m_selectionRect->setSize(w, h);
    m_selectionRect->setX(m_selectionRect->x() - xFix);
    m_widget->canvas()->update();
*/
    return FollowMode(FollowHorizontal | FollowVertical);
}

void
MatrixSelector::handleMouseRelease(const MatrixMouseEvent *e)
{
    MATRIX_DEBUG << "MatrixSelector::handleMouseRelease" << endl;

    if (m_dispatchTool) {
        m_dispatchTool->handleMouseRelease(e);

        m_dispatchTool->stow();
        ready();

        // don't delete the tool as it's still part of the toolbox
        m_dispatchTool = 0;

        return;
    }

    m_updateRect = false;

    if (m_clickedElement) {
        m_scene->setSingleSelectedEvent(m_currentViewSegment,
                                        m_clickedElement,
                                        false);
//        m_widget->canvas()->update();
        m_clickedElement = 0;

    } else if (m_selectionRect) {
        setViewCurrentSelection(true);
        m_previousCollisions.clear();
        m_selectionRect->hide();
//        m_widget->canvas()->update();
    }

    // Tell anyone who's interested that the selection has changed
    emit gotSelection();

    setContextHelpFor(e);
}

void
MatrixSelector::ready()
{
    if (m_widget) m_widget->setCanvasCursor(Qt::arrowCursor);


/*!!!
    connect(m_widget->getCanvasView(), SIGNAL(contentsMoving (int, int)),
            this, SLOT(slotMatrixScrolled(int, int)));
*/
    setContextHelp
        (tr("Click and drag to select; middle-click and drag to draw new note"));
}

void
MatrixSelector::stow()
{
    if (m_selectionRect) {
        delete m_selectionRect;
        m_selectionRect = 0;
//        m_widget->canvas()->update();
    }
/*!!!
    disconnect(m_widget->getCanvasView(), SIGNAL(contentsMoving (int, int)),
               this, SLOT(slotMatrixScrolled(int, int)));
*/

}

void
MatrixSelector::slotHideSelection()
{
    if (!m_selectionRect) return;
    m_selectionRect->hide();
//!!!    m_selectionRect->setSize(0, 0);
//!!!    m_widget->canvas()->update();
}

void
MatrixSelector::slotMatrixScrolled(int newX, int newY)
{
/*!!!
    if (m_updateRect) {

        int offsetX = newX - m_widget->getCanvasView()->contentsX();
        int offsetY = newY - m_widget->getCanvasView()->contentsY();

        int w = int(m_selectionRect->width() + offsetX);
        int h = int(m_selectionRect->height() + offsetY);

        // Qt rectangle dimensions appear to be 1-based
        if (w > 0)
            ++w;
        else
            --w;
        if (h > 0)
            ++h;
        else
            --h;

        m_selectionRect->setSize(w, h);
        setViewCurrentSelection();
        m_widget->canvas()->update();
    }
*/
}

void
MatrixSelector::setViewCurrentSelection(bool always)
{
    if (always) m_previousCollisions.clear();

    EventSelection* selection = 0;
    bool changed = getSelection(selection);
    if (!changed) {
        delete selection;
        return;
    }

    if (m_selectionToMerge && selection &&
        m_selectionToMerge->getSegment() == selection->getSegment()) {
        
        selection->addFromSelection(m_selectionToMerge);
        m_scene->setSelection(selection, true);

    } else if (!m_selectionToMerge) {

        m_scene->setSelection(selection, true);
    }
}

bool
MatrixSelector::getSelection(EventSelection *&selection)
{
    if (!m_selectionRect || !m_selectionRect->isVisible()) return 0;

    Segment& originalSegment = m_currentViewSegment->getSegment();
    selection = new EventSelection(originalSegment);

    // get the selections
    //
    QList<QGraphicsItem *> l = m_selectionRect->collidingItems
        (Qt::IntersectsItemShape);

    // This is a nasty optimisation, just to avoid re-creating the
    // selection if the items we span are unchanged.  It's not very
    // effective, either, because the colliding items returned
    // includes things like the horizontal and vertical background
    // lines -- and so it changes often: every time we cross a line.
    // More thought needed.  It might be better to use the event
    // properties (i.e. time and pitch) to calculate this "from first
    // principles" rather than doing it graphically.  That might also
    // be helpful to avoid us dragging off the logical edges of the
    // scene.
    if (l == m_previousCollisions) return false;
    m_previousCollisions = l;

    if (!l.empty()) {
        for (int i = 0; i < l.size(); ++i) {
            QGraphicsItem *item = l[i];
            MatrixElement *element = MatrixElement::getMatrixElement(item);
            if (element) {
                //!!! NB. In principle, this element might not come
                //!!! from the right segment (in practice we only have
                //!!! one segment, but that may change)
                selection->addEvent(element->event());
            }
        }
    }

    if (selection->getAddedEvents() == 0) {
        delete selection;
        selection = 0;
    }

    return true;
}

void
MatrixSelector::setContextHelpFor(const MatrixMouseEvent *e, bool ctrlPressed)
{
    QSettings settings;
    settings.beginGroup( GeneralOptionsConfigGroup );

    if (! qStrToBool( settings.value("toolcontexthelp", "true" ) ) ) {
        settings.endGroup();
        return;
    }
    settings.endGroup();

    MatrixElement *element = e->element;

    if (!element) {
        
        setContextHelp
            (tr("Click and drag to select; middle-click and drag to draw new note"));

    } else {
        
        // same logic as in handleLeftButtonPress
        
        float x = element->getLayoutX();
        float width = element->getWidth();
        float resizeStart = int(double(width) * 0.85) + x;

        // max size of 10
        if ((x + width) - resizeStart > 10) resizeStart = x + width - 10;

        EventSelection *s = m_scene->getSelection();

        if (e->sceneX > resizeStart) {
            if (s && s->getAddedEvents() > 1) {
                setContextHelp(tr("Click and drag to resize selected notes"));
            } else {
                setContextHelp(tr("Click and drag to resize note"));
            }
        } else {
            if (s && s->getAddedEvents() > 1) {
                if (!ctrlPressed) {
                    setContextHelp(tr("Click and drag to move selected notes; hold Ctrl as well to copy"));
                } else {
                    setContextHelp(tr("Click and drag to copy selected notes"));
                }
            } else {
                if (!ctrlPressed) {
                    setContextHelp(tr("Click and drag to move note; hold Ctrl as well to copy"));
                } else {
                    setContextHelp(tr("Click and drag to copy note"));
                }
            }                
        }
    }
}

const QString MatrixSelector::ToolName  = "selector";

}

#include "MatrixSelector.moc"
<|MERGE_RESOLUTION|>--- conflicted
+++ resolved
@@ -34,12 +34,7 @@
 #include "MatrixMover.h"
 #include "MatrixPainter.h"
 #include "MatrixResizer.h"
-<<<<<<< HEAD
-#include "MatrixVelocity.h"
-#include "MatrixStaff.h"
-=======
 #include "MatrixViewSegment.h"
->>>>>>> c80adcbc
 #include "MatrixTool.h"
 #include "MatrixToolBox.h"
 #include "MatrixWidget.h"
@@ -65,36 +60,12 @@
     connect(m_widget, SIGNAL(usedSelection()),
             this, SLOT(slotHideSelection()));
 
-<<<<<<< HEAD
-    new KAction(i18n("Switch to Draw Tool"), "pencil", Key_F3, this,
-                SLOT(slotDrawSelected()), actionCollection(),
-                "draw");
-
-    new KAction(i18n("Switch to Erase Tool"), "eraser", Key_F4, this,
-                SLOT(slotEraseSelected()), actionCollection(),
-                "erase");
-
-    new KAction(i18n("Switch to Move Tool"), "move", Key_F5, this,
-                SLOT(slotMoveSelected()), actionCollection(),
-                "move");
-
-    QString pixmapDir = KGlobal::dirs()->findResource("appdata", "pixmaps/");
-    QCanvasPixmap pixmap(pixmapDir + "/toolbar/resize.xpm");
-    QIconSet icon = QIconSet(pixmap);
-
-    new KAction(i18n("Switch to Resize Tool"), icon, Key_F6, this,
-                SLOT(slotResizeSelected()), actionCollection(),
-                "resize");
-
-    createMenu("matrixselector.rc");
-=======
     createAction("resize", SLOT(slotResizeSelected()));
     createAction("draw", SLOT(slotDrawSelected()));
     createAction("erase", SLOT(slotEraseSelected()));
     createAction("move", SLOT(slotMoveSelected()));
 
     createMenu();
->>>>>>> c80adcbc
 }
 
 void
@@ -175,22 +146,6 @@
         handleMidButtonPress(e);
         return;
 
-<<<<<<< HEAD
-        m_dispatchTool->handleLeftButtonPress(time,
-                                              height,
-                                              staffNo,
-                                              e,
-                                              element);
-        return ;
-
-    } else if (e->state() & Qt::ControlButton) {
-
-        handleMidButtonPress(time, height, staffNo, e, element);
-        return;
-
-    } else {
-
-=======
     } else {
 
         if (!m_selectionRect) {
@@ -216,7 +171,6 @@
 
 /*!!!
 
->>>>>>> c80adcbc
         // Workaround for #930420 Positional error in sweep-selection box
         // boundary
         int zoomValue = (int)m_matrixView->m_hZoomSlider->getCurrentSize();
