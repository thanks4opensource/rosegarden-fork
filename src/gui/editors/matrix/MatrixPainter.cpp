--- conflicted
+++ resolved
@@ -129,10 +129,7 @@
     ev->set<Int>(BaseProperties::PITCH, e->pitch);
     ev->set<Int>(BaseProperties::VELOCITY, velocity);
 
-<<<<<<< HEAD
     RG_WARNING << "handleMouseDoubleClick() new MatrixElement";   // t4osDEBUG
-=======
->>>>>>> 1c2e8006
     m_currentElement = new MatrixElement(m_scene, ev, m_widget->isDrumMode(),
                                          m_scene->getCurrentSegment());
 
@@ -169,19 +166,12 @@
             }
         }
         else {
-<<<<<<< HEAD
             RG_WARNING << "handleLeftButtonPress(): Will not create note at "
                           "same pitch and time as existing note in active "
                           "segment.";
         }
         RG_WARNING << "handleLeftButtonPress(): delete"  // t4osDEBUG
                    << m_currentElement;
-=======
-            RG_DEBUG << "handleLeftButtonPress(): Will not create note at "
-                        "same pitch and time as existing note in active "
-                        "segment.";
-        }
->>>>>>> 1c2e8006
         delete m_currentElement;
         m_currentElement = nullptr;
         return;
@@ -220,10 +210,7 @@
 
     RG_DEBUG << "handleLeftButtonPress(): I'm working from segment \"" << m_currentViewSegment->getSegment().getLabel() << "\"" << "  clicked pitch: " << e->pitch << " adjusted pitch: " << adjustedPitch;
 
-<<<<<<< HEAD
     RG_WARNING << "handleLeftButtonPress() new MatrixElement";    // t4osDEBUG
-=======
->>>>>>> 1c2e8006
     m_currentElement = new MatrixElement(m_scene, ev, m_widget->isDrumMode(),
                                          pitchOffset,
                                          m_scene->getCurrentSegment());
@@ -296,10 +283,7 @@
     delete oldEv;
 
     // const Segment *segment = e->element ? e->element->getSegment() : nullptr;
-<<<<<<< HEAD
     RG_WARNING << "handleMouseMove(): new MatrixElement";     // t4osDEBUG
-=======
->>>>>>> 1c2e8006
     m_currentElement = new MatrixElement(m_scene, ev, m_widget->isDrumMode(),
                                          pitchOffset,
                                          m_scene->getCurrentSegment());
