/* -*- c-basic-offset: 4 indent-tabs-mode: nil -*- vi:set ts=8 sts=4 sw=4: */

/*
    Rosegarden
    A MIDI and audio sequencer and musical notation editor.
    Copyright 2000-2022 the Rosegarden development team.

    Other copyrights also apply to some parts of this work.  Please
    see the AUTHORS file and individual file headers for details.

    This program is free software; you can redistribute it and/or
    modify it under the terms of the GNU General Public License as
    published by the Free Software Foundation; either version 2 of the
    License, or (at your option) any later version.  See the file
    COPYING included with this distribution for more information.
*/

#ifndef RG_MATRIX_WIDGET_H
#define RG_MATRIX_WIDGET_H

#include "base/Event.h"             // for timeT
#include "MatrixTool.h"
#include "MatrixView.h"
#include "base/MidiTypes.h"         // for MidiByte
#include "gui/general/AutoScroller.h"
#include "gui/general/SelectionManager.h"

#include <vector>

#include <QSharedPointer>
#include <QTimer>
#include <QWidget>

class QGraphicsScene;
class QGridLayout;
class QLabel;
class QPushButton;

namespace Rosegarden
{

class RosegardenDocument;
class Segment;
class MatrixScene;
class MatrixToolBox;
class MatrixMouseEvent;
class SnapGrid;
class ZoomableRulerScale;
class Panner;
class Panned;
class EventSelection;
class PitchRuler;
class MidiKeyMapping;
class ControlRulerWidget;
class StandardRuler;
class TempoRuler;
class ChordNameRuler;
class Device;
class Instrument;
class Thumbwheel;


/// QWidget that fills the Matrix Editor's (MatrixView) client area.
/**
 * The main Matrix Editor window, MatrixView, owns the only instance
 * of this class.  See MatrixView::m_matrixWidget.
 *
 * MatrixWidget contains the matrix itself (m_view and m_scene).
 * MatrixWidget also contains all the other parts of the Matrix Editor
 * that appear around the matrix.  From left to right, top to bottom:
 *
 *   - The chord name ruler
 *   - The tempo ruler
 *   - The top standard ruler
 *   - The pitch ruler, m_pianoView (to the left of the matrix)
<<<<<<< HEAD
 *   - The matrix itself, m_panned and m_scene
=======
 *   - The matrix itself, m_view (Panned/QGraphicsView) and m_scene
 *         (MatrixScene)
>>>>>>> f364202e
 *   - The bottom standard ruler, m_bottomStandardRuler
 *   - The controls widget, m_controlsWidget (optional)
 *   - The Segment label, m_segmentLabel
 *   - The Segment changer, m_segmentChanger (knob in the bottom left corner)
 *   - The panner, m_hpanner (navigation area)
 *   - The zoom area, m_HVzoom et al. (knobs in the bottom right corner)
 *
 * This class also owns the editing tools.
 */
class MatrixWidget : public QWidget,
                     public SelectionManager
{
    Q_OBJECT

public:
    MatrixWidget(MatrixView *matrixView);
    virtual ~MatrixWidget() override;

    enum class NoteColorType {
        VELOCITY,
        SEGMENT,
        SEGMENT_AND_VELOCITY
    };

    Device *getCurrentDevice();
    MatrixScene *getScene()  { return m_scene; }
    Panner *getPanner() { return m_panner; }

    /**
     * Show the pointer.  Used by MatrixView upon construction, this ensures
     * the pointer is visible initially.
     */
    void showInitialPointer();

    /// Set the Segment(s) to display.
    /**
     * ??? Only one caller.  Might want to fold this into the ctor.
     */
    void setSegments(RosegardenDocument *document,
                     std::vector<Segment *> segments);
    /// MatrixScene::getCurrentSegment()
    Segment *getCurrentSegment();

    /// Updates the wheel background, segment label text, and
    /// MIDI out instrument (whether step recording or not) if
    /// setInstrumentOverride == true
    /// Optional Segment* argument if caller already has that,
    /// otherwise will get from MatrixScene::getCurrentSegment()
    void updateToCurrentSegment(bool setInstrumentOverride,
                                const Segment *segment = nullptr);

    /// MatrixScene::segmentsContainNotes()
    bool segmentsContainNotes() const;

    /// One or more segments are percussion
    bool hasPercussionSegments() const { return m_hasPercussionSegments; }

    ControlRulerWidget *getControlsWidget()  { return m_controlsWidget; }

    /// MatrixScene::getSnapGrid()
    const SnapGrid *getSnapGrid() const;
    /// MatrixScene::setSnap()
    void setSnap(timeT);

    void setChordNameRulerVisible(bool visible);
    void setTempoRulerVisible(bool visible);

    /// Show the highlight on the piano/percussion rulers.
    void showHighlight(bool visible);

    /// (Re)generate the pitch ruler (useful when key mapping changed)
    //  Needs to be public so MatrixMover::handleLeftButtonPress() can
    //  invoke when changing active segement (in case normal->percussion
    //  or vice-versa).
    void generatePitchRuler();

    // SelectionManager interface.

    // These delegate to MatrixScene, which possesses the selection
    /// MatrixScene::getSelection()
    EventSelection *getSelection() const override;
    /// MatrixScene::setSelection()
    void setSelection(EventSelection *s, bool preview) override;
    EventSelection *getRulerSelection() const;


    // Tools

    MatrixToolBox *getToolBox() { return m_toolBox; }

    /// Used by the tools to set an appropriate mouse cursor.
    void setCanvasCursor(QCursor cursor);

    // Used by updateSegmentChangerBackground() for main segment
    // label bar, and MatrixTool subclasses for help text when
    // switching active segment.
    QString segmentTrackInstrumentLabel(const QString formatString,
                                        const Segment* constsegment);

    // Used by MatrixScene::trackChanged()
    void setSegmentTrackInstrumentLabel(const Segment* const segment);

    // Used by MatrixViewSegment::colourChanged()
    void setSegmentLabelAndChangerColor(const Segment* const segment,
                                        const QColor *segmentColor = nullptr);

    bool getShowNoteNames() const { return m_showNoteNames; }
    void setShowNoteNames(bool show) { m_showNoteNames = show; }
    bool isDrumMode() const { return m_drumMode; }
    bool getShowPercussionDurations() const {return m_showPercussionDurations; }
    void setShowPercussionDurations(bool show) { m_showPercussionDurations =
                                                 show; }
    NoteColorType getNoteColorType() const { return m_noteColorType; }
    void setNoteColorType(NoteColorType colorType) { m_noteColorType =
                                                        colorType; }
    bool getNoteColorAllSegments() const { return m_noteColorAllSegments; }
    void setNoteColorAllSegments(bool all) { m_noteColorAllSegments = all; }

    /// Velocity for new notes.  (And moved notes too.)
    int getCurrentVelocity() const { return m_currentVelocity; }


    // Interface for MatrixView menu commands

    /// Edit > Select All
    void selectAll();
    /// Edit > Clear Selection
    void clearSelection();
    /// Move > Previous Segment
    void previousSegment();
    /// Move > Next Segment
    void nextSegment();
    /// Tools > Draw
    void setDrawTool();
    /// Tools > Erase
    void setEraseTool();
    /// Tools > Select and Edit
    void setSelectAndEditTool();
    /// Tools > Move
    void setMoveTool();
    /// Tools > Resize
    void setResizeTool();
    /// Tools > Velocity
    void setVelocityTool();
    /// Move > Scroll to Follow Playback
    void setScrollToFollowPlayback(bool);
    /// View > Rulers > Show Velocity Ruler
    void showVelocityRuler();
    /// View > Rulers > Show Pitch Bend Ruler
    void showPitchBendRuler();
    /// View > Rulers > Add Control Ruler
    void addControlRuler(QAction *);

signals:
    void toolChanged(QString);

    /**
     * Emitted when the user double-clicks on a note that triggers a
     * segment.
     *
     * RosegardenMainViewWidget::slotEditTriggerSegment() launches the event
     * editor on the triggered segment in response to this.
     */
    void editTriggerSegment(int);

    /// Forwarded from MatrixScene::segmentDeleted().
    void segmentDeleted(Segment *);
    /// Forwarded from MatrixScene::sceneDeleted().
    void sceneDeleted();
    /// Forwarded from MatrixScene::selectionChanged()
    void selectionChanged();
    /// Forwarded from ControlRulerWidget::childRulerSelectionChanged().
    /*
     * Connected to MatrixView::slotUpdateMenuStates().
     */
    void rulerSelectionChanged();
    /// Special case for velocity ruler.
    /**
     * See the emitter, ControlRuler::updateSelection(), for details.
     */
    void rulerSelectionUpdate();


    void showContextHelp(const QString &);

public slots:
    /// Velocity combo box.
    void slotSetCurrentVelocity(int velocity)  { m_currentVelocity = velocity; }

    /// Plays the preview note when using the computer keyboard to enter notes.
    void slotPlayPreviewNote(Segment *segment, int pitch);

protected:
    // QWidget Override
    /// Make sure the rulers are in sync when we are shown.
    void showEvent(QShowEvent *event) override;

    // QWidget override
    // For doing RosegardenSequencer::setTrackInstrumentOverride()
    void enterEvent(QEvent *event) override;

private slots:
    /// Called when the document is modified in some way.
    void slotDocumentModified(bool);

    /// Called when segment(??) colors change
    void slotDocColoursChanged();

    /// Connected to Panned::zoomIn() for ctrl+wheel.
    void slotZoomIn();
    /// Connected to Panned::zoomOut() for ctrl+wheel.
    void slotZoomOut();

    /// Scroll rulers to sync up with view.
    void slotScrollRulers();

    // MatrixScene Interface
    void slotDispatchMousePress(const MatrixMouseEvent *);
    void slotDispatchMouseMove(const MatrixMouseEvent *);
    void slotDispatchMouseRelease(const MatrixMouseEvent *);
    void slotDispatchMouseDoubleClick(const MatrixMouseEvent *);

    /// Display the playback position pointer.
    void slotPointerPositionChanged(timeT t);
    void slotStandardRulerDrag(timeT t);
    /// Handle StandardRuler startMouseMove()
    void slotSRStartMouseMove();
    /// Handle StandardRuler stopMouseMove()
    void slotSRStopMouseMove();

    /// Handle ControlRulerWidget::mousePress().
    void slotCRWMousePress();
    /// Handle ControlRulerWidget::mouseMove().
    void slotCRWMouseMove(FollowMode followMode);
    /// Handle ControlRulerWidget::mouseRelease().
    void slotCRWMouseRelease();

    /// Handle TempoRuler::mousePress().
    void slotTRMousePress();
    /// Handle TempoRuler::mouseRelease().
    void slotTRMouseRelease();

    /// Hide the horizontal scrollbar when not needed.
    /**
     * ??? Why do we need to manage this?  We turn off the horizontal
     *     scrollbar in the ctor with Qt::ScrollBarAlwaysOff.
     */
    void slotHScrollBarRangeChanged(int min, int max);

    // PitchRuler slots
    /// Draw the highlight as we move from one pitch to the next.
    void slotHoveredOverKeyChanged(unsigned int);
    void slotKeyPressed(unsigned int, bool);
    void slotKeySelected(unsigned int, bool);
    void slotKeyReleased(unsigned int, bool);

    /// The horizontal zoom thumbwheel moved
    void slotHorizontalThumbwheelMoved(int);

    /// The vertical zoom thumbwheel moved
    void slotVerticalThumbwheelMoved(int);

    /// The primary (combined axes) thumbwheel moved
    void slotPrimaryThumbwheelMoved(int);

    /// Reset the zoom to 100% and reset the zoomy wheels
    void slotResetZoomClicked();

    /// Trap a zoom in from the panner and sync it to the primary thumb wheel
    void slotSyncPannerZoomIn();

    /// Trap a zoom out from the panner and sync it to the primary thumb wheel
    void slotSyncPannerZoomOut();

    /// The Segment control thumbwheel moved, display a different Segment.
    void slotSegmentChangerMoved(int);

    /// The mouse has left the view, hide the highlight note.
    void slotMouseLeavesView();

    /// Instrument is being destroyed
    void slotInstrumentGone();

private:
    MatrixView* const m_view;

    // ??? Instead of storing the document, which can change, get the
    //     document as needed via RosegardenDocument::currentDocument.
    RosegardenDocument *m_document; // I do not own this

    QGridLayout *m_layout; // I own this


    // View

    /// QGraphicsScene holding the note Events.
    MatrixScene *m_scene; // I own this

    /// The main view of the MatrixScene (m_scene).
    Panned *m_panned; // I own this

    /// Whether the view will scroll along with the playback position pointer.
    bool m_playTracking;

    /// View horizontal zoom factor.
    double m_hZoomFactor;
    void setHorizontalZoomFactor(double factor);

    /// View vertical zoom factor.
    double m_vZoomFactor;
    void setVerticalZoomFactor(double factor);


    // Pointer

    void updatePointer(timeT t);


    // Panner (Navigation Area below the matrix)

    /// Navigation area under the main view.
    Panner *m_panner; // I own this
    void zoomInFromPanner();
    void zoomOutFromPanner();

    QWidget *m_changerWidget;
    Thumbwheel *m_segmentChanger;
    int m_lastSegmentChangerValue;
    QLabel *m_segmentLabel;


    // Pitch Ruler

    // This can be nullptr.  It tracks what pitchruler corresponds to.
    Instrument *m_instrument; // Studio owns this (TBC)
    /// Key mapping from the Instrument.
    QSharedPointer<MidiKeyMapping> m_localMapping;
    /// Either a PercussionPitchRuler or a PianoKeyboard object.
    PitchRuler *m_pitchRuler; // I own this
    /// Contains m_pitchRuler.
    QGraphicsScene *m_pianoScene; // I own this
    /// Contains m_pianoScene.
    Panned *m_pianoView; // I own this
    /// All Segments only have key mappings.  Use a PercussionPitchRuler.
    bool m_onlyKeyMapping;
    /// One or more segments are percussion
    bool m_hasPercussionSegments;
    /// Percussion matrix editor?
    /**
     * For the Percussion matrix editor, we ignore key release events from
     * the PitchRuler.
     */
    bool m_drumMode;

    // For determining if pitch ruler needs to be regenerated when
    // changing segments.
    enum class PrevPitchRulerType {NONE, PIANO, PERCUSSION} m_prevPitchRulerType;

    /// First note selected when doing a run up/down the keyboard.
    /**
     * Used to allow selection of a range of pitches by shift-clicking a
     * note on the pitch ruler then dragging up or down to another note.
     */
    MidiByte m_firstNote;

    /// Last note selected when doing a run up/down the keyboard.
    /**
     * Used to prevent redundant note on/offs when doing a run up/down the
     * pitch ruler.
     */
    MidiByte m_lastNote;

    /// Hide pitch ruler highlight when mouse move is not related to a pitch change.
    bool m_highlightVisible;


    // These need to be accessed by MatrixElement::reconfigure() each
    // time a percussion segment note moves/etc., and getting from
    // the QSettings persistent database is too slow.
    // Will be set from MatrixView constructor when read from database,
    // and updated each time changed via user GUI interaction as
    // signaled to MatrixView::slotPercussionDurations(),
    // MatrixView::slotNoteColors() and
    // MatrixView::slotNoteColorsAllSegments().
    bool m_showNoteNames;
    bool m_showPercussionDurations;
    NoteColorType m_noteColorType;
    bool m_noteColorAllSegments;

    // Tools

    MatrixToolBox *m_toolBox; // I own this
    MatrixTool *m_currentTool; // Toolbox owns this
    void setTool(QString name);
    /// Used by the MatrixMover and MatrixPainter tools for preview notes.
    int m_currentVelocity;


    // Zoom Area (to the right of the Panner)

    /// The big zoom wheel.
    Thumbwheel *m_HVzoom;
    /// Used to compute how far the big zoom wheel has moved.
    int m_lastHVzoomValue;
    /// Which zoom factor to use.  For the pitch ruler.
    bool m_lastZoomWasHV;
    /// Thin horizontal zoom wheel under the big zoom wheel.
    Thumbwheel *m_Hzoom;
    /// Used to compute how far the horizontal zoom wheel has moved.
    int m_lastH;
    /// Thin vertical zoom wheel to the right of the big zoom wheel.
    Thumbwheel *m_Vzoom;
    /// Used to compute how far the vertical zoom wheel has moved.
    int m_lastV;
    /// Small reset button to the lower right of the big zoom wheel.
    QPushButton *m_reset;


    // Rulers

    ChordNameRuler *m_chordNameRuler; // I own this
    TempoRuler *m_tempoRuler; // I own this
    StandardRuler *m_topStandardRuler; // I own this
    StandardRuler *m_bottomStandardRuler; // I own this
    // ??? Rename: m_controlRuler
    ControlRulerWidget *m_controlsWidget; // I own this

    /// Used by all rulers to make sure they are all zoomed to the same scale.
    /**
     * See MatrixScene::getReferenceScale().
     */
    ZoomableRulerScale *m_referenceScale;  // Owned by MatrixScene


    // Auto-scroll

    AutoScroller m_autoScroller;

};

}

#endif<|MERGE_RESOLUTION|>--- conflicted
+++ resolved
@@ -73,12 +73,8 @@
  *   - The tempo ruler
  *   - The top standard ruler
  *   - The pitch ruler, m_pianoView (to the left of the matrix)
-<<<<<<< HEAD
- *   - The matrix itself, m_panned and m_scene
-=======
- *   - The matrix itself, m_view (Panned/QGraphicsView) and m_scene
+ *   - The matrix itself, m_panned (Panned/QGraphicsView) and m_scene
  *         (MatrixScene)
->>>>>>> f364202e
  *   - The bottom standard ruler, m_bottomStandardRuler
  *   - The controls widget, m_controlsWidget (optional)
  *   - The Segment label, m_segmentLabel
