/* -*- c-basic-offset: 4 indent-tabs-mode: nil -*- vi:set ts=8 sts=4 sw=4: */

/*
    Rosegarden
    A MIDI and audio sequencer and musical notation editor.
    Copyright 2000-2022 the Rosegarden development team.

    Other copyrights also apply to some parts of this work.  Please
    see the AUTHORS file and individual file headers for details.

    This program is free software; you can redistribute it and/or
    modify it under the terms of the GNU General Public License as
    published by the Free Software Foundation; either version 2 of the
    License, or (at your option) any later version.  See the file
    COPYING included with this distribution for more information.
*/

#ifndef RG_MATRIX_WIDGET_H
#define RG_MATRIX_WIDGET_H

#include "base/Event.h"             // for timeT
#include "MatrixTool.h"
#include "MatrixView.h"
#include "base/MidiTypes.h"         // for MidiByte
#include "gui/general/AutoScroller.h"
#include "gui/general/SelectionManager.h"

#include <vector>

#include <QSharedPointer>
#include <QTimer>
#include <QWidget>

class QGraphicsScene;
class QGridLayout;
class QLabel;
class QPushButton;

namespace Rosegarden
{

class RosegardenDocument;
class Segment;
class MatrixScene;
class MatrixToolBox;
class MatrixMouseEvent;
class SnapGrid;
class ZoomableRulerScale;
class Panner;
class Panned;
class EventSelection;
class PitchRuler;
class MidiKeyMapping;
class ControlRulerWidget;
class StandardRuler;
class TempoRuler;
class ChordNameRuler;
class Device;
class Instrument;
class Thumbwheel;


/// QWidget that fills the Matrix Editor's (MatrixView) client area.
/**
 * The main Matrix Editor window, MatrixView, owns the only instance
 * of this class.  See MatrixView::m_matrixWidget.
 *
 * MatrixWidget contains the matrix itself (m_view and m_scene).
 * MatrixWidget also contains all the other parts of the Matrix Editor
 * that appear around the matrix.  From left to right, top to bottom:
 *
 *   - The chord name ruler
 *   - The tempo ruler
 *   - The top standard ruler
 *   - The pitch ruler, m_pianoView (to the left of the matrix)
 *   - The matrix itself, m_panned and m_scene
 *   - The bottom standard ruler, m_bottomStandardRuler
 *   - The controls widget, m_controlsWidget (optional)
 *   - The Segment label, m_segmentLabel
 *   - The Segment changer, m_segmentChanger (knob in the bottom left corner)
 *   - The panner, m_hpanner (navigation area)
 *   - The zoom area, m_HVzoom et al. (knobs in the bottom right corner)
 *
 * This class also owns the editing tools.
 */
class MatrixWidget : public QWidget,
                     public SelectionManager
{
    Q_OBJECT

public:
    MatrixWidget(MatrixView *matrixView);
    virtual ~MatrixWidget() override;

    enum class NoteColorType {
        VELOCITY,
        SEGMENT,
        SEGMENT_AND_VELOCITY
    };

    Device *getCurrentDevice();
    MatrixScene *getScene()  { return m_scene; }
    Panner *getPanner() { return m_panner; }

    /**
     * Show the pointer.  Used by MatrixView upon construction, this ensures
     * the pointer is visible initially.
     */
    void showInitialPointer();

    /// Set the Segment(s) to display.
    /**
     * ??? Only one caller.  Might want to fold this into the ctor.
     */
    void setSegments(RosegardenDocument *document,
                     std::vector<Segment *> segments);
    /// MatrixScene::getCurrentSegment()
    Segment *getCurrentSegment();

    /// Updates the wheel background, segment label text, and
    /// MIDI out instrument (whether step recording or not) if
    /// setInstrumentOverride == true
    void updateToCurrentSegment(bool setInstrumentOverride);

    /// MatrixScene::segmentsContainNotes()
    bool segmentsContainNotes() const;

    /// All segments only have a key mapping.
    bool hasOnlyKeyMapping() const { return m_onlyKeyMapping; }

    ControlRulerWidget *getControlsWidget()  { return m_controlsWidget; }

    /// MatrixScene::getSnapGrid()
    const SnapGrid *getSnapGrid() const;
    /// MatrixScene::setSnap()
    void setSnap(timeT);

    void setChordNameRulerVisible(bool visible);
    void setTempoRulerVisible(bool visible);

    /// Show the highlight on the piano/percussion rulers.
    void showHighlight(bool visible);

    /// (Re)generate the pitch ruler (useful when key mapping changed)
    //  Needs to be public so MatrixMover::handleLeftButtonPress() can
    //  invoke when changing active segement (in case normal->percussion
    //  or vice-versa).
    void generatePitchRuler();

    // SelectionManager interface.

    // These delegate to MatrixScene, which possesses the selection
    /// MatrixScene::getSelection()
    EventSelection *getSelection() const override;
    /// MatrixScene::setSelection()
    void setSelection(EventSelection *s, bool preview) override;
    EventSelection *getRulerSelection() const;


    // Tools

    MatrixToolBox *getToolBox() { return m_toolBox; }

    /// Used by the tools to set an appropriate mouse cursor.
    void setCanvasCursor(QCursor cursor);

    // Used by updateSegmentChangerBackground() for main segment
    // label bar, and MatrixTool subclasses for help text when
    // switching active segment.
    QString segmentTrackInstrumentLabel(const QString formatString,
                                        const Segment *segment);

    bool getShowNoteNames() const { return m_showNoteNames; }
    void setShowNoteNames(bool show) { m_showNoteNames = show; }
    bool isDrumMode() const { return m_drumMode; }
    bool getShowPercussionDurations() const {return m_showPercussionDurations; }
    void setShowPercussionDurations(bool show) { m_showPercussionDurations =
                                                 show; }
    NoteColorType getNoteColorType() const { return m_noteColorType; }
    void setNoteColorType(NoteColorType colorType) { m_noteColorType =
                                                        colorType; }
    bool getNoteColorAllSegments() const { return m_noteColorAllSegments; }
    void setNoteColorAllSegments(bool all) { m_noteColorAllSegments = all; }

    /// Velocity for new notes.  (And moved notes too.)
    int getCurrentVelocity() const { return m_currentVelocity; }


    // Interface for MatrixView menu commands

    /// Edit > Select All
    void selectAll();
    /// Edit > Clear Selection
    void clearSelection();
    /// Move > Previous Segment
    void previousSegment();
    /// Move > Next Segment
    void nextSegment();
    /// Tools > Draw
    void setDrawTool();
    /// Tools > Erase
    void setEraseTool();
    /// Tools > Select and Edit
    void setSelectAndEditTool();
    /// Tools > Move
    void setMoveTool();
    /// Tools > Resize
    void setResizeTool();
    /// Tools > Velocity
    void setVelocityTool();
    /// Move > Scroll to Follow Playback
    void setScrollToFollowPlayback(bool);
    /// View > Rulers > Show Velocity Ruler
    void showVelocityRuler();
    /// View > Rulers > Show Pitch Bend Ruler
    void showPitchBendRuler();
    /// View > Rulers > Add Control Ruler
    void addControlRuler(QAction *);

signals:
    void toolChanged(QString);

    /**
     * Emitted when the user double-clicks on a note that triggers a
     * segment.
     *
     * RosegardenMainViewWidget::slotEditTriggerSegment() launches the event
     * editor on the triggered segment in response to this.
     */
    void editTriggerSegment(int);

    /// Forwarded from MatrixScene::segmentDeleted().
    void segmentDeleted(Segment *);
    /// Forwarded from MatrixScene::sceneDeleted().
    void sceneDeleted();
    /// Forwarded from MatrixScene::selectionChanged()
    void selectionChanged();
    /// Forwarded from ControlRulerWidget::childRulerSelectionChanged().
    /*
     * Connected to MatrixView::slotUpdateMenuStates().
     */
    void rulerSelectionChanged();

    void showContextHelp(const QString &);

public slots:
    /// Velocity combo box.
    void slotSetCurrentVelocity(int velocity)  { m_currentVelocity = velocity; }

    /// Plays the preview note when using the computer keyboard to enter notes.
    void slotPlayPreviewNote(Segment *segment, int pitch);

protected:
    // QWidget Override
    /// Make sure the rulers are in sync when we are shown.
    void showEvent(QShowEvent *event) override;

    // QWidget override
    // For doing RosegardenSequencer::setTrackInstrumentOverride()
    void enterEvent(QEvent *event) override;

private slots:
    /// Called when the document is modified in some way.
    void slotDocumentModified(bool);

    /// Called when segment(??) colors change
    void slotDocColoursChanged();

    /// Connected to Panned::zoomIn() for ctrl+wheel.
    void slotZoomIn();
    /// Connected to Panned::zoomOut() for ctrl+wheel.
    void slotZoomOut();

    /// Scroll rulers to sync up with view.
    void slotScrollRulers();

    // MatrixScene Interface
    void slotDispatchMousePress(const MatrixMouseEvent *);
    void slotDispatchMouseMove(const MatrixMouseEvent *);
    void slotDispatchMouseRelease(const MatrixMouseEvent *);
    void slotDispatchMouseDoubleClick(const MatrixMouseEvent *);

    /// Display the playback position pointer.
    void slotPointerPositionChanged(timeT t);
    void slotStandardRulerDrag(timeT t);
    /// Handle StandardRuler startMouseMove()
    void slotSRStartMouseMove();
    /// Handle StandardRuler stopMouseMove()
    void slotSRStopMouseMove();

    /// Handle ControlRulerWidget::mousePress().
    void slotCRWMousePress();
    /// Handle ControlRulerWidget::mouseMove().
    void slotCRWMouseMove(FollowMode followMode);
    /// Handle ControlRulerWidget::mouseRelease().
    void slotCRWMouseRelease();

    /// Handle TempoRuler::mousePress().
    void slotTRMousePress();
    /// Handle TempoRuler::mouseRelease().
    void slotTRMouseRelease();

    /// Hide the horizontal scrollbar when not needed.
    /**
     * ??? Why do we need to manage this?  We turn off the horizontal
     *     scrollbar in the ctor with Qt::ScrollBarAlwaysOff.
     */
    void slotHScrollBarRangeChanged(int min, int max);

    // PitchRuler slots
    /// Draw the highlight as we move from one pitch to the next.
    void slotHoveredOverKeyChanged(unsigned int);
    void slotKeyPressed(unsigned int, bool);
    void slotKeySelected(unsigned int, bool);
    void slotKeyReleased(unsigned int, bool);

    /// The horizontal zoom thumbwheel moved
    void slotHorizontalThumbwheelMoved(int);

    /// The vertical zoom thumbwheel moved
    void slotVerticalThumbwheelMoved(int);

    /// The primary (combined axes) thumbwheel moved
    void slotPrimaryThumbwheelMoved(int);

    /// Reset the zoom to 100% and reset the zoomy wheels
    void slotResetZoomClicked();

    /// Trap a zoom in from the panner and sync it to the primary thumb wheel
    void slotSyncPannerZoomIn();

    /// Trap a zoom out from the panner and sync it to the primary thumb wheel
    void slotSyncPannerZoomOut();

    /// The Segment control thumbwheel moved, display a different Segment.
    void slotSegmentChangerMoved(int);

    /// The mouse has left the view, hide the highlight note.
    void slotMouseLeavesView();

    /// Instrument is being destroyed
    void slotInstrumentGone();

private:
    MatrixView* const m_view;

    // ??? Instead of storing the document, which can change, get the
    //     document as needed via RosegardenDocument::currentDocument.
    RosegardenDocument *m_document; // I do not own this

    QGridLayout *m_layout; // I own this


    // View

    /// QGraphicsScene holding the note Events.
    MatrixScene *m_scene; // I own this

    /// The main view of the MatrixScene (m_scene).
    Panned *m_panned; // I own this

    /// Whether the view will scroll along with the playback position pointer.
    bool m_playTracking;

    /// View horizontal zoom factor.
    double m_hZoomFactor;
    void setHorizontalZoomFactor(double factor);

    /// View vertical zoom factor.
    double m_vZoomFactor;
    void setVerticalZoomFactor(double factor);


    // Pointer

    void updatePointer(timeT t);


    // Panner (Navigation Area below the matrix)

    /// Navigation area under the main view.
    Panner *m_panner; // I own this
    void zoomInFromPanner();
    void zoomOutFromPanner();

    QWidget *m_changerWidget;
    Thumbwheel *m_segmentChanger;
    int m_lastSegmentChangerValue;
    QLabel *m_segmentLabel;


    // Pitch Ruler

    // This can be nullptr.  It tracks what pitchruler corresponds to.
    Instrument *m_instrument; // Studio owns this (TBC)
    /// Key mapping from the Instrument.
    QSharedPointer<MidiKeyMapping> m_localMapping;
    /// Either a PercussionPitchRuler or a PianoKeyboard object.
    PitchRuler *m_pitchRuler; // I own this
    /// Contains m_pitchRuler.
    QGraphicsScene *m_pianoScene; // I own this
    /// Contains m_pianoScene.
    Panned *m_pianoView; // I own this
    /// All Segments only have key mappings.  Use a PercussionPitchRuler.
    bool m_onlyKeyMapping;
    /// Percussion matrix editor?
    /**
     * For the Percussion matrix editor, we ignore key release events from
     * the PitchRuler.
     */
<<<<<<< HEAD
     bool m_drumMode;
=======
    bool m_drumMode;
>>>>>>> 1c2e8006
    // For determining if pitch ruler needs to be regenerated when
    // changing segments.
    enum class PrevPitchRulerType {NONE, PIANO, PERCUSSION} m_prevPitchRulerType;

    /// First note selected when doing a run up/down the keyboard.
    /**
     * Used to allow selection of a range of pitches by shift-clicking a
     * note on the pitch ruler then dragging up or down to another note.
     */
    MidiByte m_firstNote;

    /// Last note selected when doing a run up/down the keyboard.
    /**
     * Used to prevent redundant note on/offs when doing a run up/down the
     * pitch ruler.
     */
    MidiByte m_lastNote;

    /// Hide pitch ruler highlight when mouse move is not related to a pitch change.
    bool m_highlightVisible;


    // These need to be accessed by MatrixElement::reconfigure() each
    // time a percussion segment note moves/etc., and getting from
    // the QSettings persistent database is too slow.
    // Will be set from MatrixView constructor when read from database,
    // and updated each time changed via user GUI interaction as
    // signaled to MatrixView::slotPercussionDurations(),
    // MatrixView::slotNoteColors() and
    // MatrixView::slotNoteColorsAllSegments().
    bool m_showNoteNames;
    bool m_showPercussionDurations;
    NoteColorType m_noteColorType;
    bool m_noteColorAllSegments;

    // Tools

    MatrixToolBox *m_toolBox; // I own this
    MatrixTool *m_currentTool; // Toolbox owns this
    void setTool(QString name);
    /// Used by the MatrixMover and MatrixPainter tools for preview notes.
    int m_currentVelocity;


    // Zoom Area (to the right of the Panner)

    /// The big zoom wheel.
    Thumbwheel *m_HVzoom;
    /// Used to compute how far the big zoom wheel has moved.
    int m_lastHVzoomValue;
    /// Which zoom factor to use.  For the pitch ruler.
    bool m_lastZoomWasHV;
    /// Thin horizontal zoom wheel under the big zoom wheel.
    Thumbwheel *m_Hzoom;
    /// Used to compute how far the horizontal zoom wheel has moved.
    int m_lastH;
    /// Thin vertical zoom wheel to the right of the big zoom wheel.
    Thumbwheel *m_Vzoom;
    /// Used to compute how far the vertical zoom wheel has moved.
    int m_lastV;
    /// Small reset button to the lower right of the big zoom wheel.
    QPushButton *m_reset;


    // Rulers

    ChordNameRuler *m_chordNameRuler; // I own this
    TempoRuler *m_tempoRuler; // I own this
    StandardRuler *m_topStandardRuler; // I own this
    StandardRuler *m_bottomStandardRuler; // I own this
    // ??? Rename: m_controlRuler
    ControlRulerWidget *m_controlsWidget; // I own this

    /// Used by all rulers to make sure they are all zoomed to the same scale.
    /**
     * See MatrixScene::getReferenceScale().
     */
    ZoomableRulerScale *m_referenceScale;  // Owned by MatrixScene


    // Auto-scroll

    AutoScroller m_autoScroller;

};

}

#endif<|MERGE_RESOLUTION|>--- conflicted
+++ resolved
@@ -408,11 +408,8 @@
      * For the Percussion matrix editor, we ignore key release events from
      * the PitchRuler.
      */
-<<<<<<< HEAD
-     bool m_drumMode;
-=======
     bool m_drumMode;
->>>>>>> 1c2e8006
+
     // For determining if pitch ruler needs to be regenerated when
     // changing segments.
     enum class PrevPitchRulerType {NONE, PIANO, PERCUSSION} m_prevPitchRulerType;
