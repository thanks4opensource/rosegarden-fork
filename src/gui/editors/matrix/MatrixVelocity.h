--- conflicted
+++ resolved
@@ -75,12 +75,8 @@
     double m_screenPixelsScale;  // Amount of screen pixels used for
                                  // scale +-127 1:1 scale ratio
     double m_velocityScale;
-<<<<<<< HEAD
-=======
+
     explicit MatrixVelocity(MatrixWidget *);
-
-    void setBasicContextHelp();
->>>>>>> 0cda3df8
 
     MatrixElement *m_currentElement;
     /// The Event associated with m_currentElement.
