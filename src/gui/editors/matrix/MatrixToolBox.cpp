/* -*- c-basic-offset: 4 indent-tabs-mode: nil -*- vi:set ts=8 sts=4 sw=4: */

/*
    Rosegarden
    A MIDI and audio sequencer and musical notation editor.
    Copyright 2000-2009 the Rosegarden development team.
 
    Other copyrights also apply to some parts of this work.  Please
    see the AUTHORS file and individual file headers for details.
 
    This program is free software; you can redistribute it and/or
    modify it under the terms of the GNU General Public License as
    published by the Free Software Foundation; either version 2 of the
    License, or (at your option) any later version.  See the file
    COPYING included with this distribution for more information.
*/


#include "MatrixToolBox.h"
#include "MatrixTool.h"
#include "MatrixWidget.h"
#include "MatrixPainter.h"
#include "MatrixEraser.h"
#include "MatrixSelector.h"
#include "MatrixMover.h"
#include "MatrixResizer.h"
<<<<<<< HEAD
=======
#include "MatrixScene.h"
>>>>>>> c80adcbc
#include "MatrixVelocity.h"

#include <QString>
#include <QMessageBox>

namespace Rosegarden
{

MatrixToolBox::MatrixToolBox(MatrixWidget *parent) :
    BaseToolBox(parent),
    m_widget(parent),
    m_scene(0)
{
}

BaseTool *
MatrixToolBox::createTool(QString toolName)
{
    MatrixTool *tool = 0;

    QString toolNamelc = toolName.toLower();

    if (toolNamelc == MatrixPainter::ToolName)

        tool = new MatrixPainter(m_widget);

    else if (toolNamelc == MatrixEraser::ToolName)

        tool = new MatrixEraser(m_widget);

    else if (toolNamelc == MatrixSelector::ToolName)

        tool = new MatrixSelector(m_widget);

    else if (toolNamelc == MatrixMover::ToolName)

        tool = new MatrixMover(m_widget);

    else if (toolNamelc == MatrixResizer::ToolName)

        tool = new MatrixResizer(m_widget);

    else if (toolNamelc == MatrixVelocity::ToolName)

<<<<<<< HEAD
    else if (toolNamelc == MatrixVelocity::ToolName)

        tool = new MatrixVelocity(m_mParentView);
=======
        tool = new MatrixVelocity(m_widget);
>>>>>>> c80adcbc
    
    else {
        QMessageBox::critical(0, "", QString("MatrixToolBox::createTool : unrecognised toolname %1 (%2)")
                           .arg(toolName).arg(toolNamelc));
        return 0;
    }

    m_tools.insert(toolName, tool);

    if (m_scene) {
        tool->setScene(m_scene);
        connect(m_scene, SIGNAL(eventRemoved(Event *)),
                tool, SLOT(handleEventRemoved(Event *)));
    }

    return tool;
}

void
MatrixToolBox::setScene(MatrixScene *scene)
{
    m_scene = scene;

    for (QHash<QString, BaseTool *>::iterator i = m_tools.begin();
         i != m_tools.end(); ++i) {
        MatrixTool *nt = dynamic_cast<MatrixTool *>(*i);
        if (nt) {
            nt->setScene(scene);
            connect(scene, SIGNAL(eventRemoved(Event *)),
                    nt, SLOT(handleEventRemoved(Event *)));
        }
    }
}

}
#include "MatrixToolBox.moc"<|MERGE_RESOLUTION|>--- conflicted
+++ resolved
@@ -24,10 +24,7 @@
 #include "MatrixSelector.h"
 #include "MatrixMover.h"
 #include "MatrixResizer.h"
-<<<<<<< HEAD
-=======
 #include "MatrixScene.h"
->>>>>>> c80adcbc
 #include "MatrixVelocity.h"
 
 #include <QString>
@@ -72,13 +69,7 @@
 
     else if (toolNamelc == MatrixVelocity::ToolName)
 
-<<<<<<< HEAD
-    else if (toolNamelc == MatrixVelocity::ToolName)
-
-        tool = new MatrixVelocity(m_mParentView);
-=======
         tool = new MatrixVelocity(m_widget);
->>>>>>> c80adcbc
     
     else {
         QMessageBox::critical(0, "", QString("MatrixToolBox::createTool : unrecognised toolname %1 (%2)")
