/* -*- c-basic-offset: 4 indent-tabs-mode: nil -*- vi:set ts=8 sts=4 sw=4: */

/*
    Rosegarden
    A MIDI and audio sequencer and musical matrix editor.
    Copyright 2000-2022 the Rosegarden development team.

    Other copyrights also apply to some parts of this work.  Please
    see the AUTHORS file and individual file headers for details.

    This program is free software; you can redistribute it and/or
    modify it under the terms of the GNU General Public License as
    published by the Free Software Foundation; either version 2 of the
    License, or (at your option) any later version.  See the file
    COPYING included with this distribution for more information.
*/

#define RG_MODULE_STRING "[MatrixView]"
#define RG_NO_DEBUG_PRINT 1

#include "MatrixView.h"

#include "MatrixCommandRegistry.h"
#include "MatrixElement.h"
#include "MatrixScene.h"
#include "MatrixToolBox.h"
#include "MatrixViewSegment.h"
#include "MatrixWidget.h"

#include "misc/Debug.h"
#include "misc/Strings.h"
#include "misc/ConfigGroups.h"

#include "document/RosegardenDocument.h"
#include "document/CommandHistory.h"

#include "gui/application/RosegardenMainWindow.h"

#include "gui/dialogs/AboutDialog.h"
#include "gui/dialogs/QuantizeDialog.h"
#include "gui/dialogs/EventFilterDialog.h"
#include "gui/dialogs/TriggerSegmentDialog.h"
#include "gui/dialogs/PitchBendSequenceDialog.h"
#include "gui/dialogs/KeySignatureDialog.h"

#include "gui/rulers/ChordNameRuler.h"

#include "gui/seqmanager/SequenceManager.h"

#include "commands/edit/ChangeVelocityCommand.h"
#include "commands/edit/ClearTriggersCommand.h"
#include "commands/edit/CollapseNotesCommand.h"
#include "commands/edit/CopyCommand.h"
#include "commands/edit/CutCommand.h"
#include "commands/edit/EraseCommand.h"
#include "commands/edit/EventQuantizeCommand.h"
#include "commands/edit/EventUnquantizeCommand.h"
#include "commands/edit/PasteEventsCommand.h"
#include "commands/edit/SelectionPropertyCommand.h"
#include "commands/edit/SetTriggerCommand.h"

#include "commands/edit/InvertCommand.h"
#include "commands/edit/MoveCommand.h"
#include "commands/edit/PlaceControllersCommand.h"
#include "commands/edit/RescaleCommand.h"
#include "commands/edit/RetrogradeCommand.h"
#include "commands/edit/RetrogradeInvertCommand.h"
#include "commands/edit/TransposeCommand.h"

#include "commands/segment/AddTempoChangeCommand.h"
#include "commands/segment/AddTimeSignatureAndNormalizeCommand.h"
#include "commands/segment/AddTimeSignatureCommand.h"

#include "commands/matrix/MatrixInsertionCommand.h"

#include "commands/notation/KeyInsertionCommand.h"
#include "commands/notation/MultiKeyInsertionCommand.h"

#include "gui/editors/notation/NotationStrings.h"
#include "gui/editors/notation/NotePixmapFactory.h"

#include "gui/rulers/ControlRulerWidget.h"

#include "gui/general/EditTempoController.h"
#include "gui/general/ThornStyle.h"

#include "base/Quantizer.h"
#include "base/BasicQuantizer.h"
#include "base/LegatoQuantizer.h"
#include "base/BaseProperties.h"
#include "base/SnapGrid.h"
#include "base/Clipboard.h"
#include "base/AnalysisTypes.h"
#include "base/CompositionTimeSliceAdapter.h"
#include "base/NotationTypes.h"
#include "base/Controllable.h"
#include "base/Studio.h"
#include "base/Instrument.h"
#include "base/Device.h"
#include "base/MidiDevice.h"
#include "base/SoftSynthDevice.h"
#include "base/MidiTypes.h"
#include "base/parameterpattern/ParameterPattern.h"

#include "gui/dialogs/RescaleDialog.h"
#include "gui/dialogs/TempoDialog.h"
#include "gui/dialogs/IntervalDialog.h"
#include "gui/dialogs/TimeSignatureDialog.h"

#include "gui/general/IconLoader.h"

#include "misc/Preferences.h"

#include <QWidget>
#include <QAction>
#include <QActionGroup>
#include <QMenu>
#include <QLabel>
#include <QToolBar>
#include <QSettings>
#include <QComboBox>
#include <QHBoxLayout>
#include <QInputDialog>
#include <QMessageBox>
#include <QToolButton>
#include <QStatusBar>
#include <QDesktopServices>

#include <algorithm>


namespace Rosegarden
{


MatrixView::MatrixView(RosegardenDocument *doc,
<<<<<<< HEAD
                 std::vector<Segment *> segments,
                 QWidget *parent) :
=======
                       const std::vector<Segment *>& segments,
                       bool drumMode,
                       QWidget *parent) :
>>>>>>> 0cda3df8
    EditViewBase(segments, parent),
    m_quantizations(BasicQuantizer::getStandardQuantizations()),
    m_inChordMode(false)
{
    m_document = doc;
    m_matrixWidget = new MatrixWidget(this);
    setCentralWidget(m_matrixWidget);

    // Many actions are created here
    // ??? MEMORY LEAK (confirmed)
    m_commandRegistry = new MatrixCommandRegistry(this);

    setupActions();

    createMenusAndToolbars("matrix.rc");

    // Ensure that initial display of any percussion segments is
    // correct with respect to View -> Notes -> Show percussion durations.
    // Also note color styles
    // Following calls must be done with setShow...() methods before
    // MatrixWidget::setSegments, and all after createMenusAndToolbars()
    setShowNoteNames();
    setShowPercussionDurations();
    setShowNoteColorTypeAndAll();
    setShowNoteNameType();
    m_matrixWidget->setSegments(doc, segments);

    // Broken out of setupActions().
    // Must be after MatrixWidget::setSegments() because populating
    // "Add control ruler" menu requires getCurrentDevice() which
    // in turn calls MatrixWidget::getCurrentDevice() which calls
    // MatrixWidget::getCurrentSegment(), and they require MatrixWidget
    // segment initialization.
    // Can't just move call to setupActions() here due to other
    // interlocking initialization order requirements.
    setupAddRulerActions();

    findToolbar("General Toolbar");

    m_Thorn = ThornStyle::isEnabled();

    initActionsToolbar();
    initRulersToolbar();
    initStatusBar();

#if 0   // SIGNAL_SLOT_ABUSE
    connect(m_matrixWidget, &MatrixWidget::editTriggerSegment,
            this, &MatrixView::editTriggerSegment);
#endif

    connect(m_matrixWidget, &MatrixWidget::showContextHelp,
            this, &MatrixView::slotShowContextHelp);

    slotUpdateMenuStates();
    slotTestClipboard();

    connect(CommandHistory::getInstance(), &CommandHistory::commandExecuted,
            this, &MatrixView::slotUpdateMenuStates);

    connect(m_matrixWidget, &MatrixWidget::selectionChanged,
            this, &MatrixView::slotUpdateMenuStates);
    connect(m_matrixWidget, &MatrixWidget::rulerSelectionChanged,
            this, &MatrixView::slotUpdateMenuStates);
    connect(m_matrixWidget, &MatrixWidget::rulerSelectionUpdate,
            this, &MatrixView::slotRulerSelectionUpdate);

    // Toggle the desired tool off and then trigger it on again, to
    // make sure its signal is called at least once (as would not
    // happen if the tool was on by default otherwise)
    QAction *toolAction = nullptr;
    if (!m_matrixWidget->segmentsContainNotes()) {
        toolAction = findAction("draw");
    } else {
        toolAction = findAction("multitool");
    }
    if (toolAction) {
        MATRIX_DEBUG << "initial state for action '" << toolAction->objectName() << "' is " << toolAction->isChecked();
        if (toolAction->isChecked()) toolAction->toggle();
        MATRIX_DEBUG << "newer state for action '" << toolAction->objectName() << "' is " << toolAction->isChecked();
        toolAction->trigger();
        MATRIX_DEBUG << "newest state for action '" << toolAction->objectName() << "' is " << toolAction->isChecked();
    }

    m_scrollToFollow = m_document->getComposition().getEditorFollowPlayback();
    findAction("scroll_to_follow")->setChecked(m_scrollToFollow);
    m_matrixWidget->setScrollToFollowPlayback(m_scrollToFollow);

    slotUpdateWindowTitle();
    connect(m_document, &RosegardenDocument::documentModified,
            this, &MatrixView::slotUpdateWindowTitle);

    // Set initial visibility ...
    bool view;

    QSettings settings;
    settings.beginGroup(MatrixViewConfigGroup);

    // ... of chord name ruler ...
    view = settings.value("Chords ruler shown",
                          findAction("show_chords_ruler")->isChecked()
                         ).toBool();
    findAction("show_chords_ruler")->setChecked(view);
    m_matrixWidget->setChordNameRulerVisible(view);

    // ... and tempo ruler
    view = settings.value("Tempo ruler shown",
                          findAction("show_tempo_ruler")->isChecked()
                         ).toBool();
    findAction("show_tempo_ruler")->setChecked(view);
    m_matrixWidget->setTempoRulerVisible(view);

    findAction("show_note_names")->setChecked(qStrToBool(settings.value("show_note_names")));

    MatrixScene::HighlightType chosenHighlightType =
        static_cast<MatrixScene::HighlightType>(
            settings.value("highlight_type",
                           MatrixScene::HT_BlackKeys).toInt());
    switch (chosenHighlightType) {
    case MatrixScene::HT_BlackKeys:
        findAction("highlight_black_notes")->setChecked(true);
        break;
    case MatrixScene::HT_Triads:
        findAction("highlight_triads")->setChecked(true);
        break;
    case MatrixScene::HT_Key:
        findAction("highlight_key")->setChecked(true);
        break;
    default:
        findAction("highlight_black_notes")->setChecked(true);
        break;
    }
    settings.endGroup();

    if (segments.size() > 1) {
        enterActionState("have_multiple_segments");
    } else {
        leaveActionState("have_multiple_segments");
    }

    enterActionState("in_standard_matrix");

    // Restore window geometry and toolbar/dock state
    settings.beginGroup(WindowGeometryConfigGroup);
    QString modeStr = "Matrix_View_Geometry";
    this->restoreGeometry(settings.value(modeStr).toByteArray());
    modeStr = "Matrix_View_State";
    this->restoreState(settings.value(modeStr).toByteArray());
    settings.endGroup();

    connect(m_matrixWidget, SIGNAL(segmentDeleted(Segment *)),
            this, SLOT(slotSegmentDeleted(Segment *)));
    connect(m_matrixWidget, &MatrixWidget::sceneDeleted,
            this, &MatrixView::slotSceneDeleted);

    connect(this, &MatrixView::noteInsertedFromKeyboard,
            m_matrixWidget, &MatrixWidget::slotPlayPreviewNote);

    connect(RosegardenDocument::currentDocument,
            &RosegardenDocument::loopingModeChanged,
            this, &MatrixView::slotSetLoopingMode);

    // Set buttons to current state
    slotSetLoopingMode(m_document->getComposition().loopingMode() ==
                      Composition::LoopingMode::CONTINUOUS);
    slotPlaying(m_document->getSequenceManager()->getTransportStatus() ==
                TransportStatus::PLAYING);


    // Set the rewind and fast-forward buttons for auto-repeat.
    enableAutoRepeat("Transport Toolbar", "playback_pointer_back_bar");
    enableAutoRepeat("Transport Toolbar", "playback_pointer_forward_bar");
    enableAutoRepeat("Transport Toolbar", "cursor_back");
    enableAutoRepeat("Transport Toolbar", "cursor_forward");

    connect(RosegardenDocument::currentDocument,
                &RosegardenDocument::loopChanged,
            this, &MatrixView::slotLoopChanged);
    // Make sure we are in sync.
    slotLoopChanged();

    // Show the pointer as soon as matrix editor opens (update pointer position,
    // but don't scroll)
    m_matrixWidget->showInitialPointer();

    readOptions();

    show();
    // We have to do this after show() because the rulers need information
    // that isn't available until the MatrixView is shown.  (xScale)
    launchRulers(segments);

    m_matrixWidget->getScene()->setKeySignaturesChanged(false);

    if (   m_matrixWidget->getChordSpellingType()
        != MatrixWidget::ChordSpellingType::OFF) {
        // Notes have already been drawn but need to update with
        // chord spelling names.
        if (!findAction("show_chords_ruler")->isChecked()) {
            // Need chord name ruler for chord note spelling
            findAction("show_chords_ruler")->setChecked(true);
            slotToggleChordsRuler();
        }

        // Does recalculate (and redisplay since ruler is visible)
          m_matrixWidget
        ->getChordNameRuler()
        ->setCurrentSegment(getCurrentSegment(), true);  // true == force recalc
        m_matrixWidget->getScene()->updateAllSegmentsNames();
    }
}

MatrixView::~MatrixView()
{
    MATRIX_DEBUG << "MatrixView::~MatrixView()";
}

void
MatrixView::setShowNoteNames()
{
    QSettings settings;
    settings.beginGroup(MatrixViewConfigGroup);
    bool show = qStrToBool(settings.value("show_note_names", false));
    findAction("show_percussion_durations")->setChecked(show);
    settings.endGroup();
    m_matrixWidget->setShowNoteNames(show);
}

void
MatrixView::setShowPercussionDurations()
{
    QSettings settings;
    settings.beginGroup(MatrixViewConfigGroup);
    bool showPercussionDurations = qStrToBool(settings.value(
                                              "show_percussion_durations",
                                              false));
    findAction("show_percussion_durations")->setChecked(
                                             showPercussionDurations);
    settings.endGroup();
    m_matrixWidget->setShowPercussionDurations(showPercussionDurations);
}

void
MatrixView::setShowNoteColorTypeAndAll()
{
    QSettings settings;
    settings.beginGroup(MatrixViewConfigGroup);

    MatrixWidget::NoteColorType colorType =
        static_cast<MatrixWidget::NoteColorType>(
            settings.value("note_color_type",
                           static_cast<int>(
                           MatrixWidget::NoteColorType::VELOCITY)).toInt());
    bool only = qStrToBool(settings.value("color_only_active", true));
    settings.endGroup();

    switch (colorType) {
    case MatrixWidget::NoteColorType::VELOCITY:
        findAction("velocity_color")->setChecked(true);
        break;
    case MatrixWidget::NoteColorType::SEGMENT:
        findAction("segment_color")->setChecked(true);
        break;
    case MatrixWidget::NoteColorType::SEGMENT_AND_VELOCITY:
        findAction("segment_velocity_color")->setChecked(true);
        break;
    }
    m_matrixWidget->setNoteColorType(colorType);

    findAction("color_only_active")->setChecked(only);
    m_matrixWidget->setNoteColorAllSegments(!only);
}

void
MatrixView::setShowNoteNameType()
{
    QSettings settings;
    settings.beginGroup(MatrixViewConfigGroup);

    MatrixWidget::NoteNameType nameType =
        static_cast<MatrixWidget::NoteNameType>(
            settings.value("note_name_type",
                           static_cast<int>(
                           MatrixWidget::NoteNameType::CONCERT)).toInt());

    MatrixWidget::ChordSpellingType chordType =
        static_cast<MatrixWidget::ChordSpellingType>(
            settings.value("chord_spelling_type",
                           static_cast<int>(
                           MatrixWidget::ChordSpellingType::OFF)).toInt());


    settings.endGroup();

    // Use MatrixViewConfigGroup, not GeneralOptionsConfigGroup so
    // chord name ruler can have different settings (and so don't
    // have to do live synchronization of the two).
    bool flats = Preferences::getPreference(MatrixViewConfigGroup,
                                            "c_major_flats",
                                            true);

    bool offsetMinors    = Preferences::getPreference(MatrixViewConfigGroup,
                                                      "offset_minors",
                                                      false),
         alternateMinors = Preferences::getPreference(MatrixViewConfigGroup,
                                                      "alternate_minors",
                                                      false);

    switch (nameType) {
    case MatrixWidget::NoteNameType::OFF:
        findAction("note_names_off")->setChecked(true);
        break;
    case MatrixWidget::NoteNameType::CONCERT:
        findAction("concert_pitch_names")->setChecked(true);
        break;
    case MatrixWidget::NoteNameType::FIXED_DO:
        findAction("fixed_do_solfege")->setChecked(true);
        break;
    case MatrixWidget::NoteNameType::INTEGER_ABSOLUTE:
        findAction("absolute_integer_names")->setChecked(true);
        break;
    case MatrixWidget::NoteNameType::RAW_MIDI:
        findAction("midi_pitches")->setChecked(true);
        break;
    case MatrixWidget::NoteNameType::DEGREE:
        findAction("degree_names")->setChecked(true);
        break;
    case MatrixWidget::NoteNameType::MOVABLE_DO:
        findAction("movable_do_solfege")->setChecked(true);
        break;
    case MatrixWidget::NoteNameType::INTEGER_KEY:
        findAction("key_integer_names")->setChecked(true);
        break;
    }
    m_matrixWidget->setNoteNameType(nameType);

    switch (chordType) {
    case MatrixWidget::ChordSpellingType::OFF:
        findAction("chord_spelling_off")->setChecked(true);
        break;
    case MatrixWidget::ChordSpellingType::DEGREE:
        findAction("chord_spelling_degree")->setChecked(true);
        break;
    case MatrixWidget::ChordSpellingType::INTEGER:
        findAction("chord_spelling_integer")->setChecked(true);
        break;
    }
    m_matrixWidget->setChordSpellingType(chordType);

    findAction("c_major_flats")->setChecked(flats);
    m_matrixWidget->setNoteNamesCmajFlats(flats);

    findAction("offset_minor_keys")->setChecked(offsetMinors);
    m_matrixWidget->setNoteNamesOffsetMinors(offsetMinors);

    findAction("alternate_minor_keys")->setChecked(alternateMinors);
    m_matrixWidget->setNoteNamesAlternateMinors(alternateMinors);

}

void
MatrixView::launchRulers(std::vector<Segment *> segments)
{
    if (!m_matrixWidget)
        return;

    ControlRulerWidget *controlRulerWidget =
            m_matrixWidget->getControlsWidget();

    if (!controlRulerWidget)
        return;

    controlRulerWidget->launchMatrixRulers(segments);
}

void
MatrixView::closeEvent(QCloseEvent *event)
{
    // Save window geometry and toolbar/dock state
    QSettings settings;
    settings.beginGroup(WindowGeometryConfigGroup);
    QString modeStr = "Matrix_View_Geometry";
    settings.setValue(modeStr, this->saveGeometry());
    modeStr = "Matrix_View_State";
    settings.setValue(modeStr, this->saveState());
    settings.endGroup();

    QWidget::closeEvent(event);
}

void
MatrixView::slotSegmentDeleted(Segment *s)
{
    RG_DEBUG << "slotSegmentDeleted()";

    std::vector<Segment *>::const_iterator segmentIter =
            std::find(m_segments.begin(), m_segments.end(), s);

    // If found, delete it.
    if (segmentIter != m_segments.end())
        m_segments.erase(segmentIter);

    RG_DEBUG << "  Segments remaining:" << m_segments.size();
}

void
MatrixView::slotSceneDeleted()
{
    NOTATION_DEBUG << "MatrixView::slotSceneDeleted";

    m_segments.clear();
    close();
}

void MatrixView::slotPlaying(bool playing)
{
    QAction *action = findAction("play");
    if (!action) return;
    action->setChecked(playing);
}

void
MatrixView::slotUpdateWindowTitle(bool)
{
    // Set client label
    //
    QString view = tr("Matrix");
    //&&&if (isDrumMode())
    //    view = tr("Percussion");

    if (m_segments.empty()) return;

    setWindowTitle(getTitle(view));

    setWindowIcon(IconLoader::loadPixmap("window-matrix"));
}

void
MatrixView::setupActions()
{

    setupBaseActions(true);

    createAction("multitool", SLOT(slotSetMultiTool()));
    createAction("draw", SLOT(slotSetPaintTool()));
    createAction("erase", SLOT(slotSetEraseTool()));
    createAction("move", SLOT(slotSetMoveTool()));
    createAction("resize", SLOT(slotSetResizeTool()));
    createAction("velocity", SLOT(slotSetVelocityTool()));
    createAction("chord_mode", SLOT(slotToggleChordMode()));
    createAction("toggle_step_by_step", SLOT(slotToggleStepByStep()));
    createAction("quantize", SLOT(slotQuantize()));
    createAction("repeat_quantize", SLOT(slotRepeatQuantize()));
    createAction("collapse_notes", SLOT(slotCollapseNotes()));
    createAction("legatoize", SLOT(slotLegato()));
    createAction("velocity_up", SLOT(slotVelocityUp()));
    createAction("velocity_down", SLOT(slotVelocityDown()));
    createAction("set_to_current_velocity", SLOT(slotSetVelocitiesToCurrent()));
    createAction("set_velocities", SLOT(slotSetVelocities()));
    createAction("trigger_segment", SLOT(slotTriggerSegment()));
    createAction("remove_trigger", SLOT(slotRemoveTriggers()));
    createAction("select_all", SLOT(slotSelectAll()));
    createAction("delete", SLOT(slotEditDelete()));
    createAction("cursor_back", SLOT(slotStepBackward()));
    createAction("cursor_forward", SLOT(slotStepForward()));
    createAction("extend_selection_backward", SLOT(slotExtendSelectionBackward()));
    createAction("extend_selection_forward", SLOT(slotExtendSelectionForward()));
    createAction("extend_selection_backward_bar", SLOT(slotExtendSelectionBackwardBar()));
    createAction("extend_selection_forward_bar", SLOT(slotExtendSelectionForwardBar()));
    //&&& NB Play has two shortcuts (Enter and Ctrl+Return) -- need to
    // ensure both get carried across somehow
    createAction("play", SIGNAL(play()));
    createAction("stop", SIGNAL(stop()));
    createAction("playback_pointer_back_bar", SIGNAL(rewindPlayback()));
    createAction("playback_pointer_forward_bar", SIGNAL(fastForwardPlayback()));
    createAction("playback_pointer_start", SIGNAL(rewindPlaybackToBeginning()));
    createAction("playback_pointer_end", SIGNAL(fastForwardPlaybackToEnd()));
    createAction("cursor_prior_segment", SLOT(slotCurrentSegmentPrior()));
    createAction("cursor_next_segment", SLOT(slotCurrentSegmentNext()));
    createAction("toggle_loop", SLOT(slotLoopButtonClicked()));
    createAction("toggle_solo", SLOT(slotToggleSolo()));
    createAction("scroll_to_follow", SLOT(slotScrollToFollow()));
    createAction("loop", SLOT(slotLoop()));
    createAction("panic", SIGNAL(panic()));
    createAction("toggle_loop_active", SLOT(slotToggleLoopActive()));
    createAction("loop_from_selection", SLOT(slotLoopFromSelection()));
    createAction("clear_loop", SLOT(slotClearLoop()));
    createAction("clear_selection", SLOT(slotClearSelection()));
    createAction("reset_selection", SLOT(slotEscapePressed()));
    createAction("filter_selection", SLOT(slotFilterSelection()));

    createAction("pitch_bend_sequence", SLOT(slotPitchBendSequence()));

    //"controllers" Menubar menu
    createAction("controller_sequence", SLOT(slotControllerSequence()));
    createAction("set_controllers",   SLOT(slotSetControllers()));
    createAction("place_controllers", SLOT(slotPlaceControllers()));

    createAction("show_chords_ruler", SLOT(slotToggleChordsRuler()));
    createAction("show_tempo_ruler", SLOT(slotToggleTempoRuler()));

    createAction("toggle_velocity_ruler", SLOT(slotToggleVelocityRuler()));
    createAction("toggle_pitchbend_ruler", SLOT(slotTogglePitchbendRuler()));
    createAction("add_control_ruler", "");

    createAction("add_tempo_change", SLOT(slotAddTempo()));
    createAction("add_time_signature", SLOT(slotAddTimeSignature()));
    createAction("add_key_signature", SLOT(slotEditAddKeySignature()));

    createAction("halve_durations", SLOT(slotHalveDurations()));
    createAction("double_durations", SLOT(slotDoubleDurations()));
    createAction("rescale", SLOT(slotRescale()));
    createAction("transpose_up", SLOT(slotTransposeUp()));
    createAction("transpose_up_octave", SLOT(slotTransposeUpOctave()));
    createAction("transpose_down", SLOT(slotTransposeDown()));
    createAction("transpose_down_octave", SLOT(slotTransposeDownOctave()));
    createAction("general_transpose", SLOT(slotTranspose()));
    createAction("general_diatonic_transpose", SLOT(slotDiatonicTranspose()));
    createAction("invert", SLOT(slotInvert()));
    createAction("retrograde", SLOT(slotRetrograde()));
    createAction("retrograde_invert", SLOT(slotRetrogradeInvert()));
    createAction("jog_left", SLOT(slotJogLeft()));
    createAction("jog_right", SLOT(slotJogRight()));

    QMenu *addControlRulerMenu = new QMenu;
    Controllable *c =
        dynamic_cast<MidiDevice *>(getCurrentDevice());
    if (!c) {
        c = dynamic_cast<SoftSynthDevice *>(getCurrentDevice());
    }

    if (c) {

        const ControlList &list = c->getControlParameters();

        QString itemStr;

        for (ControlList::const_iterator it = list.begin();
             it != list.end(); ++it) {

            // Pitch Bend is treated separately now, and there's no
            // point in adding "unsupported" controllers to the menu,
            // so skip everything else
            if (it->getType() != Controller::EventType) continue;

            const QString hexValue =
                QString::asprintf("(0x%x)", it->getControllerNumber());

            // strings extracted from data files must be QObject::tr()
            itemStr = QObject::tr("%1 Controller %2 %3")
                .arg(QObject::tr(it->getName().c_str()))
                .arg(it->getControllerNumber())
                .arg(hexValue);

            addControlRulerMenu->addAction(itemStr);
        }
    }

    connect(addControlRulerMenu, &QMenu::triggered,
            this, &MatrixView::slotAddControlRuler);

    // Code in setupAddRulerActions() below was here.
    // See call in constructor for reason why moved.

    // (ported from NotationView)
    //JAS insert note section is a rewrite
    //JAS from EditView::createInsertPitchActionMenu()
    for (int octave = 0; octave <= 2; ++octave) {
        QString octaveSuffix;
        if (octave == 1) octaveSuffix = "_high";
        else if (octave == 2) octaveSuffix = "_low";

        createAction(QString("insert_0%1").arg(octaveSuffix),
                     SLOT(slotInsertNoteFromAction()));
        createAction(QString("insert_0_sharp%1").arg(octaveSuffix),
                     SLOT(slotInsertNoteFromAction()));
        createAction(QString("insert_1_flat%1").arg(octaveSuffix),
                     SLOT(slotInsertNoteFromAction()));
        createAction(QString("insert_1%1").arg(octaveSuffix),
                     SLOT(slotInsertNoteFromAction()));
        createAction(QString("insert_1_sharp%1").arg(octaveSuffix),
                     SLOT(slotInsertNoteFromAction()));
        createAction(QString("insert_2_flat%1").arg(octaveSuffix),
                     SLOT(slotInsertNoteFromAction()));
        createAction(QString("insert_2%1").arg(octaveSuffix),
                     SLOT(slotInsertNoteFromAction()));
        createAction(QString("insert_3%1").arg(octaveSuffix),
                     SLOT(slotInsertNoteFromAction()));
        createAction(QString("insert_3_sharp%1").arg(octaveSuffix),
                     SLOT(slotInsertNoteFromAction()));
        createAction(QString("insert_4_flat%1").arg(octaveSuffix),
                     SLOT(slotInsertNoteFromAction()));
        createAction(QString("insert_4%1").arg(octaveSuffix),
                     SLOT(slotInsertNoteFromAction()));
        createAction(QString("insert_4_sharp%1").arg(octaveSuffix),
                     SLOT(slotInsertNoteFromAction()));
        createAction(QString("insert_5_flat%1").arg(octaveSuffix),
                     SLOT(slotInsertNoteFromAction()));
        createAction(QString("insert_5%1").arg(octaveSuffix),
                     SLOT(slotInsertNoteFromAction()));
        createAction(QString("insert_5_sharp%1").arg(octaveSuffix),
                     SLOT(slotInsertNoteFromAction()));
        createAction(QString("insert_6_flat%1").arg(octaveSuffix),
                     SLOT(slotInsertNoteFromAction()));
        createAction(QString("insert_6%1").arg(octaveSuffix),
                     SLOT(slotInsertNoteFromAction()));
    }

    createAction("options_show_toolbar", SLOT(slotToggleGeneralToolBar()));
    createAction("show_tools_toolbar", SLOT(slotToggleToolsToolBar()));
    createAction("show_transport_toolbar", SLOT(slotToggleTransportToolBar()));
    createAction("show_actions_toolbar", SLOT(slotToggleActionsToolBar()));
    createAction("show_rulers_toolbar", SLOT(slotToggleRulersToolBar()));


    createAction("manual", SLOT(slotHelp()));
    createAction("tutorial", SLOT(slotTutorial()));
    createAction("guidelines", SLOT(slotBugGuidelines()));
    createAction("help_about_app", SLOT(slotHelpAbout()));
    createAction("help_about_qt", SLOT(slotHelpAboutQt()));
    createAction("donate", SLOT(slotDonate()));

    createAction("show_note_names", SLOT(slotShowNames()));
    createAction("show_percussion_durations", SLOT(slotPercussionDurations()));

    createAction("velocity_color", SLOT(slotNoteColors()));
    createAction("segment_color", SLOT(slotNoteColors()));
    createAction("segment_velocity_color", SLOT(slotNoteColors()));
    QActionGroup *noteColorAg = new QActionGroup(this);
    noteColorAg->addAction(findAction("velocity_color"));
    noteColorAg->addAction(findAction("segment_color"));
    noteColorAg->addAction(findAction("segment_velocity_color"));
    createAction("color_only_active", SLOT(slotNoteColorsAllSegments()));

    createAction("note_names_off",         SLOT(slotNoteNames()));
    createAction("concert_pitch_names",    SLOT(slotNoteNames()));
    createAction("fixed_do_solfege",       SLOT(slotNoteNames()));
    createAction("absolute_integer_names", SLOT(slotNoteNames()));
    createAction("midi_pitches",           SLOT(slotNoteNames()));
    createAction("degree_names",           SLOT(slotNoteNames()));
    createAction("movable_do_solfege",     SLOT(slotNoteNames()));
    createAction("key_integer_names",      SLOT(slotNoteNames()));
    QActionGroup *noteNamesAg = new QActionGroup(this);
    noteNamesAg->addAction(findAction("note_names_off"));
    noteNamesAg->addAction(findAction("concert_pitch_names"));
    noteNamesAg->addAction(findAction("fixed_do_solfege"));
    noteNamesAg->addAction(findAction("absolute_integer_names"));
    noteNamesAg->addAction(findAction("midi_pitches"));
    noteNamesAg->addAction(findAction("degree_names"));
    noteNamesAg->addAction(findAction("movable_do_solfege"));
    noteNamesAg->addAction(findAction("key_integer_names"));

    createAction("chord_spelling_off",     SLOT(slotChordSpelling()));
    createAction("chord_spelling_degree",  SLOT(slotChordSpelling()));
    createAction("chord_spelling_integer", SLOT(slotChordSpelling()));
    QActionGroup *chordSpellingAg = new QActionGroup(this);
    chordSpellingAg->addAction(findAction("chord_spelling_off"));
    chordSpellingAg->addAction(findAction("chord_spelling_degree"));
    chordSpellingAg->addAction(findAction("chord_spelling_integer"));

    createAction("c_major_flats",        SLOT(slotNotesCmajFlats()));
    createAction("offset_minor_keys",    SLOT(slotOffsetMinors()));
    createAction("alternate_minor_keys", SLOT(slotAlternateMinors()));

    createAction("highlight_black_notes", SLOT(slotHighlight()));
    createAction("highlight_triads", SLOT(slotHighlight()));
    createAction("highlight_key", SLOT(slotHighlight()));
    // add the highlight actions to an ActionGroup
    QActionGroup *ag = new QActionGroup(this);
    ag->addAction(findAction("highlight_black_notes"));
    ag->addAction(findAction("highlight_triads"));
    ag->addAction(findAction("highlight_key"));

    // grid snap values
    timeT crotchetDuration = Note(Note::Crotchet).getDuration();
    m_snapValues.clear();
    m_snapValues.push_back(SnapGrid::NoSnap);
    m_snapValues.push_back(SnapGrid::SnapToUnit);
    m_snapValues.push_back(crotchetDuration / 16);
    m_snapValues.push_back(crotchetDuration / 12);
    m_snapValues.push_back(crotchetDuration / 8);
    m_snapValues.push_back(crotchetDuration / 6);
    m_snapValues.push_back(crotchetDuration / 4);
    m_snapValues.push_back(crotchetDuration / 3);
    m_snapValues.push_back(crotchetDuration / 2);
    m_snapValues.push_back((crotchetDuration * 3) / 4);
    m_snapValues.push_back(crotchetDuration);
    m_snapValues.push_back((crotchetDuration * 3) / 2);
    m_snapValues.push_back(crotchetDuration * 2);
    m_snapValues.push_back(SnapGrid::SnapToBeat);
    m_snapValues.push_back(SnapGrid::SnapToBar);

    for (unsigned int i = 0; i < m_snapValues.size(); i++) {

        timeT d = m_snapValues[i];

        if (d == SnapGrid::NoSnap) {
            createAction("snap_none", SLOT(slotSetSnapFromAction()));
        } else if (d == SnapGrid::SnapToUnit) {
        } else if (d == SnapGrid::SnapToBeat) {
            createAction("snap_beat", SLOT(slotSetSnapFromAction()));
        } else if (d == SnapGrid::SnapToBar) {
            createAction("snap_bar", SLOT(slotSetSnapFromAction()));
        } else {
            QString actionName = QString("snap_%1").arg(int((crotchetDuration * 4) / d));
            if (d == (crotchetDuration * 3) / 4) actionName = "snap_dotted_8";
            if (d == (crotchetDuration * 3) / 2) actionName = "snap_dotted_4";
            createAction(actionName, SLOT(slotSetSnapFromAction()));
        }
    }
}

void
MatrixView::setupAddRulerActions()
{
    // See explanation at call in constructor for why broken out of
    // setupActions() at location commented in that code, above (search
    // for "setupAddRulerActions()")

    QMenu *addControlRulerMenu = new QMenu;
    Controllable *c =
        dynamic_cast<MidiDevice *>(getCurrentDevice());
    if (!c) {
        c = dynamic_cast<SoftSynthDevice *>(getCurrentDevice());
    }

    if (c) {
        const ControlList &list = c->getControlParameters();

        QString itemStr;

        for (ControlList::const_iterator it = list.begin();
             it != list.end(); ++it) {

            // Pitch Bend is treated separately now, and there's no
            // point in adding "unsupported" controllers to the menu,
            // so skip everything else
            if (it->getType() != Controller::EventType) continue;

            const QString hexValue =
                QString::asprintf("(0x%x)", it->getControllerNumber());

            // strings extracted from data files must be QObject::tr()
            itemStr = QObject::tr("%1 Controller %2 %3")
                .arg(QObject::tr(it->getName().c_str()))
                .arg(it->getControllerNumber())
                .arg(hexValue);

            addControlRulerMenu->addAction(itemStr);
        }
    }

    connect(addControlRulerMenu, &QMenu::triggered,
            this, &MatrixView::slotAddControlRuler);

    findAction("add_control_ruler")->setMenu(addControlRulerMenu);
}

void
MatrixView::initActionsToolbar()
{
    MATRIX_DEBUG << "MatrixView::initActionsToolbar";

    QToolBar *actionsToolbar = findToolbar("Actions Toolbar");
//    QToolBar *actionsToolbar = m_actionsToolBar;
    //actionsToolbar->setLayout(new QHBoxLayout(actionsToolbar));

    if (!actionsToolbar) {
        MATRIX_DEBUG << "MatrixView::initActionsToolbar - "
        << "tool bar not found";
        return ;
    }

    // The SnapGrid combo and Snap To... menu items
    //
    QLabel *sLabel = new QLabel(tr(" Grid: "), actionsToolbar);
    sLabel->setIndent(10);
    actionsToolbar->addWidget(sLabel);

    QPixmap noMap = NotePixmapFactory::makeToolbarPixmap("menu-no-note");

    m_snapGridCombo = new QComboBox(actionsToolbar);
    actionsToolbar->addWidget(m_snapGridCombo);

    for (unsigned int i = 0; i < m_snapValues.size(); i++) {

        timeT d = m_snapValues[i];

        if (d == SnapGrid::NoSnap) {
            m_snapGridCombo->addItem(tr("None"));
        } else if (d == SnapGrid::SnapToUnit) {
            m_snapGridCombo->addItem(tr("Unit"));
        } else if (d == SnapGrid::SnapToBeat) {
            m_snapGridCombo->addItem(tr("Beat"));
        } else if (d == SnapGrid::SnapToBar) {
            m_snapGridCombo->addItem(tr("Bar"));
        } else {
            timeT err = 0;
            QString label = NotationStrings::makeNoteMenuLabel(d, true, err);
            QPixmap pixmap = NotePixmapFactory::makeNoteMenuPixmap(d, err);
            m_snapGridCombo->addItem((err ? noMap : pixmap), label);
        }

        if (getSnapGrid() && d == getSnapGrid()->getSnapSetting()) {
            m_snapGridCombo->setCurrentIndex(m_snapGridCombo->count() - 1);
        }
    }

    m_snapGridCombo->setMaxVisibleItems(m_snapValues.size());

    connect(m_snapGridCombo,
                static_cast<void(QComboBox::*)(int)>(&QComboBox::activated),
            this, &MatrixView::slotSetSnapFromIndex);

    // Velocity combo.  Not a spin box, because the spin box is too
    // slow to use unless we make it typeable into, and then it takes
    // focus away from our more important widgets

    QLabel *vlabel = new QLabel(tr(" Velocity: "), actionsToolbar);
    vlabel->setIndent(10);
    actionsToolbar->addWidget(vlabel);

    m_velocityCombo = new QComboBox(actionsToolbar);
    actionsToolbar->addWidget(m_velocityCombo);

    for (int i = 0; i <= 127; ++i) {
        m_velocityCombo->addItem(QString("%1").arg(i));
    }
    m_velocityCombo->setCurrentIndex(100); //!!! associate with segment
    connect(m_velocityCombo,
                static_cast<void(QComboBox::*)(int)>(&QComboBox::activated),
            m_matrixWidget, &MatrixWidget::slotSetCurrentVelocity);

    // Quantize combo
    //
    QLabel *qLabel = new QLabel(tr(" Quantize: "), actionsToolbar);
    qLabel->setIndent(10);
    actionsToolbar->addWidget(qLabel);

    m_quantizeCombo = new QComboBox(actionsToolbar);
    actionsToolbar->addWidget(m_quantizeCombo);

    for (unsigned int i = 0; i < m_quantizations.size(); ++i) {

        timeT time = m_quantizations[i];
        timeT error = 0;
        QString label = NotationStrings::makeNoteMenuLabel(time, true, error);
        QPixmap pmap = NotePixmapFactory::makeNoteMenuPixmap(time, error);
        m_quantizeCombo->addItem(error ? noMap : pmap, label);
    }

    m_quantizeCombo->addItem(noMap, tr("Off"));

    // default to Off to mirror Classic behavior
    m_quantizeCombo->setCurrentIndex(m_quantizeCombo->count() - 1);

    m_quantizeCombo->setSizeAdjustPolicy(QComboBox::AdjustToContents);

    connect(m_quantizeCombo,
                static_cast<void(QComboBox::*)(int)>(&QComboBox::activated),
            this, &MatrixView::slotQuantizeSelection);
}

void
MatrixView::initRulersToolbar()
{
    QToolBar *rulersToolbar = findToolbar("Rulers Toolbar");
    if (!rulersToolbar) {
        RG_WARNING << "MatrixView::initRulersToolbar() - rulers toolbar not found!";
        return;
    }

    // set the "ruler n" tool button to pop up its menu instantly
    QToolButton *tb = dynamic_cast<QToolButton *>(findToolbar("Rulers Toolbar")->widgetForAction(findAction("add_control_ruler")));
    tb->setPopupMode(QToolButton::InstantPopup);
}

void
MatrixView::readOptions()
{
    EditViewBase::readOptions();

    setCheckBoxState("options_show_toolbar", "General Toolbar");
    setCheckBoxState("show_tools_toolbar", "Tools Toolbar");
    setCheckBoxState("show_transport_toolbar", "Transport Toolbar");
    setCheckBoxState("show_actions_toolbar", "Actions Toolbar");
    setCheckBoxState("show_rulers_toolbar", "Rulers Toolbar");
}

void
MatrixView::initStatusBar()
{
    statusBar();
}

void
MatrixView::slotShowContextHelp(const QString &help)
{
    if (help != m_contextHelp) {
        m_contextHelp = help;
        statusBar()->showMessage(help, 10000);
    }
}

void
MatrixView::slotUpdateMenuStates()
{
    EventSelection *selection = getSelection();

    // Note Selection

    const bool haveNoteSelection =
            (selection  &&  !selection->getSegmentEvents().empty());

    if (haveNoteSelection)
        enterActionState("have_note_selection");
    else
        leaveActionState("have_note_selection");

    // Controller Selection

    ControlRulerWidget *controlRulerWidget =
            m_matrixWidget->getControlsWidget();

    bool haveControllerSelection = false;

    if (controlRulerWidget->isAnyRulerVisible()) {
        enterActionState("have_control_ruler");

        if (controlRulerWidget->hasSelection()) {
            enterActionState("have_controller_selection");
            haveControllerSelection = true;
        } else {
            leaveActionState("have_controller_selection");
        }
    } else {
        leaveActionState("have_control_ruler");
        // No ruler implies no controller selection
        leaveActionState("have_controller_selection");
    }

    // "have_selection" is enabled when either of the others is.
    if (haveNoteSelection  ||  haveControllerSelection)
        enterActionState("have_selection");
    else
        leaveActionState("have_selection");
}

void
MatrixView::slotRulerSelectionUpdate()
{
    // Special case for the velocity ruler.  At the end of a velocity
    // adjustment, sync up the ruler's selection with the matrix.
    // This will allow adjustment of velocity bars one after another
    // if nothing is selected on the Matrix.

    // Called by ControlRuler::updateSelection() via signal chain.
    // See ControlRuler::updateSelection() for details.

    ControlRulerWidget *crw = m_matrixWidget->getControlsWidget();
    if (!crw)
        return;

    // No ruler visible?  Bail.
    if (!crw->isAnyRulerVisible())
        return;

    crw->slotSelectionChanged(getSelection());

    // Hack because if velocity ruler was used to change event it
    // "selected" itself (only happens if nothing really selected
    // when click-adjust in velocity ruler) it leaves event
    // "pseudo-selected", i.e. with selection border, and subsequently
    // moves/resizes/etc with tools  but not really (jumps back to
    // previous state on mouse release).
    if (!getSelection() || getSelection()->getAddedEvents() == 0)
        m_matrixWidget->getScene()->getCurrentViewSegment()->clearAllSelected();
}

void
MatrixView::slotSetPaintTool()
{
    if (m_matrixWidget)
        m_matrixWidget->getToolBox()->setDrawTool();
}

void
MatrixView::slotSetEraseTool()
{
    if (m_matrixWidget)
        m_matrixWidget->getToolBox()->setEraseTool();
}

void
MatrixView::slotSetMultiTool()
{
    if (m_matrixWidget)
        m_matrixWidget->getToolBox()->setMultiTool();
}

void
MatrixView::slotSetMoveTool()
{
    if (m_matrixWidget)
        m_matrixWidget->getToolBox()->setMoveTool();
}

void
MatrixView::slotSetResizeTool()
{
    if (m_matrixWidget)
        m_matrixWidget->getToolBox()->setResizeTool();
}

void
MatrixView::slotSetVelocityTool()
{
    if (m_matrixWidget)
        m_matrixWidget->getToolBox()->setVelocityTool();
}

Segment *
MatrixView::getCurrentSegment()
{
    if (m_matrixWidget) return m_matrixWidget->getCurrentSegment();
    else return nullptr;
}

EventSelection *
MatrixView::getSelection() const
{
    if (!m_matrixWidget)
        return nullptr;

    return m_matrixWidget->getSelection();
}

void
MatrixView::setSelection(EventSelection *s, bool preview)
{
    if (m_matrixWidget) m_matrixWidget->setSelection(s, preview);
}

EventSelection *
MatrixView::getRulerSelection() const
{
    if (!m_matrixWidget)
        return nullptr;

    return m_matrixWidget->getRulerSelection();
}

timeT
MatrixView::getInsertionTime() const
{
    if (!m_document) return 0;
    return m_document->getComposition().getPosition();
}

const SnapGrid *
MatrixView::getSnapGrid() const
{
    if (m_matrixWidget) return m_matrixWidget->getSnapGrid();
    else return nullptr;
}

void
MatrixView::slotSetSnapFromIndex(int s)
{
    slotSetSnap(m_snapValues[s]);
}

void
MatrixView::slotSetSnapFromAction()
{
    const QObject *s = sender();
    QString name = s->objectName();

    if (name.left(5) == "snap_") {
        int snap = name.right(name.length() - 5).toInt();
        if (snap > 0) {
            slotSetSnap(Note(Note::Semibreve).getDuration() / snap);
        } else if (name.left(12) == "snap_dotted_") {
            snap = name.right(name.length() - 12).toInt();
            slotSetSnap((3*Note(Note::Semibreve).getDuration()) / (2*snap));
        } else if (name == "snap_none") {
            slotSetSnap(SnapGrid::NoSnap);
        } else if (name == "snap_beat") {
            slotSetSnap(SnapGrid::SnapToBeat);
        } else if (name == "snap_bar") {
            slotSetSnap(SnapGrid::SnapToBar);
        } else if (name == "snap_unit") {
            slotSetSnap(SnapGrid::SnapToUnit);
        } else {
            MATRIX_DEBUG << "Warning: MatrixView::slotSetSnapFromAction: unrecognised action " << name;
        }
    }
}

void
MatrixView::slotSetSnap(timeT t)
{
    m_matrixWidget->setSnap(t);

    for (unsigned int i = 0; i < m_snapValues.size(); ++i) {
        if (m_snapValues[i] == t) {
            m_snapGridCombo->setCurrentIndex(i);
            break;
        }
    }
}

void
MatrixView::slotEditCut()
{
    const bool haveSelection = (getSelection()  &&  !getSelection()->empty());
    const bool haveRulerSelection =
            (getRulerSelection()  &&  !getRulerSelection()->empty());

    // Have neither?  Bail.
    if (!haveSelection  &&  !haveRulerSelection)
        return;

    CommandHistory::getInstance()->addCommand(
            new CutCommand(getSelection(),
                           getRulerSelection(),
                           getClipboard()));
}

void
MatrixView::slotEditCopy()
{
    const bool haveSelection = (getSelection()  &&  !getSelection()->empty());
    const bool haveRulerSelection =
            (getRulerSelection()  &&  !getRulerSelection()->empty());

    // Have neither?  Bail.
    if (!haveSelection  &&  !haveRulerSelection)
        return;

    CommandHistory::getInstance()->addCommand(
            new CopyCommand(getSelection(),
                           getRulerSelection(),
                           getClipboard()));
}

void
MatrixView::slotEditPaste()
{
    if (getClipboard()->isEmpty()) return;

    PasteEventsCommand *command = new PasteEventsCommand
        (*m_matrixWidget->getCurrentSegment(),
         getClipboard(),
         getInsertionTime(),
         PasteEventsCommand::MatrixOverlay);

    if (!command->isPossible()) {
        return;
    } else {
        CommandHistory::getInstance()->addCommand(command);

        // PasteEventsCommand class does not override its
        // BasicCommand base class's getSubsequentSelection()
        // which always returns null.
        // Therefore setSelection() always simply clears the current
        // selection, which is unneccesary and counter-intuitive.
     // setSelection(command->getSubsequentSelection(), false);
    }
}

void
MatrixView::slotEditDelete()
{
    const bool haveSelection = (getSelection()  &&  !getSelection()->empty());
    const bool haveRulerSelection =
            (getRulerSelection()  &&  !getRulerSelection()->empty());

    // Have neither?  Bail.
    if (!haveSelection  &&  !haveRulerSelection)
        return;

    CommandHistory::getInstance()->addCommand(
            new EraseCommand(getSelection(),
                             getRulerSelection()));
}


void
MatrixView::slotQuantizeSelection(int q)
{
    MATRIX_DEBUG << "MatrixView::slotQuantizeSelection\n";

    timeT unit =
        ((unsigned int)q < m_quantizations.size() ? m_quantizations[q] : 0);

    Quantizer *quant =
        new BasicQuantizer
        (unit ? unit :
         Note(Note::Shortest).getDuration(), false);

    EventSelection *selection = getSelection();
    if (!selection) return;

    if (unit) {
        if (selection && selection->getAddedEvents()) {
            CommandHistory::getInstance()->addCommand
                (new EventQuantizeCommand(*selection, quant));
        } else {
            Segment *s = m_matrixWidget->getCurrentSegment();
            if (s) {
                CommandHistory::getInstance()->addCommand
                    (new EventQuantizeCommand
                     (*s, s->getStartTime(), s->getEndMarkerTime(), quant));
            }
        }
    } else {
        if (selection  &&  !selection->empty()) {
            CommandHistory::getInstance()->addCommand
                (new EventUnquantizeCommand(*selection, quant));
        } else {
            Segment *s = m_matrixWidget->getCurrentSegment();
            if (s) {
                CommandHistory::getInstance()->addCommand
                    (new EventUnquantizeCommand
                     (*s, s->getStartTime(), s->getEndMarkerTime(), quant));
            }
        }
    }
}

void
MatrixView::slotQuantize()
{
    if (!getSelection()) return;

    QuantizeDialog dialog(this);

    if (dialog.exec() == QDialog::Accepted) {
        CommandHistory::getInstance()->addCommand
            (new EventQuantizeCommand
             (*getSelection(),
              dialog.getQuantizer()));
    }
}

void
MatrixView::slotRepeatQuantize()
{
    if (!getSelection()) return;
    CommandHistory::getInstance()->addCommand
        (new EventQuantizeCommand
         (*getSelection(),
          "Quantize Dialog Grid", // no tr (config group name)
          EventQuantizeCommand::QUANTIZE_NORMAL));
}

void
MatrixView::slotCollapseNotes()
{
    if (!getSelection()) return;
    // in matrix editor do not split notes at bars
    CommandHistory::getInstance()->addCommand
        (new CollapseNotesCommand(*getSelection(), false));
}

void
MatrixView::slotLegato()
{
    if (!getSelection()) return;
    CommandHistory::getInstance()->addCommand
        (new EventQuantizeCommand
         (*getSelection(),
          new LegatoQuantizer(0))); // no quantization
}

void
MatrixView::slotVelocityUp()
{
    if (!getSelection()) return;

    CommandHistory::getInstance()->addCommand
        (new ChangeVelocityCommand(10, *getSelection()));

    slotSetCurrentVelocityFromSelection();
}

void
MatrixView::slotVelocityDown()
{
    if (!getSelection()) return;

    CommandHistory::getInstance()->addCommand
        (new ChangeVelocityCommand(-10, *getSelection()));

    slotSetCurrentVelocityFromSelection();
}

void
MatrixView::slotSetVelocities()
{
    ParameterPattern::
        setVelocities(this, getSelection(), getCurrentVelocity());
}

void
MatrixView::slotSetVelocitiesToCurrent()
{
    ParameterPattern::
        setVelocitiesFlat(getSelection(), getCurrentVelocity());
}

void
MatrixView::slotSetControllers()
{
    ControlRulerWidget * cr = m_matrixWidget->getControlsWidget();
    ParameterPattern::setProperties(
            this,
            tr("Set Controller Values"),
            cr->getSituation(),
            &ParameterPattern::VelocityPatterns);
}

void
MatrixView::slotPlaceControllers()
{
    EventSelection *selection = getSelection();
    if (!selection) { return; }

    ControlRulerWidget *cr = m_matrixWidget->getControlsWidget();
    if (!cr) { return; }

    ControlParameter *cp = cr->getControlParameter();
    if (!cp) { return; }

    const Instrument *instrument =
        RosegardenDocument::currentDocument->getInstrument(getCurrentSegment());
    if (!instrument) { return; }

    PlaceControllersCommand *command =
        new PlaceControllersCommand(*selection,
                                    instrument,
                                    cp);
    CommandHistory::getInstance()->addCommand(command);
}


void
MatrixView::slotTriggerSegment()
{
    if (!getSelection()) return;

    TriggerSegmentDialog dialog(this, &m_document->getComposition());
    if (dialog.exec() != QDialog::Accepted) return;

    CommandHistory::getInstance()->addCommand
        (new SetTriggerCommand(*getSelection(),
                               dialog.getId(),
                               true,
                               dialog.getRetune(),
                               dialog.getTimeAdjust(),
                               Marks::NoMark,
                               tr("Trigger Segment")));
}

void
MatrixView::slotRemoveTriggers()
{
    if (!getSelection()) return;

    CommandHistory::getInstance()->addCommand
        (new ClearTriggersCommand(*getSelection(),
                                  tr("Remove Triggers")));
}

void
MatrixView::slotSelectAll()
{
    if (m_matrixWidget)
        m_matrixWidget->selectAll();
}

void
MatrixView::slotCurrentSegmentPrior()
{
    if (m_matrixWidget)
        m_matrixWidget->previousSegment();
}

void
MatrixView::slotCurrentSegmentNext()
{
    if (m_matrixWidget)
        m_matrixWidget->nextSegment();
}

void
MatrixView::slotToggleLoopActive()
{
<<<<<<< HEAD
    m_document->toggleLoopRangeIsActive();
}

void
MatrixView::slotLoopFromSelection()
{
    if (!getSelection()) return;
    m_document->setLoopRange(getSelection()->getStartTime(),
                             getSelection()->getEndTime());
=======
    if (!getSelection())
        return;

    Composition &composition = m_document->getComposition();

    composition.setLoopMode(Composition::LoopOn);
    composition.setLoopStart(getSelection()->getStartTime());
    composition.setLoopEnd(getSelection()->getEndTime());
    emit m_document->loopChanged();
>>>>>>> 0cda3df8
}

void
MatrixView::slotClearLoop()
{
<<<<<<< HEAD
    m_document->setLoopRange(0, 0);
}

void
MatrixView::slotLoopButtonClicked()
{
    m_document->toggleLoopingMode();
}

void
MatrixView::slotSetLoopingMode(bool continuous)
{
    QAction *action = findAction("toggle_loop");
    action->setChecked(continuous);
=======
    // ??? Not sure why there is a Move > Clear Loop.  The LoopRuler
    //     is available.  One has full control of looping from there.

    Composition &composition = m_document->getComposition();

    // Less destructive.  Just turn it off.
    composition.setLoopMode(Composition::LoopOff);
    emit m_document->loopChanged();
>>>>>>> 0cda3df8
}

void
MatrixView::slotClearSelection()
{
    if (m_matrixWidget) m_matrixWidget->clearSelection();
}

void MatrixView::slotEscapePressed()
{
    // Esc switches us back to the select tool (see bug #1615)
    auto *toolAction = findAction("select");
    if (!toolAction->isChecked()) {
        toolAction->setChecked(true);
        slotSetMultiTool();
    }

    // ... and clears selection
    m_matrixWidget->clearSelection();
}

void
MatrixView::slotFilterSelection()
{
    MATRIX_DEBUG << "MatrixView::slotFilterSelection";

    if (!m_matrixWidget) return;

    Segment *segment = m_matrixWidget->getCurrentSegment();
    EventSelection *existingSelection = getSelection();
    if (!segment || !existingSelection) return;

    EventFilterDialog dialog(this);
    if (dialog.exec() == QDialog::Accepted) {
        MATRIX_DEBUG << "slotFilterSelection- accepted";

        bool haveEvent = false;

        EventSelection *newSelection = new EventSelection(*segment);
        EventContainer &ec =
            existingSelection->getSegmentEvents();
        for (EventContainer::iterator i =
                    ec.begin(); i != ec.end(); ++i) {
            if (dialog.keepEvent(*i)) {
                haveEvent = true;
                newSelection->addEvent(*i);
            }
        }

        if (haveEvent) setSelection(newSelection, false);
        else setSelection(nullptr, false);
    }
}

int
MatrixView::getCurrentVelocity() const
{
    return m_velocityCombo->currentIndex();
}

void
MatrixView::slotSetCurrentVelocity(int value)
{
    m_velocityCombo->setCurrentIndex(value);
}

void
MatrixView::slotSetCurrentVelocityFromSelection()
{
    if (!getSelection()) return;

    float totalVelocity = 0;
    int count = 0;

    for (EventContainer::iterator i =
             getSelection()->getSegmentEvents().begin();
         i != getSelection()->getSegmentEvents().end(); ++i) {

        if ((*i)->has(BaseProperties::VELOCITY)) {
            totalVelocity += (*i)->get<Int>(BaseProperties::VELOCITY);
            ++count;
        }
    }

    if (count > 0) {
        slotSetCurrentVelocity((totalVelocity / count) + 0.5);
    }
}

void
MatrixView::slotScrollToFollow()
{
    m_scrollToFollow = !m_scrollToFollow;
    m_matrixWidget->setScrollToFollowPlayback(m_scrollToFollow);
    m_document->getComposition().setEditorFollowPlayback(m_scrollToFollow);
}

void
MatrixView::slotLoop()
{
    RosegardenDocument::currentDocument->loopButton(
            findAction("loop")->isChecked());
}

void
MatrixView::slotLoopChanged()
{
    Composition &composition =
        RosegardenDocument::currentDocument->getComposition();

    findAction("loop")->setChecked(
            (composition.getLoopMode() != Composition::LoopOff));
}

void
MatrixView::slotToggleChordsRuler()
{
    bool view = findAction("show_chords_ruler")->isChecked();

    m_matrixWidget->setChordNameRulerVisible(view);

    QSettings settings;
    settings.beginGroup(MatrixViewConfigGroup);
    settings.setValue("Chords ruler shown", view);
    settings.endGroup();
}

void
MatrixView::slotToggleVelocityRuler()
{
    m_matrixWidget->showVelocityRuler();
    slotUpdateMenuStates();
}

void
MatrixView::slotTogglePitchbendRuler()
{
    m_matrixWidget->showPitchBendRuler();
    slotUpdateMenuStates();
}

void
MatrixView::slotAddControlRuler(QAction *action)
{
    m_matrixWidget->addControlRuler(action);
    slotUpdateMenuStates();
}

void
MatrixView::slotToggleTempoRuler()
{
    bool view = findAction("show_tempo_ruler")->isChecked();

    m_matrixWidget->setTempoRulerVisible(view);

    QSettings settings;
    settings.beginGroup(MatrixViewConfigGroup);
    settings.setValue("Tempo ruler shown", view);
    settings.endGroup();
}

// start of code formerly located in EditView.cpp
// --

void MatrixView::slotAddTempo()
{
    const timeT insertionTime = getInsertionTime();
    EditTempoController::self()->editTempo(this, insertionTime);
}

void MatrixView::slotAddTimeSignature()
{
    Segment *segment = getCurrentSegment();
    if (!segment)
        return ;
    Composition *composition = segment->getComposition();
    timeT insertionTime = getInsertionTime();

    TimeSignatureDialog *dialog = nullptr;
    int timeSigNo = composition->getTimeSignatureNumberAt(insertionTime);

    if (timeSigNo >= 0) {

        dialog = new TimeSignatureDialog
                (this, composition, insertionTime,
                 composition->getTimeSignatureAt(insertionTime));

    } else {

        timeT endTime = composition->getDuration();
        if (composition->getTimeSignatureCount() > 0) {
            endTime = composition->getTimeSignatureChange(0).first;
        }

        CompositionTimeSliceAdapter adapter
                (composition, insertionTime, endTime);
        TimeSignature timeSig = AnalysisHelper::guessTimeSignature(adapter);

        dialog = new TimeSignatureDialog
                (this, composition, insertionTime, timeSig, false,
                 tr("Estimated time signature shown"));
    }

    if (dialog->exec() == QDialog::Accepted) {

        insertionTime = dialog->getTime();

        if (dialog->shouldNormalizeRests()) {

            CommandHistory::getInstance()->addCommand(new AddTimeSignatureAndNormalizeCommand
                    (composition, insertionTime,
                     dialog->getTimeSignature()));

        } else {

            CommandHistory::getInstance()->addCommand(new AddTimeSignatureCommand
                    (composition, insertionTime,
                     dialog->getTimeSignature()));
        }
    }

    delete dialog;
}



void MatrixView::slotHalveDurations()
{
    EventSelection *selection = getSelection();
    if (!selection) return;

    CommandHistory::getInstance()->addCommand( new RescaleCommand
                            (*selection,
                            selection->getTotalDuration() / 2,
                            false)
                       );
}

void MatrixView::slotDoubleDurations()
{
    EventSelection *selection = getSelection();
    if (!selection) return;
    CommandHistory::getInstance()->addCommand(new RescaleCommand(*selection,
                                            selection->getTotalDuration() * 2,
                                                    false)
                       );
}

void MatrixView::slotRescale()
{
    EventSelection *selection = getSelection();
    if (!selection) return;

    RescaleDialog dialog(this,
                         &RosegardenDocument::currentDocument->getComposition(),
                         selection->getStartTime(),
                         selection->getEndTime() -
                             selection->getStartTime(),
                         1,
                         true,
                         true
                        );

    if (dialog.exec() == QDialog::Accepted) {
        CommandHistory::getInstance()->addCommand(new RescaleCommand
                (*selection,
                  dialog.getNewDuration(),
                                        dialog.shouldCloseGap()));
    }
}

void MatrixView::slotTranspose()
{
    EventSelection *selection = getSelection();
    if (!selection) {
        RG_WARNING << "Hint: selection is nullptr in slotTranpose()";
        return;
    }

    QSettings settings;
    settings.beginGroup(MatrixViewConfigGroup);

    int dialogDefault = settings.value("lasttransposition", 0).toInt() ;

    bool ok = false;
    int min = -127;
    int max = 127;
    int step = 1;
    int semitones = QInputDialog::getInt(
            this,
            tr("Transpose"),
            tr("By number of semitones: "),
            dialogDefault,
            min,
            max,
            step,
            &ok);

    if (!ok || semitones == 0) return;

    settings.setValue("lasttransposition", semitones);

    CommandHistory::getInstance()->addCommand(new TransposeCommand
            (semitones, *selection));

    settings.endGroup();
}

void MatrixView::slotDiatonicTranspose()
{
    EventSelection *selection = getSelection();
    if (!selection) return;

    QSettings settings;
    settings.beginGroup(MatrixViewConfigGroup);

    IntervalDialog intervalDialog(this);
    int ok = intervalDialog.exec();
    //int dialogDefault = settings.value("lasttransposition", 0).toInt() ;
    int semitones = intervalDialog.getChromaticDistance();
    int steps = intervalDialog.getDiatonicDistance();
    settings.endGroup();

    if (!ok || (semitones == 0 && steps == 0)) return;

    if (intervalDialog.getChangeKey())
    {
        RG_WARNING << "Transposing changing keys is not currently supported on selections";
    }
    else
    {
    // Transpose within key
        //std::cout << "Transposing semitones, steps: " << semitones << ", " << steps;
        CommandHistory::getInstance()->addCommand(new TransposeCommand
                (semitones, steps, *selection));
    }
}

void MatrixView::slotTransposeUp()
{
    EventSelection *selection = getSelection();
    if (!selection) return ;
    CommandHistory::getInstance()->addCommand(new TransposeCommand(1, *selection));
}

void MatrixView::slotTransposeUpOctave()
{
    EventSelection *selection = getSelection();
    if (!selection) return ;
    CommandHistory::getInstance()->addCommand(new TransposeCommand(12, *selection));
}

void MatrixView::slotTransposeDown()
{
    EventSelection *selection = getSelection();
    if (!selection) return ;
    CommandHistory::getInstance()->addCommand(new TransposeCommand( -1, *selection));
}

void MatrixView::slotTransposeDownOctave()
{
    EventSelection *selection = getSelection();
    if (!selection) return ;
    CommandHistory::getInstance()->addCommand(new TransposeCommand( -12, *selection));
}

void MatrixView::slotInvert()
{
    RG_DEBUG << "slotInvert() called";

    EventSelection *selection = getSelection();
    if (!selection) {
        RG_WARNING << "Hint: selection is nullptr in slotInvert()";
        return;
    }

    int semitones = 0;
    CommandHistory::getInstance()->addCommand(new InvertCommand
            (semitones, *selection));
}

void MatrixView::slotRetrograde()
{
    EventSelection *selection = getSelection();
    if (!selection) return ;

    int semitones = 0;
    CommandHistory::getInstance()->addCommand(new RetrogradeCommand
            (semitones, *selection));
}

void MatrixView::slotRetrogradeInvert()
{
    EventSelection *selection = getSelection();
    if (!selection) return ;

    int semitones = 0;
    CommandHistory::getInstance()->addCommand(new RetrogradeInvertCommand
            (semitones, *selection));
}

void
MatrixView::slotHelp()
{
    // TRANSLATORS: if the manual is translated into your language, you can
    // change the two-letter language code in this URL to point to your language
    // version, eg. "http://rosegardenmusic.com/wiki/doc:matrix-es" for the
    // Spanish version. If your language doesn't yet have a translation, feel
    // free to create one.
    QString helpURL = tr("http://rosegardenmusic.com/wiki/doc:matrix-en");
    QDesktopServices::openUrl(QUrl(helpURL));
}

void
MatrixView::slotTutorial()
{
    QString tutorialURL = tr("http://www.rosegardenmusic.com/tutorials/en/chapter-0.html");
    QDesktopServices::openUrl(QUrl(tutorialURL));
}

void
MatrixView::slotBugGuidelines()
{
    QString glURL = tr("http://rosegarden.sourceforge.net/tutorial/bug-guidelines.html");
     QDesktopServices::openUrl(QUrl(glURL));
}

void
MatrixView::slotHelpAbout()
{
    new AboutDialog(this);
}

void
MatrixView::slotHelpAboutQt()
{
    QMessageBox::aboutQt(this, tr("Rosegarden"));
}

void
MatrixView::slotDonate()
{
    QDesktopServices::openUrl(QUrl(
            "https://www.rosegardenmusic.com/wiki/donations"));
}

void
MatrixView::slotShowNames()
{
    bool show = findAction("show_note_names")->isChecked();
    RG_DEBUG << "show names:" << show;
    QSettings settings;
    settings.beginGroup(MatrixViewConfigGroup);
    settings.setValue("show_note_names", show);
    settings.endGroup();
    m_matrixWidget->setShowNoteNames(show);
    m_matrixWidget->getScene()->updateAllSegmentsNames();
}

void
MatrixView::slotPercussionDurations()
{
    bool show = findAction("show_percussion_durations")->isChecked();
    RG_DEBUG << "show percussion durations:" << show;
    QSettings settings;
    settings.beginGroup(MatrixViewConfigGroup);
    settings.setValue("show_percussion_durations", show);
    settings.endGroup();
    m_matrixWidget->setShowPercussionDurations(show);
    static constexpr bool onlyPercussion = true;
    m_matrixWidget->getScene()->updateAllSegments(onlyPercussion);
}

void
MatrixView::slotNoteColors()
{
    QSettings settings;
    settings.beginGroup(MatrixViewConfigGroup);
    MatrixWidget::NoteColorType previousColorType =
        static_cast<MatrixWidget::NoteColorType>(
            settings.value("note_color_type",
                           static_cast<int>(
                           MatrixWidget::NoteColorType::VELOCITY)).toInt());
    MatrixWidget::NoteColorType newColorType = previousColorType;
    int newColorTypeInt;

    const QObject *s = sender();
    QString name = s->objectName();
    if (name == "velocity_color") {
        newColorType = MatrixWidget::NoteColorType::VELOCITY;
        newColorTypeInt = static_cast<int>(newColorType);
        settings.setValue("note_color_type", newColorTypeInt);
    }
    else if (name == "segment_color") {
        newColorType = MatrixWidget::NoteColorType::SEGMENT;
        newColorTypeInt = static_cast<int>(newColorType);
        settings.setValue("note_color_type", newColorTypeInt);
    }
    else if (name == "segment_velocity_color") {
        newColorType = MatrixWidget::NoteColorType::SEGMENT_AND_VELOCITY;
        newColorTypeInt = static_cast<int>(newColorType);
        settings.setValue("note_color_type", newColorTypeInt);
    }

    settings.endGroup();

    m_matrixWidget->setNoteColorType(newColorType);

    // Only do if changed.
    if (newColorType != previousColorType) {
        m_matrixWidget->getScene()->updateAllSegmentsColors();
    }
}

void
MatrixView::slotNoteColorsAllSegments()
{
    bool only = findAction("color_only_active")->isChecked();
    QSettings settings;
    settings.beginGroup(MatrixViewConfigGroup);
    settings.setValue("color_only_active", only);
    settings.endGroup();
    m_matrixWidget->setNoteColorAllSegments(!only);
    m_matrixWidget->getScene()->updateAllSegmentsColors();
}

void
MatrixView::slotNoteNames()
{
    QSettings settings;
    settings.beginGroup(MatrixViewConfigGroup);
    MatrixWidget::NoteNameType previousNameType =
        static_cast<MatrixWidget::NoteNameType>(
            settings.value("note_name_type",
                           static_cast<int>(
                           MatrixWidget::NoteNameType::CONCERT)).toInt());
    MatrixWidget::NoteNameType newNameType = previousNameType;

    const QObject *s = sender();
    QString name = s->objectName();
    if (name == "fixed_do_solfege")
        newNameType = MatrixWidget::NoteNameType::FIXED_DO;
    else if (name == "absolute_integer_names")
        newNameType = MatrixWidget::NoteNameType::INTEGER_ABSOLUTE;
    else if (name == "midi_pitches")
        newNameType = MatrixWidget::NoteNameType::RAW_MIDI;
    else if (name == "degree_names")
        newNameType = MatrixWidget::NoteNameType::DEGREE;
    else if (name == "movable_do_solfege")
        newNameType = MatrixWidget::NoteNameType::MOVABLE_DO;
    else if (name == "key_integer_names")
        newNameType = MatrixWidget::NoteNameType::INTEGER_KEY;
    else if (name == "note_names_off")
        newNameType = MatrixWidget::NoteNameType::OFF;
    else    // if (name == "concert_pitch_names")
        newNameType = MatrixWidget::NoteNameType::CONCERT;

    settings.setValue("note_name_type", static_cast<int>(newNameType));

    settings.endGroup();

    m_matrixWidget->setNoteNameType(newNameType);

    // Only do if changed.
    if (newNameType != previousNameType)
        m_matrixWidget->getScene()->updateAllSegmentsNames();
}

void
MatrixView::slotChordSpelling()
{
    QSettings settings;
    settings.beginGroup(MatrixViewConfigGroup);
    MatrixWidget::ChordSpellingType prevChordSpellingType =
        static_cast<MatrixWidget::ChordSpellingType>(
            settings.value("chord_spelling_type",
                           static_cast<int>(
                           MatrixWidget::ChordSpellingType::OFF)).toInt());
    MatrixWidget::ChordSpellingType   newChordSpellingType
                                    = prevChordSpellingType;

    const QObject *s = sender();
    QString name = s->objectName();
    if (name == "chord_spelling_degree")
        newChordSpellingType = MatrixWidget::ChordSpellingType::DEGREE;
    else if (name == "chord_spelling_integer")
        newChordSpellingType = MatrixWidget::ChordSpellingType::INTEGER;
    else   // if  (name == "chord_spelling_off")
        newChordSpellingType = MatrixWidget::ChordSpellingType::OFF;

    settings.setValue("chord_spelling_type",
                      static_cast<int>(newChordSpellingType));

    settings.endGroup();

    m_matrixWidget->setChordSpellingType(newChordSpellingType);

    // Only do if changed.
    if (newChordSpellingType != prevChordSpellingType) {
        if (   newChordSpellingType != MatrixWidget::ChordSpellingType::OFF
            && !m_matrixWidget->chordNameRulerIsVisible()) {
            // Must have chord name ruler to do chord spelling in note names
            m_matrixWidget->setChordNameRulerVisible(true);
            QSettings settings;
            settings.beginGroup(MatrixViewConfigGroup);
            settings.setValue("Chords ruler shown", true);
            settings.endGroup();
            findAction("show_chords_ruler")->setChecked(true);
        }
        m_matrixWidget->getScene()->updateAllSegmentsNames();
    }
}

void
MatrixView::slotNotesCmajFlats()
{
    bool flats = findAction("c_major_flats")->isChecked();
    // Use MatrixViewConfigGroup, not GeneralOptionsConfigGroup so
    // chord name ruler can have different settings (and so don't
    // have to do live synchronization of the two).
    Preferences::setPreference(MatrixViewConfigGroup,
                               "c_major_flats",
                               flats);

    m_matrixWidget->setNoteNamesCmajFlats(flats);
    m_matrixWidget->getScene()->setKeySignaturesChanged(true);
    m_matrixWidget->getScene()->updateAllSegments();
    m_matrixWidget->getScene()->setKeySignaturesChanged(false);
}

void
MatrixView::slotOffsetMinors()
{
    bool offsetMinors = findAction("offset_minor_keys")->isChecked();
    // Use MatrixViewConfigGroup, not GeneralOptionsConfigGroup so
    // chord name ruler can have different settings (and so don't
    // have to do live synchronization of the two).
    Preferences::setPreference(MatrixViewConfigGroup,
                               "offset_minors",
                               offsetMinors);

    m_matrixWidget->setNoteNamesOffsetMinors(offsetMinors);
    m_matrixWidget->getScene()->setKeySignaturesChanged(true);
    m_matrixWidget->getScene()->updateAllSegments();
    m_matrixWidget->getScene()->setKeySignaturesChanged(false);
}

void
MatrixView::slotAlternateMinors()
{
    bool alternateMinors = findAction("alternate_minor_keys")->isChecked();
    // Use MatrixViewConfigGroup, not GeneralOptionsConfigGroup so
    // chord name ruler can have different settings (and so don't
    // have to do live synchronization of the two).
    Preferences::setPreference(MatrixViewConfigGroup,
                               "alternate_minors",
                               alternateMinors);

    m_matrixWidget->setNoteNamesAlternateMinors(alternateMinors);
    m_matrixWidget->getScene()->setKeySignaturesChanged(true);
    m_matrixWidget->getScene()->updateAllSegments();
    m_matrixWidget->getScene()->setKeySignaturesChanged(false);
}

void
MatrixView::slotHighlight()
{
    QSettings settings;
    settings.beginGroup(MatrixViewConfigGroup);
    MatrixScene::HighlightType previousHighlightType =
        static_cast<MatrixScene::HighlightType>(
            settings.value("highlight_type",
                           MatrixScene::HT_BlackKeys).toInt());
    MatrixScene::HighlightType newHighlightType = previousHighlightType;

    const QObject *s = sender();
    QString name = s->objectName();
    if (name == "highlight_black_notes") {
        settings.setValue("highlight_type", MatrixScene::HT_BlackKeys);
        newHighlightType = MatrixScene::HT_BlackKeys;
    }
    else if (name == "highlight_triads") {
        settings.setValue("highlight_type", MatrixScene::HT_Triads);
        newHighlightType = MatrixScene::HT_Triads;
    }
    else if (name == "highlight_key") {
        settings.setValue("highlight_type", MatrixScene::HT_Key);
        newHighlightType = MatrixScene::HT_Key;
    }

    settings.endGroup();

    // Only do if changed.
    if (newHighlightType != previousHighlightType) {
        m_matrixWidget->getScene()->recreatePitchHighlights();
    }
}

void
MatrixView::slotStepBackward()
{
    Segment *segment = getCurrentSegment();
    if (!segment) return;

    // Sanity check.  Move postion marker inside segmet if not
    timeT time = getInsertionTime();  // Un-checked current insertion time

    timeT segmentEndTime = segment->getEndMarkerTime();
    if (time > segmentEndTime) {
        // Move to inside the current segment
        time = segment->getStartTime();
    }

    time = getSnapGrid()->snapTime(time - 1, SnapGrid::SnapLeft);

    if (time < segment->getStartTime()){
        m_document->slotSetPointerPosition(segment->getStartTime());
    } else {
        m_document->slotSetPointerPosition(time);
    }
}

void
MatrixView::slotStepForward(bool force)
{
    Segment *segment = getCurrentSegment();
    if (!segment) return;

    // Sanity check.  Move postion marker inside segmet if not
    timeT time = getInsertionTime();  // Un-checked current insertion time

    timeT segmentStartTime = segment->getStartTime();

    if (!force && ((time < segmentStartTime) ||
            (time > segment->getEndMarkerTime()))) {
        // Move to inside the current segment
        time = segmentStartTime;
    }

    time = getSnapGrid()->snapTime(time + 1, SnapGrid::SnapRight);

    if (!force && (time > segment->getEndMarkerTime())){
        m_document->slotSetPointerPosition(segment->getEndMarkerTime());
    } else {
        m_document->slotSetPointerPosition(time);
    }
}

void
MatrixView::slotInsertableNoteEventReceived(int pitch, int velocity, bool noteOn)
{
    QAction *action = findAction("toggle_step_by_step");

    if (!action) {
        MATRIX_DEBUG << "WARNING: No toggle_step_by_step action";
        return ;
    }

    // return if not in step recording mode
    if (!action->isChecked()) return;

    // return if this window isn't active, to avoid filling a forgotten edit
    // view with garbage while banging away in some other window.
    //
    // NOTE: This prevents using something like VMPK for step recording, but I
    // see no better alternative.
    if (!isActiveWindow()) return;


    Segment *segment = getCurrentSegment();

    // If the segment is transposed, we want to take that into
    // account.  But the note has already been played back to the user
    // at its untransposed pitch, because that's done by the MIDI THRU
    // code in the sequencer which has no way to know whether a note
    // was intended for step recording.  So rather than adjust the
    // pitch for playback according to the transpose setting, we have
    // to adjust the stored pitch in the opposite direction.

    pitch -= segment->getTranspose();

//    TmpStatusMsg msg(tr("Inserting note"), this);

    static int numberOfNotesOn = 0;
    static timeT insertionTime = getInsertionTime();
    static time_t lastInsertionTime = 0;

    if (!noteOn) {
        numberOfNotesOn--;
        return ;
    }
    // Rules:
    //
    // * If no other note event has turned up within half a
    //   second, insert this note and advance.
    //
    // * Relatedly, if this note is within half a second of
    //   the previous one, they're chords.  Insert the previous
    //   one, don't advance, and use the same rules for this.
    //
    // * If a note event turns up before that time has elapsed,
    //   we need to wait for the note-off events: if the second
    //   note happened less than half way through the first,
    //   it's a chord.
    //
    // We haven't implemented these yet... For now:
    //
    // Rules (hjj):
    //
    // * The overlapping notes are always included in to a chord.
    //   This is the most convenient for step inserting of chords.
    //
    // * The timer resets the numberOfNotesOn, if noteOff signals were
    //   drop out for some reason (which has not been encountered yet).
    time_t now;
    time (&now);
    double elapsed = difftime(now, lastInsertionTime);
    time (&lastInsertionTime);

    if (numberOfNotesOn <= 0 || elapsed > 10.0 ) {
        numberOfNotesOn = 0;
        insertionTime = getInsertionTime();
    }
    numberOfNotesOn++;


    MATRIX_DEBUG << "Inserting note at pitch " << pitch;

    Event modelEvent(Note::EventType, 0, 1);
    modelEvent.set<Int>(BaseProperties::PITCH, pitch);
    modelEvent.set<Int>(BaseProperties::VELOCITY, velocity);

    timeT segStartTime = segment->getStartTime();
    if ((insertionTime < segStartTime) ||
            (insertionTime > segment->getEndMarkerTime())) {
        MATRIX_DEBUG << "WARNING: off of segment -- "
                     <<"moving to start of segment";
        insertionTime = segStartTime;
    }

    timeT endTime(insertionTime + getSnapGrid()->getSnapTime(insertionTime));

    if (endTime <= insertionTime) {
        // Fail silently, as in notation view
        return;
    }

    MatrixInsertionCommand* command =
        new MatrixInsertionCommand(*segment, insertionTime,
                                   endTime, &modelEvent);

    CommandHistory::getInstance()->addCommand(command);

    if (!m_inChordMode) {
        m_document->slotSetPointerPosition(endTime);
    }
}

void
MatrixView::slotInsertableNoteOnReceived(int pitch, int velocity)
{
    MATRIX_DEBUG << "MatrixView::slotInsertableNoteOnReceived: " << pitch;
    slotInsertableNoteEventReceived(pitch, velocity, true);
}

void
MatrixView::slotInsertableNoteOffReceived(int pitch, int velocity)
{
    MATRIX_DEBUG << "MatrixView::slotInsertableNoteOffReceived: " << pitch;
    slotInsertableNoteEventReceived(pitch, velocity, false);
}

void
MatrixView::slotPitchBendSequence()
{
    insertControllerSequence(ControlParameter::getPitchBend());
}

void
MatrixView::slotControllerSequence()
{
    ControlRulerWidget *cr = m_matrixWidget->getControlsWidget();
    if (!cr)
        return;

    const ControlParameter *cp = cr->getControlParameter();
    if (!cp)
    {
        QMessageBox::information(
                this,
                tr("Rosegarden"),
                tr("Please select a control ruler first."));

        return;
    }

    insertControllerSequence(*cp);
}

void
MatrixView::
insertControllerSequence(const ControlParameter &controlParameter)
{
    EventSelection *selection = getSelection();

    // No selection?  Bail.
    if (!selection)
        return;

    const timeT startTime = selection->getStartTime();
    const timeT endTime = selection->getEndTime();

    // Times make no sense?  Bail.
    if (startTime >= endTime)
        return;

    PitchBendSequenceDialog dialog(
            this,  // parent
            getCurrentSegment(),
            controlParameter,
            startTime,
            endTime);

    dialog.exec();
}

void
MatrixView::slotInsertNoteFromAction()
{
    const QObject *s = sender();
    QString name = s->objectName();

    Segment *segment = getCurrentSegment();
    if (!segment) return;

    int pitch = 0;

    Accidental accidental =
        Accidentals::NoAccidental;

    timeT time(getInsertionTime());
    if (time >= segment->getEndMarkerTime()) {
        MATRIX_DEBUG << "WARNING: off end of segment";
        return ;
    }
    ::Rosegarden::Key key = segment->getKeyAtTime(time);
    Clef clef = segment->getClefAtTime(time);

    try {

        pitch = getPitchFromNoteInsertAction(name, accidental, clef, key);

    } catch (...) {

        QMessageBox::warning(this, tr("Rosegarden"), tr("Unknown note insert action %1").arg(name));
        return ;
    }

//    TmpStatusMsg msg(tr("Inserting note"), this);

    MATRIX_DEBUG << "Inserting note at pitch " << pitch;

    Event modelEvent(Note::EventType, 0, 1);
    modelEvent.set<Int>(BaseProperties::PITCH, pitch);
    modelEvent.set<String>(BaseProperties::ACCIDENTAL, accidental);
    timeT endTime(time + getSnapGrid()->getSnapTime(time));

    MatrixInsertionCommand* command =
        new MatrixInsertionCommand(*segment, time, endTime, &modelEvent);

    CommandHistory::getInstance()->addCommand(command);

    if (!m_inChordMode) {
        m_document->slotSetPointerPosition(endTime);
    }

    emit noteInsertedFromKeyboard(segment, pitch);
    //  ==> MatrixWidget::slotPlayPreviewNote() ==> MatrixScene::playNote()
}

void
MatrixView::slotToggleChordMode()
{
    m_inChordMode = !m_inChordMode;

    // bits to update status bar if/when we ever have one again
}


int
MatrixView::getPitchFromNoteInsertAction(QString name,
                                              Accidental &accidental,
                                              const Clef &clef,
                                              const Rosegarden::Key &key)
{
    using namespace Accidentals;

    accidental = NoAccidental;

    if (name.left(7) == "insert_") {

        name = name.right(name.length() - 7);

        // int modify = 0;
        int octave = 0;

        if (name.right(5) == "_high") {

            octave = 1;
            name = name.left(name.length() - 5);

        } else if (name.right(4) == "_low") {

            octave = -1;
            name = name.left(name.length() - 4);
        }

        if (name.right(6) == "_sharp") {

            // modify = 1;
            accidental = Sharp;
            name = name.left(name.length() - 6);

        } else if (name.right(5) == "_flat") {

            // modify = -1;
            accidental = Flat;
            name = name.left(name.length() - 5);
        }

        int scalePitch = name.toInt();

        if (scalePitch < 0 || scalePitch > 7) {
            NOTATION_DEBUG << "MatrixView::getPitchFromNoteInsertAction: pitch "
            << scalePitch << " out of range, using 0";
            scalePitch = 0;
        }

        Pitch clefPitch(clef.getAxisHeight(), clef, key, NoAccidental);

        int pitchOctave = clefPitch.getOctave() + octave;

        MATRIX_DEBUG << "MatrixView::getPitchFromNoteInsertAction:"
                  << " key = " << key.getName()
                  << ", clef = " << clef.getClefType()
                  << ", octaveoffset = " << clef.getOctaveOffset();
        MATRIX_DEBUG << "MatrixView::getPitchFromNoteInsertAction: octave = " << pitchOctave;

        // We want still to make sure that when (i) octave = 0,
        //  (ii) one of the noteInScale = 0..6 is
        //  (iii) at the same heightOnStaff than the heightOnStaff of the key.
        int lowestNoteInScale = 0;
        Pitch lowestPitch(lowestNoteInScale, clefPitch.getOctave(), key, NoAccidental);

        int heightToAdjust = (clefPitch.getHeightOnStaff(clef, key) - lowestPitch.getHeightOnStaff(clef, key));
        for (; heightToAdjust < 0; heightToAdjust += 7) pitchOctave++;
        for (; heightToAdjust > 6; heightToAdjust -= 7) pitchOctave--;

        MATRIX_DEBUG << "MatrixView::getPitchFromNoteInsertAction: octave = " << pitchOctave << " (adjusted)";

        Pitch pitch(scalePitch, pitchOctave, key, accidental);
        return pitch.getPerformancePitch();

    } else {

        throw Exception("Not an insert action",
                        __FILE__, __LINE__);
    }
}


void
MatrixView::toggleNamedToolBar(const QString& toolBarName, bool* force)
{
    QToolBar *namedToolBar = findChild<QToolBar*>(toolBarName);

    if (!namedToolBar) {
        MATRIX_DEBUG << "MatrixView::toggleNamedToolBar() : toolBar "
                       << toolBarName << " not found";
        return ;
    }

    if (!force) {

        if (namedToolBar->isVisible())
            namedToolBar->hide();
        else
            namedToolBar->show();
    } else {

        if (*force)
            namedToolBar->show();
        else
            namedToolBar->hide();
    }
}

void
MatrixView::slotToggleGeneralToolBar()
{
    toggleNamedToolBar("General Toolbar");
}

void
MatrixView::slotToggleToolsToolBar()
{
    toggleNamedToolBar("Tools Toolbar");
}

void
MatrixView::slotToggleTransportToolBar()
{
    toggleNamedToolBar("Transport Toolbar");
}

void
MatrixView::slotToggleActionsToolBar()
{
    toggleNamedToolBar("Actions Toolbar");
}

void
MatrixView::slotToggleRulersToolBar()
{
    toggleNamedToolBar("Rulers Toolbar");
}

void
MatrixView::slotToggleStepByStep()
{
    QAction *action = findAction("toggle_step_by_step");

    if (!action) {
        MATRIX_DEBUG << "WARNING: No toggle_step_by_step action";
        return ;
    }
    if (action->isChecked()) { // after toggling, that is
        emit stepByStepTargetRequested(this);
    } else {
        emit stepByStepTargetRequested(nullptr);
    }
}

void
MatrixView::slotStepByStepTargetRequested(QObject *obj)
{
    QAction *action = findAction("toggle_step_by_step");

    if (!action) {
        MATRIX_DEBUG << "WARNING: No toggle_step_by_step action";
        return ;
    }
    action->setChecked(obj == this);
}

Device *
MatrixView::getCurrentDevice()
{
    if (m_matrixWidget) return m_matrixWidget->getCurrentDevice();
    else return nullptr;
}

void
MatrixView::slotExtendSelectionBackward()
{
    slotExtendSelectionBackward(false);
}

void
MatrixView::slotExtendSelectionBackwardBar()
{
    slotExtendSelectionBackward(true);
}

void
MatrixView::slotExtendSelectionBackward(bool bar)
{
    // If there is no current selection, or the selection is entirely
    // to the right of the cursor, move the cursor left and add to the
    // selection

    timeT oldTime = getInsertionTime();

    if (bar) emit rewindPlayback();
    else slotStepBackward();

    timeT newTime = getInsertionTime();

    Segment *segment = getCurrentSegment();
    if (!segment) return;

    MatrixViewSegment *vs = m_matrixWidget->getScene()->getCurrentViewSegment();
    ViewElementList *vel = vs->getViewElementList();
    EventSelection *s = getSelection();
    EventSelection *es = new EventSelection(*segment);

    if (s && &s->getSegment() == segment) es->addFromSelection(s);

    if (!s || &s->getSegment() != segment
           || s->getSegmentEvents().size() == 0
           || s->getStartTime() >= oldTime) {

        ViewElementList::iterator extendFrom = vel->findTime(oldTime);

        while (extendFrom != vel->begin() &&
                (*--extendFrom)->getViewAbsoluteTime() >= newTime) {

            //!!! This should actually grab every sort of event, and not just
            // notes, but making that change makes the selection die every time
            // the endpoint of an indication is encountered, and I'm just not
            // seeing why, so I'm giving up on that and leaving it in the same
            // stupid state I found it in (and it's probably in this state
            // because the last guy had the same problem with indications.)
            //
            // I don't like this, because it makes it very easy to go along and
            // orphan indications, text events, controllers, and all sorts of
            // whatnot.  However, I have to call it quits for today, and have no
            // idea if I'll ever remember to come back to this, so I'm leaving a
            // reminder to someone that all of this is stupid.
            //
            // Note that here in the matrix, we still wouldn't want to orphan
            // indications, etc., even though they're not visible from here.

            if ((*extendFrom)->event()->isa(Note::EventType)) {
                es->addEvent((*extendFrom)->event());
            }
        }

    } else { // remove an event

        EventContainer::iterator i =
            es->getSegmentEvents().end();

        std::vector<Event *> toErase;

        while (i != es->getSegmentEvents().begin() &&
                (*--i)->getAbsoluteTime() >= newTime) {
            toErase.push_back(*i);
        }

        for (unsigned int j = 0; j < toErase.size(); ++j) {
            es->removeEvent(toErase[j]);
        }
    }

    setSelection(es, true);
}

void
MatrixView::slotExtendSelectionForward()
{
    slotExtendSelectionForward(false);
}

void
MatrixView::slotExtendSelectionForwardBar()
{
    slotExtendSelectionForward(true);
}

void
MatrixView::slotExtendSelectionForward(bool bar)
{
    // If there is no current selection, or the selection is entirely
    // to the left of the cursor, move the cursor right and add to the
    // selection

    timeT oldTime = getInsertionTime();

    if (bar) emit fastForwardPlayback();
    else slotStepForward(true);

    timeT newTime = getInsertionTime();

    Segment *segment = getCurrentSegment();
    if (!segment) return;

    MatrixViewSegment *vs = m_matrixWidget->getScene()->getCurrentViewSegment();
    ViewElementList *vel = vs->getViewElementList();
    EventSelection *s = getSelection();
    EventSelection *es = new EventSelection(*segment);

    if (s && &s->getSegment() == segment) es->addFromSelection(s);

    if (!s || &s->getSegment() != segment
           || s->getSegmentEvents().size() == 0
           || s->getEndTime() <= oldTime) {

        ViewElementList::iterator extendFrom = vel->findTime(oldTime);

        while (extendFrom != vel->end() &&
                (*extendFrom)->getViewAbsoluteTime() < newTime)  {
            if ((*extendFrom)->event()->isa(Note::EventType)) {
                es->addEvent((*extendFrom)->event());
            }
            ++extendFrom;
        }

    } else { // remove an event

        EventContainer::iterator i =
            es->getSegmentEvents().begin();

        std::vector<Event *> toErase;

        while (i != es->getSegmentEvents().end() &&
                (*i)->getAbsoluteTime() < newTime) {
            toErase.push_back(*i);
            ++i;
        }

        for (unsigned int j = 0; j < toErase.size(); ++j) {
            es->removeEvent(toErase[j]);
        }
    }

    setSelection(es, true);
}

void
MatrixView::slotEditAddKeySignature()
{
    Segment *segment = getCurrentSegment();
    timeT insertionTime = getInsertionTime();
    Clef clef = segment->getClefAtTime(insertionTime);
    Key key = AnalysisHelper::guessKeyForSegment(insertionTime, segment);

    MatrixScene *scene = m_matrixWidget->getScene();
    if (!scene) return;

    NotePixmapFactory npf;

    KeySignatureDialog dialog(this,
                              &npf,
                              clef,
                              key,
                              true,
                              true,
                              tr("Estimated key signature shown"));

    if (dialog.exec() == QDialog::Accepted &&
        dialog.isValid()) {

        KeySignatureDialog::ConversionType conversion =
            dialog.getConversionType();

        bool transposeKey = dialog.shouldBeTransposed();
        bool applyToAll = dialog.shouldApplyToAll();
        bool ignorePercussion = dialog.shouldIgnorePercussion();

        if (applyToAll) {
            CommandHistory::getInstance()->addCommand(
                    new MultiKeyInsertionCommand(
                            RosegardenDocument::currentDocument,
                            insertionTime, dialog.getKey(),
                            conversion == KeySignatureDialog::Convert,
                            conversion == KeySignatureDialog::Transpose,
                            transposeKey,
                            ignorePercussion));
        } else {
            CommandHistory::getInstance()->addCommand(
                    new KeyInsertionCommand(*segment,
                                            insertionTime,
                                            dialog.getKey(),
                                            conversion == KeySignatureDialog::Convert,
                                            conversion == KeySignatureDialog::Transpose,
                                            transposeKey,
                                            false));
        }
    }
}

void
MatrixView::slotJogLeft()
{
    EventSelection *selection = getSelection();
    if (!selection) return ;

    MATRIX_DEBUG << "MatrixView::slotJogLeft";

    bool useNotationTimings = false;

    CommandHistory::getInstance()->addCommand(new MoveCommand
                                              (*getCurrentSegment(),
                                              -Note(Note::Demisemiquaver).getDuration(),
                                              useNotationTimings,
                                              *selection));
}

void
MatrixView::slotJogRight()
{
    EventSelection *selection = getSelection();
    if (!selection) return ;

    MATRIX_DEBUG << "MatrixView::slotJogRight";

    bool useNotationTimings = false;

    CommandHistory::getInstance()->addCommand(new MoveCommand
                                              (*getCurrentSegment(),
                                              Note(Note::Demisemiquaver).getDuration(),
                                              useNotationTimings,
                                              *selection));
}


}<|MERGE_RESOLUTION|>--- conflicted
+++ resolved
@@ -134,14 +134,8 @@
 
 
 MatrixView::MatrixView(RosegardenDocument *doc,
-<<<<<<< HEAD
-                 std::vector<Segment *> segments,
-                 QWidget *parent) :
-=======
                        const std::vector<Segment *>& segments,
-                       bool drumMode,
                        QWidget *parent) :
->>>>>>> 0cda3df8
     EditViewBase(segments, parent),
     m_quantizations(BasicQuantizer::getStandardQuantizations()),
     m_inChordMode(false)
@@ -316,11 +310,13 @@
     enableAutoRepeat("Transport Toolbar", "cursor_back");
     enableAutoRepeat("Transport Toolbar", "cursor_forward");
 
+#if 0   // t4os: master version looping
     connect(RosegardenDocument::currentDocument,
                 &RosegardenDocument::loopChanged,
             this, &MatrixView::slotLoopChanged);
     // Make sure we are in sync.
     slotLoopChanged();
+#endif
 
     // Show the pointer as soon as matrix editor opens (update pointer position,
     // but don't scroll)
@@ -623,7 +619,9 @@
     createAction("toggle_loop", SLOT(slotLoopButtonClicked()));
     createAction("toggle_solo", SLOT(slotToggleSolo()));
     createAction("scroll_to_follow", SLOT(slotScrollToFollow()));
+#if 0  // t4os: master version looping
     createAction("loop", SLOT(slotLoop()));
+#endif
     createAction("panic", SIGNAL(panic()));
     createAction("toggle_loop_active", SLOT(slotToggleLoopActive()));
     createAction("loop_from_selection", SLOT(slotLoopFromSelection()));
@@ -1540,7 +1538,6 @@
 void
 MatrixView::slotToggleLoopActive()
 {
-<<<<<<< HEAD
     m_document->toggleLoopRangeIsActive();
 }
 
@@ -1550,23 +1547,11 @@
     if (!getSelection()) return;
     m_document->setLoopRange(getSelection()->getStartTime(),
                              getSelection()->getEndTime());
-=======
-    if (!getSelection())
-        return;
-
-    Composition &composition = m_document->getComposition();
-
-    composition.setLoopMode(Composition::LoopOn);
-    composition.setLoopStart(getSelection()->getStartTime());
-    composition.setLoopEnd(getSelection()->getEndTime());
-    emit m_document->loopChanged();
->>>>>>> 0cda3df8
 }
 
 void
 MatrixView::slotClearLoop()
 {
-<<<<<<< HEAD
     m_document->setLoopRange(0, 0);
 }
 
@@ -1581,16 +1566,6 @@
 {
     QAction *action = findAction("toggle_loop");
     action->setChecked(continuous);
-=======
-    // ??? Not sure why there is a Move > Clear Loop.  The LoopRuler
-    //     is available.  One has full control of looping from there.
-
-    Composition &composition = m_document->getComposition();
-
-    // Less destructive.  Just turn it off.
-    composition.setLoopMode(Composition::LoopOff);
-    emit m_document->loopChanged();
->>>>>>> 0cda3df8
 }
 
 void
@@ -1688,6 +1663,7 @@
     m_document->getComposition().setEditorFollowPlayback(m_scrollToFollow);
 }
 
+#if 0  // t4os: master version looping
 void
 MatrixView::slotLoop()
 {
@@ -1704,6 +1680,7 @@
     findAction("loop")->setChecked(
             (composition.getLoopMode() != Composition::LoopOff));
 }
+#endif
 
 void
 MatrixView::slotToggleChordsRuler()
