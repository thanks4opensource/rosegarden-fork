--- conflicted
+++ resolved
@@ -135,10 +135,6 @@
     m_document = doc;
     m_matrixWidget = new MatrixWidget(this);
     setCentralWidget(m_matrixWidget);
-<<<<<<< HEAD
-=======
-    m_matrixWidget->setSegments(doc, segments);
->>>>>>> 4cafb18f
 
     // Many actions are created here
     // ??? MEMORY LEAK (confirmed)
@@ -148,7 +144,6 @@
 
     createMenusAndToolbars("matrix.rc");
 
-<<<<<<< HEAD
     // Ensure that initial display of any percussion segments is
     // correct with respect to View -> Notes -> Show percussion durations.
     // Following two calls must be done in order, and both
@@ -156,8 +151,6 @@
     setShowPercussionDurations();
     m_matrixWidget->setSegments(doc, segments);
 
-=======
->>>>>>> 4cafb18f
     findToolbar("General Toolbar");
 
     m_Thorn = ThornStyle::isEnabled();
@@ -245,10 +238,6 @@
         findAction("highlight_black_notes")->setChecked(true);
         break;
     }
-<<<<<<< HEAD
-
-=======
->>>>>>> 4cafb18f
     settings.endGroup();
 
     if (segments.size() > 1) {
