/* -*- c-basic-offset: 4 indent-tabs-mode: nil -*- vi:set ts=8 sts=4 sw=4: */

/*
    Rosegarden
    A MIDI and audio sequencer and musical notation editor.
    Copyright 2000-2009 the Rosegarden development team.

    Other copyrights also apply to some parts of this work.  Please
    see the AUTHORS file and individual file headers for details.

    This program is free software; you can redistribute it and/or
    modify it under the terms of the GNU General Public License as
    published by the Free Software Foundation; either version 2 of the
    License, or (at your option) any later version.  See the file
    COPYING included with this distribution for more information.
*/

#ifndef _RG_NOTATIONSTAFF_H_
#define _RG_NOTATIONSTAFF_H_

#include "base/ViewSegment.h"
#include "base/ViewElement.h"
#include "StaffLayout.h"
#include "gui/general/ProgressReporter.h"
#include <map>
#include <set>
#include <string>
#include <utility>
#include "base/Event.h"
#include "NotationElement.h"


class QPainter;
class QGraphicsItem;
class StaffLayoutCoords;


namespace Rosegarden
{

class ViewElement;
class TimeSignature;
class SnapGrid;
class Segment;
class NotePixmapParameters;
class NotePixmapFactory;
class Note;
class NotationScene;
class NotationProperties;
class Key;
class Event;
class Clef;


class NotationStaff : public ViewSegment,
                      public StaffLayout,
                      public ProgressReporter //!!! maybe remove if we can make this fast enough
{
public:
    NotationStaff(NotationScene *, Segment *, SnapGrid *,
                  int id,
                  NotePixmapFactory *normalFactory,
                  NotePixmapFactory *smallFactory);
    virtual ~NotationStaff();

    void setNotePixmapFactories(NotePixmapFactory *normal,
                                NotePixmapFactory *small);

    void setLegerLineCount(int legerLineCount) {
        if (legerLineCount == -1) m_legerLineCount = 8;
        else m_legerLineCount = legerLineCount;
    }

    void setBarNumbersEvery(int barNumbersEvery) {
        m_barNumbersEvery = barNumbersEvery;
    }

    StaffLayout::setPageMode;
    StaffLayout::setPageWidth;
    StaffLayout::setRowsPerPage;
    StaffLayout::setRowSpacing;
    StaffLayout::setConnectingLineLength;

    SegmentRefreshStatus &getRefreshStatus() const;
    void resetRefreshStatus();

    /**
     * Gets a read-only reference to the pixmap factory used by the
     * staff.  (For use by NotationHLayout, principally.)  This
     * reference isn't const because the NotePixmapFactory maintains
     * too much state for its methods to be const, but you should
     * treat the returned reference as if it were const anyway.
     */
    virtual NotePixmapFactory& getNotePixmapFactory(bool grace) {
        return grace ? *m_graceNotePixmapFactory : *m_notePixmapFactory;
    }

    void regenerate(timeT from, timeT to, bool secondary);

    /**
     * Generate or re-generate items for all the elements between
     * from and to.  Call this when you've just made a change,
     * specifying the extents of the change in the from and to
     * parameters.
     * 
     * This method does not reposition any elements outside the given
     * range -- so after any edit that may change the visible extents
     * of a range, you will then need to call positionElements for the
     * changed range and the entire remainder of the staff.
     */
    virtual void renderElements(NotationElementList::iterator from,
                                NotationElementList::iterator to);

    
    /**
     * Assign suitable coordinates to the elements on the staff,
     * based entirely on the layout X and Y coordinates they were
     * given by the horizontal and vertical layout processes.
     *
     * This is necessary because the items that are being positioned
     * may have been created either after the layout process completed
     * (by renderElements) or before (by the previous renderElements
     * call, if the items are unchanged but have moved) -- so
     * neither the layout nor renderElements can authoritatively set
     * their final positions.
     *
     * This method also updates the selected-ness of any elements it
     * sees (i.e. it turns the selected ones blue and the unselected
     * ones black), and re-generates items for any elements for
     * which it seems necessary.  In general it will only notice a
     * element needs regenerating if its position has changed, not if
     * the nature of the element has changed, so this is no substitute
     * for calling renderElements.
     *
     * The from and to arguments are used to indicate the extents of a
     * changed area within the staff.  The actual area within which the
     * elements end up being repositioned will begin at the start of
     * the bar containing the changed area's start, and will end at the
     * start of the next bar whose first element hasn't moved, after
     * the changed area's end.
     *
     * Call this after renderElements, or after changing the selection,
     * passing from and to arguments corresponding to the times of those
     * passed to renderElements.
     */
    virtual void positionElements(timeT from,
                                  timeT to);

    /**
     * Re-render and position elements as necessary, based on the
     * given extents and any information obtained from calls to
     * markChanged().  This provides a render-on-demand mechanism.  If
     * you are going to use this rendering mechanism, it's generally
     * wise to avoid explicitly calling
     * renderElements/positionElements as well.
     *
     * Returns true if something needed re-rendering.
     */
    virtual bool checkRendered(timeT from,
                               timeT to);

    /**
     * Find something between the given times that has not yet been
     * rendered, and render a small amount of it.  Return true if it
     * found something to do.  This is to be used as a background work
     * procedure for rendering not-yet-visible areas of notation.
     */
    virtual bool doRenderWork(timeT from,
                              timeT to);

    /**
     * Mark a region of staff as changed, for use by the on-demand
     * rendering mechanism.  If fromBar == toBar == -1, mark the
     * entire staff as changed (and recover the memory used for its
     * elements).  Pass movedOnly as true to indicate that elements
     * have not changed but only been repositioned, for example as a
     * consequence of a modification on another staff that caused a
     * relayout.
     */
    virtual void markChanged(timeT from = 0,
                             timeT to = 0,
                             bool movedOnly = false);

    /**
     * Set a painter as the printer output.  If this painter is
     * non-null, subsequent renderElements calls will only render
     * those elements that cannot be rendered directly to a print
     * painter; those that can, will be rendered by renderPrintable()
     * instead.
     */
    virtual void setPrintPainter(QPainter *painter);

    /**
     * Render to the current print painter those elements that can be
     * rendered directly to a print painter.  If no print painter is
     * set, do nothing.
     */
    virtual void renderPrintable(timeT from,
                                 timeT to);
    
    /**
     * Insert time signature at x-coordinate \a x.
     */
    virtual void insertTimeSignature(double layoutX,
                                     const TimeSignature &timeSig);

    /**
     * Delete all time signatures
     */
    virtual void deleteTimeSignatures();
    
    /**
     * Insert repeated clef and key at start of new line, at x-coordinate \a x.
     */
    virtual void insertRepeatedClefAndKey(double layoutX, int barNo);

    /**
     * Delete all repeated clefs and keys.
     */
    virtual void deleteRepeatedClefsAndKeys();

    /**
     * (Re)draw the staff name from the track's current name
     */
    virtual void drawStaffName();

    /**
     * Return true if the staff name as currently drawn is up-to-date
     * with that in the composition
     */
    virtual bool isStaffNameUpToDate();

    /**
     * Return the clef and key in force at the given canvas
     * coordinates
     */
    virtual void getClefAndKeyAtSceneCoords(double x, int y,
                                             Clef &clef,
                                             ::Rosegarden::Key &key) const;

    /**
     * Return the note name (C4, Bb3, whatever) corresponding to the
     * given scene coordinates
     */
    virtual std::string getNoteNameAtSceneCoords
    (double x, int y,
     Accidental accidental =
     Accidentals::NoAccidental) const;

    /**
     * Find the NotationElement whose layout x-coord is closest to x,
     * without regard to its y-coord.
     *
     * If notesAndRestsOnly is true, will return the closest note
     * or rest but will never return any other kind of element.
     * 
     * If the closest event is further than \a proximityThreshold
     * horizontally away from x, in pixels, end() is returned.
     * (If proximityThreshold is negative, there will be no limit
     * to the distances that will be considered.)
     *
     * Also returns the clef and key in force at the given coordinate.
     */
    virtual ViewElementList::iterator getClosestElementToLayoutX
    (double x, Event *&clef, Event *&key,
     bool notesAndRestsOnly = false,
     int proximityThreshold = 10);

    /**
     * Find the NotationElement "under" the given layout x-coord,
     * without regard to its y-coord.
     *
     * Also returns the clef and key in force at the given coordinates.
     */
    virtual ViewElementList::iterator getElementUnderLayoutX
    (double x, Event *&clef, Event *&key);

    /**
     * Draw a note on the staff to show an insert position prior to
     * an insert. 
     */
    virtual void showPreviewNote(double layoutX, int heightOnStaff,
                                 const Note &note, bool grace);

    /**
     * Remove any visible preview note.
     */
    virtual void clearPreviewNote();

    /**
     * Overridden from Staff<T>.
     * We want to avoid wrapping things like controller events, if
     * our showUnknowns preference is off
     */
    virtual bool wrapEvent(Event *);

    /**
     * Override from Staff<T>
     * Let tools know if their current element has gone
     */
    virtual void eventRemoved(const Segment *, Event *);

    /**
     * Return the view-local PropertyName definitions for this staff's view
     */
    const NotationProperties &getProperties() const;

    virtual double getBarInset(int barNo, bool isFirstBarInRow) const;

    /**
<<<<<<< HEAD
     * Return the time at the given canvas coordinates
     */
    timeT getTimeAtCanvasCoords(double x, int y) const;
=======
     * Return the time at the given scene coordinates
     */
    timeT getTimeAtSceneCoords(double x, int y) const;
>>>>>>> c80adcbc

protected:

    virtual ViewElement* makeViewElement(Event*);

    // definition of staff
    virtual int getLineCount() const         { return 5; }
    virtual int getLegerLineCount() const    { return m_legerLineCount; }
    virtual int getBottomLineHeight() const  { return 0; }
    virtual int getHeightPerLine() const     { return 2; }
    virtual int showBarNumbersEvery() const  { return m_barNumbersEvery; }

    virtual BarStyle getBarStyle(int barNo) const;

    /** 
     * Assign a suitable item to the given element (the clef is
     * needed in case it's a key event, in which case we need to judge
     * the correct pitch for the key)
     */
    virtual void renderSingleElement(ViewElementList::iterator &,
                                     const Clef &,
                                     const ::Rosegarden::Key &,
                                     bool selected);

    bool isDirectlyPrintable(ViewElement *elt);

    void setTuplingParameters(NotationElement *, NotePixmapParameters &);

    /**
     * Set an item representing the given note event to the given notation element
     */
    virtual void renderNote(ViewElementList::iterator &);

    /**
     * Return a NotationElementList::iterator pointing to the
     * start of a bar prior to the given time that doesn't appear
     * to have been affected by any changes around that time
     */
    NotationElementList::iterator findUnchangedBarStart(timeT);

    /**
     * Return a NotationElementList::iterator pointing to the
     * end of a bar subsequent to the given time that doesn't appear
     * to have been affected by any changes around that time
     */
    NotationElementList::iterator findUnchangedBarEnd(timeT);

    /**
     * Return true if the element has a scene item that is already
     * at the correct coordinates
     */
    virtual bool elementNotMoved(NotationElement *);

    /**
     * Return true if the element has a scene item that is already
     * at the correct y-coordinate
     */
    virtual bool elementNotMovedInY(NotationElement *);

    /**
     * Returns true if the item at the given iterator appears to have
     * moved horizontally without the spacing around it changing.
     * 
     * In practice, calculates the offset between the intended layout
     * and current scene coordinates of the item at the given
     * iterator, and returns true if this offset is equal to those of
     * all other following iterators at the same time as well as the
     * first iterator found at a greater time.
     */
    virtual bool elementShiftedOnly(NotationElementList::iterator);

    enum FitPolicy {
        PretendItFittedAllAlong = 0,
        MoveBackToFit,
        SplitToFit
    };

    /**
     * Prepare a painter to draw an object of logical width w at
     * layout-x coord x, starting at offset dx into the object, by
     * setting the painter's clipping so as to crop the object at the
     * right edge of the row if it would otherwise overrun.  The
     * return value is the amount of the object visible on this row
     * (i.e. the increment in offset for the next call to this method)
     * or zero if no crop was necessary.  The scene coords at which
     * the object should subsequently be drawn are returned in coords.
     *
     * This function calls painter.save(), and the caller must call
     * painter.restore() after use.
     */
    virtual double setPainterClipping(QPainter *, double layoutX, int layoutY,
                                      double dx, double w, StaffLayoutCoords &coords,
                                      FitPolicy policy);

    /**
     * Set a single item to a notation element, or split it into bits
     * if it overruns the end of a row and can be split, and set the
     * bits separately.
     */
    virtual void setItem(NotationElement *, QGraphicsItem *, int z,
                         FitPolicy policy);

    bool isSelected(NotationElementList::iterator);

    typedef std::set<QGraphicsItem *> ItemSet;
    ItemSet m_timeSigs;
    ItemSet m_repeatedClefsAndKeys;

    typedef std::pair<int, Clef> ClefChange;
    std::vector<ClefChange> m_clefChanges;

    typedef std::pair<int, ::Rosegarden::Key> KeyChange;
    std::vector<KeyChange> m_keyChanges;

    void truncateClefsAndKeysAt(int);

<<<<<<< HEAD
    /** Verify that a possible Clef or Key in bar is already inserted
=======
    /**
     * Verify that a possible Clef or Key in bar is already inserted
>>>>>>> c80adcbc
     * in m_clefChange or m_keyChange.
     * If not, do the insertion.
     */
    void checkAndCompleteClefsAndKeys(int bar);

<<<<<<< HEAD
    NotePixmapFactory *m_notePixmapFactory;
    NotePixmapFactory *m_graceNotePixmapFactory;
    QCanvasSimpleSprite *m_previewSprite;
    QCanvasSimpleSprite *m_staffName;
=======
    NotePixmapFactory *m_notePixmapFactory; // I do not own this
    NotePixmapFactory *m_graceNotePixmapFactory; // I do not own this
    QGraphicsItem *m_previewItem;
    QGraphicsItem *m_staffName;
>>>>>>> c80adcbc
    std::string m_staffNameText;
    NotationScene *m_notationScene;
    int m_legerLineCount;
    int m_barNumbersEvery;
    bool m_colourQuantize;
    bool m_showUnknowns;
    bool m_showRanges;
    bool m_showCollisions;
    int m_keySigCancelMode;

    QPainter *m_printPainter;

    unsigned int m_refreshStatusId;
    enum BarStatus { UnRendered = 0, Rendered, Positioned };
    typedef std::map<int, BarStatus> BarStatusMap;
    BarStatusMap m_status;
    std::pair<int, int> m_lastRenderCheck;
    bool m_ready;
<<<<<<< HEAD

=======
>>>>>>> c80adcbc
    int m_lastRenderedBar;
};


}

#endif<|MERGE_RESOLUTION|>--- conflicted
+++ resolved
@@ -308,15 +308,9 @@
     virtual double getBarInset(int barNo, bool isFirstBarInRow) const;
 
     /**
-<<<<<<< HEAD
-     * Return the time at the given canvas coordinates
-     */
-    timeT getTimeAtCanvasCoords(double x, int y) const;
-=======
      * Return the time at the given scene coordinates
      */
     timeT getTimeAtSceneCoords(double x, int y) const;
->>>>>>> c80adcbc
 
 protected:
 
@@ -433,28 +427,17 @@
 
     void truncateClefsAndKeysAt(int);
 
-<<<<<<< HEAD
-    /** Verify that a possible Clef or Key in bar is already inserted
-=======
     /**
      * Verify that a possible Clef or Key in bar is already inserted
->>>>>>> c80adcbc
      * in m_clefChange or m_keyChange.
      * If not, do the insertion.
      */
     void checkAndCompleteClefsAndKeys(int bar);
 
-<<<<<<< HEAD
-    NotePixmapFactory *m_notePixmapFactory;
-    NotePixmapFactory *m_graceNotePixmapFactory;
-    QCanvasSimpleSprite *m_previewSprite;
-    QCanvasSimpleSprite *m_staffName;
-=======
     NotePixmapFactory *m_notePixmapFactory; // I do not own this
     NotePixmapFactory *m_graceNotePixmapFactory; // I do not own this
     QGraphicsItem *m_previewItem;
     QGraphicsItem *m_staffName;
->>>>>>> c80adcbc
     std::string m_staffNameText;
     NotationScene *m_notationScene;
     int m_legerLineCount;
@@ -473,10 +456,6 @@
     BarStatusMap m_status;
     std::pair<int, int> m_lastRenderCheck;
     bool m_ready;
-<<<<<<< HEAD
-
-=======
->>>>>>> c80adcbc
     int m_lastRenderedBar;
 };
 
