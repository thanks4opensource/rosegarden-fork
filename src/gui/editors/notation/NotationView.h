--- conflicted
+++ resolved
@@ -4,11 +4,7 @@
     Rosegarden
     A MIDI and audio sequencer and musical notation editor.
     Copyright 2000-2009 the Rosegarden development team.
-<<<<<<< HEAD
-
-=======
  
->>>>>>> c80adcbc
     Other copyrights also apply to some parts of this work.  Please
     see the AUTHORS file and individual file headers for details.
  
@@ -22,22 +18,6 @@
 #ifndef _RG_NEW_NOTATION_VIEW_H_
 #define _RG_NEW_NOTATION_VIEW_H_
 
-<<<<<<< HEAD
-#include "base/NotationTypes.h"
-#include "base/Track.h"
-#include "gui/general/EditView.h"
-#include "gui/general/LinedStaff.h"
-#include "gui/general/LinedStaffManager.h"
-#include "NotationProperties.h"
-#include "NotationCanvasView.h"
-#include <string>
-#include <kprocess.h>
-#include <ktempfile.h>
-#include <qmap.h>
-#include <qsize.h>
-#include <qstring.h>
-=======
->>>>>>> c80adcbc
 #include <vector>
 #include <QMainWindow>
 
@@ -53,136 +33,6 @@
 class RosegardenDocument;
 class NotationWidget;
 class Segment;
-<<<<<<< HEAD
-class ScrollBoxDialog;
-class RulerScale;
-class RosegardenGUIDoc;
-class RawNoteRuler;
-class ProgressDialog;
-class ProgressBar;
-class NotePixmapFactory;
-class NotationVLayout;
-class NotationStaff;
-class NotationHLayout;
-class NotationElement;
-class NoteActionData;
-class NoteActionDataMap;
-class MarkActionData;
-class MarkActionDataMap;
-class NoteChangeActionData;
-class NoteChangeActionDataMap;
-class Key;
-class EventSelection;
-class Event;
-class Clef;
-class ChordNameRuler;
-class QDeferScrollView;
-class HeadersGroup;
-
-
-/**
- * NotationView is a view for one or more Staff objects, each of
- * which contains the notation data associated with a Segment.
- * NotationView owns the Staff objects it displays.
- * 
- * This class manages the relationship between NotationHLayout/
- * NotationVLayout and Staff data, as well as using rendering the
- * actual notes (using NotePixmapFactory to generate the pixmaps).
- */
-
-class NotationView : public EditView,
-                     public LinedStaffManager
-{
-    friend class NoteInserter;
-    friend class ClefInserter;
-    friend class NotationEraser;
-    friend class NotationSelectionPaster;
-    friend class LilyPondExporter;
-
-    Q_OBJECT
-
-public:
-    explicit NotationView(RosegardenGUIDoc *doc,
-                          std::vector<Segment *> segments,
-                          QWidget *parent,
-                          bool showProgressive); // update during initial render?
-
-    /**
-     * Constructor for printing only.  If parent is provided, a
-     * progress dialog will be shown -- otherwise not.  If another
-     * NotationView is provided, the fonts and other settings used
-     * for printing will be taken from that view.
-     */
-    explicit NotationView(RosegardenGUIDoc *doc,
-                          std::vector<Segment *> segments,
-                          QWidget *parent,
-                          NotationView *referenceView);
-
-    ~NotationView();
-
-//     void initialLayout();
-
-    /// constructed successfully? (main reason it might not is user hit Cancel)
-    bool isOK() const { return m_ok; }
-
-    /**
-     * Return the view-local PropertyName definitions for this view
-     */
-    const NotationProperties &getProperties() const;
-
-    /// Return the number of staffs
-    int getStaffCount() { return m_staffs.size(); }
-
-    /// Return a pointer to the staff at the specified index
-    Staff *getStaff(int i) {
-        return getLinedStaff(i);
-    }
-
-    /// Return a pointer to the staff corresponding to the given segment
-    Staff *getStaff(const Segment &segment) {
-        return getLinedStaff(segment);
-    }
-
-    /// Return a pointer to the staff at the specified index
-    LinedStaff *getLinedStaff(int i);
-
-    /// Return a pointer to the staff corresponding to the given segment
-    LinedStaff *getLinedStaff(const Segment &segment);
-
-    /// Return a pointer to the staff at the specified index
-    NotationStaff *getNotationStaff(int i) {
-        if (i >= 0 && unsigned(i) < m_staffs.size()) return m_staffs[i];
-        else return 0;
-    }
-
-    /// Return a pointer to the staff corresponding to the given segment
-    NotationStaff *getNotationStaff(const Segment &segment);
-
-    /// Return true if the staff at the specified index is the current one
-    bool isCurrentStaff(int i);
-
-    QCanvas* canvas() { return getCanvasView()->canvas(); }
-    
-    void setCanvasCursor(const QCursor &cursor) {
-        getCanvasView()->viewport()->setCursor(cursor);
-    }
-
-    void setHeightTracking(bool t) {
-        getCanvasView()->setHeightTracking(t);
-    }
-
-    /**
-     * Returns true if the view is actually for printing
-     */
-    bool isInPrintMode() { return m_printMode; }
-
-    /**
-     * Set the note or rest selected by the user from the toolbars
-     */
-    void setCurrentSelectedNote(const char *pixmapName,
-                                bool isRest, Note::Type,
-                                int dots = 0);
-=======
 class CommandRegistry;
 	
 class NewNotationView : public EditViewBase,
@@ -194,185 +44,18 @@
     NewNotationView(RosegardenDocument *doc,
                     std::vector<Segment *> segments,
                     QWidget *parent = 0);
->>>>>>> c80adcbc
 
     virtual ~NewNotationView();
 
-<<<<<<< HEAD
-    /**
-     * Discover whether grace-mode insertions are enabled
-     */
-    bool isInGraceMode();
-
-    /**
-     * Discover whether annotations are being displayed or not
-     */
-    bool areAnnotationsVisible() { return m_annotationsVisible; }
-
-    /**
-     * Discover whether LilyPond directives are being displayed or not
-     */
-    bool areLilyPondDirectivesVisible() { return m_lilyPondDirectivesVisible; }
-
-    /**
-     * Set the current event selection.
-     *
-     * If preview is true, sound the selection as well.
-     *
-     * If redrawNow is true, recolour the elements on the canvas;
-     * otherwise just line up a refresh for the next paint event.
-     *
-     * (If the selection has changed as part of a modification to a
-     * segment, redrawNow should be unnecessary and undesirable, as a
-     * paint event will occur in the next event loop following the
-     * command invocation anyway.)
-     */
-    virtual void setCurrentSelection(EventSelection*,
-                                     bool preview = false,
-                                     bool redrawNow = false);
-
-    /**
-     * Set the current event selection to a single event
-     */
-    void setSingleSelectedEvent(int staffNo,
-                                Event *event,
-                                bool preview = false,
-                                bool redrawNow = false);
-
-    /**
-     * Set the current event selection to a single event
-     */
-    void setSingleSelectedEvent(Segment &segment,
-                                Event *event,
-                                bool preview = false,
-                                bool redrawNow = false);
-
-    /**
-     * Get the average velocity of the selected notes
-     */
-    int getVelocityFromSelection();
-
-    /**
-     * Show and sound the given note.  The height is used for display,
-     * the pitch for performance, so the two need not correspond (e.g.
-     * under ottava there may be octave differences).
-     */
-    void showPreviewNote(int staffNo, double layoutX,
-                         int pitch, int height,
-                         const Note &note,
-                         bool grace,
-                         int velocity = -1);
-
-    /// Remove any visible preview note
-    void clearPreviewNote();
-
-    /// Sound the given note
-    void playNote(Segment &segment, int pitch, int velocity = -1);
-
-    /// Switches between page- and linear- layout modes
-    void setPageMode(LinedStaff::PageMode mode);
-
-    /// Returns the page width according to the layout mode (page/linear)
-    int getPageWidth();
-
-    /// Returns the page height according to the layout mode (page/linear)
-    int getPageHeight();
-
-    /// Returns the margins within the page (zero if not in MultiPageMode)
-    void getPageMargins(int &left, int &top);
-
-    /// Scrolls the view such that the given time is centered
-    void scrollToTime(timeT t);
-
-    NotePixmapFactory *getNotePixmapFactory() const {
-        return m_notePixmapFactory;
-    }
-
-    virtual void refreshSegment(Segment *segment,
-                                timeT startTime = 0,
-                                timeT endTime = 0);
-
-    /**
-     * From LinedStaffManager
-     */
-    virtual LinedStaff* getStaffForCanvasCoords(int x, int y) const;
-
-
-    /**
-     * Overridden from EditView
-     */
-    virtual void updateView();
-
-    /**
-     * Render segments on printing painter.  This uses the current
-     * font size and layout, rather than the optimal ones for the
-     * printer configuration (notation editing is not quite WYSIWYG,
-     * and we may be in a non-page mode).
-     * 
-     * To print optimally use slotFilePrint, which will create
-     * another NotationView with the optimal settings and call print
-     * on that.
-     */
-    virtual void print(bool previewOnly = false);
-
-    /**
-     * Return X of the left of the canvas visible part.
-     */
-    double getCanvasLeftX() { return getCanvasView()->contentsX(); }
-
-    virtual RulerScale* getHLayout();
-
-    /**
-     * Return the notation window width
-     */
-    int getCanvasVisibleWidth();
-
-    /**
-     * Return the minimal width which shall be allocated to
-     * the track headers top frame.
-     * (The width of the close button + the width of an info
-     *  button still to come).
-     */
-    int getHeadersTopFrameMinWidth();
-
-public slots:
-
-    /**
-     * Print the current set of segments, by creating another
-     * NotationView with the printing configuration but the same
-     * segments, font etc as this view and asking it to print.
-     */
-    void slotFilePrint();
-=======
     virtual Segment *getCurrentSegment();
     virtual EventSelection *getSelection() const;
     virtual void setSelection(EventSelection* s, bool preview);
->>>>>>> c80adcbc
 
     virtual void initStatusBar() { }//!!!
     virtual void updateViewCaption() { }//!!!
     virtual timeT getInsertionTime() { return 0; }//!!!
 
-<<<<<<< HEAD
-    /**
-     * export a LilyPond file
-     */
-    bool exportLilyPondFile(QString url, bool forPreview = false);
-
-    /**
-     * Export to a temporary file and process
-     */
-    void slotPrintLilyPond();
-    void slotPreviewLilyPond();
-    void slotLilyPondViewProcessExited(KProcess *);
-
-    /**
-     * put the marked text/object into the clipboard and remove it
-     * from the document
-     */
-=======
 protected slots:
->>>>>>> c80adcbc
     void slotEditCut();
     void slotEditCopy();
     void slotEditPaste();
@@ -380,748 +63,12 @@
     void slotEditCutAndClose();
     void slotEditGeneralPaste();
 
-<<<<<<< HEAD
-    /**
-     * delete the selection (cut without the copy)
-     */
-    void slotEditDelete();
-
-    /**
-     * move the selection to the staff above
-     */
-    void slotMoveEventsUpStaff();
-
-    /**
-     * move the selection to the staff below
-     */
-    void slotMoveEventsDownStaff();
-
-    /**
-     * toggles the tools toolbar
-     */
-    void slotToggleToolsToolBar();
-
-    /**
-     * toggles the notes toolbar
-     */
-    void slotToggleNotesToolBar();
-
-    /**
-     * toggles the rests toolbar
-     */
-    void slotToggleRestsToolBar();
-
-    /**
-     * toggles the accidentals toolbar
-     */
-    void slotToggleAccidentalsToolBar();
-
-    /**
-     * toggles the clefs toolbar
-     */
-    void slotToggleClefsToolBar();
-
-    /**
-     * toggles the marks toolbar
-     */
-    void slotToggleMarksToolBar();
-
-    /**
-     * toggles the group toolbar
-     */
-    void slotToggleGroupToolBar();
-
-    /**
-     * toggles the layout toolbar
-     */
-    void slotToggleLayoutToolBar();
-
-    /**
-     * toggles the transport toolbar
-     */
-    void slotToggleTransportToolBar();
-
-    /**
-     * toggles the meta toolbar
-     */
-    void slotToggleMetaToolBar();
-
-    /// note switch slot
-    void slotNoteAction();
-
-    /// switch to last selected note
-    void slotLastNoteAction();
-
-    /// accidental switch slots
-    void slotNoAccidental();
-    void slotFollowAccidental();
-    void slotSharp();
-    void slotFlat();
-    void slotNatural();
-    void slotDoubleSharp();
-    void slotDoubleFlat();
-
-    /// clef switch slots
-    void slotTrebleClef();
-    void slotAltoClef();
-    void slotTenorClef();
-    void slotBassClef();
-    
-    /// text tool
-    void slotText();
-
-    /// guitar chord tool
-    void slotGuitarChord();
-
-    /// editing tools
-    void slotEraseSelected();
-    void slotSelectSelected();
-
-    void slotToggleStepByStep();
-
-    /// status stuff
-    void slotUpdateInsertModeStatus();
-    void slotUpdateAnnotationsStatus();
-    void slotUpdateLilyPondDirectivesStatus();
-
-    /// edit menu
-    void slotPreviewSelection();
-    void slotClearLoop();
-    void slotClearSelection();
-    void slotEditSelectFromStart();
-    void slotEditSelectToEnd();
-    void slotEditSelectWholeStaff();
-    void slotFilterSelection();
-
-    /// view menu
-    void slotLinearMode();
-    void slotContinuousPageMode();
-    void slotMultiPageMode();
-    void slotToggleChordsRuler();
-    void slotToggleRawNoteRuler();
-    void slotToggleTempoRuler();
-    void slotToggleAnnotations();
-    void slotToggleLilyPondDirectives();
-    void slotEditLyrics();
-
-    /// Notation header slots
-    void slotShowHeadersGroup();
-    void slotHideHeadersGroup();
-    void slotVerticalScrollHeadersGroup(int);
-    void slotUpdateHeaders(int x, int y);
-    void slotHeadersWidthChanged(int w);
-
-    /// Adjust notation header view when bottom ruler added or removed
-    void slotCanvasBottomWidgetHeightChanged(int);
-
-    /// group slots
-    void slotGroupBeam();
-    void slotGroupAutoBeam();
-    void slotGroupBreak();
-    void slotGroupSimpleTuplet();
-    void slotGroupGeneralTuplet();
-    void slotGroupTuplet(bool simple);
-    void slotGroupUnTuplet();
-    void slotGroupSlur();
-    void slotGroupPhrasingSlur();
-    void slotGroupGlissando();
-    void slotGroupCrescendo();
-    void slotGroupDecrescendo();
-    void slotGroupMakeChord();
-    void slotGroupOctave2Up();
-    void slotGroupOctaveUp();
-    void slotGroupOctaveDown();
-    void slotGroupOctave2Down();
-    void slotAddIndication(std::string type, QString cat);
-
-    /// transforms slots
-    void slotTransformsNormalizeRests();
-    void slotTransformsCollapseRests();
-    void slotTransformsCollapseNotes();
-    void slotTransformsTieNotes();
-    void slotTransformsUntieNotes();
-    void slotTransformsMakeNotesViable();
-    void slotTransformsDeCounterpoint();
-    void slotTransformsStemsUp();
-    void slotTransformsStemsDown();
-    void slotTransformsRestoreStems();
-    void slotTransformsSlursAbove();
-    void slotTransformsSlursBelow();
-    void slotTransformsRestoreSlurs();
-    void slotTransformsTiesAbove();
-    void slotTransformsTiesBelow();
-    void slotTransformsRestoreTies();
-    void slotTransformsQuantize();
-    void slotTransformsFixQuantization();
-    void slotTransformsRemoveQuantization();
-    void slotTransformsInterpret();
-
-    void slotRespellDoubleFlat();
-    void slotRespellFlat();
-    void slotRespellNatural();
-    void slotRespellSharp();
-    void slotRespellDoubleSharp();
-    void slotRespellUp();
-    void slotRespellDown();
-    void slotRespellRestore();
-    void slotShowCautionary();
-    void slotCancelCautionary();
-
-    void slotSetStyleFromAction();
-    void slotInsertNoteFromAction();
-    void slotInsertRest();
-    void slotSwitchFromRestToNote();
-    void slotSwitchFromNoteToRest();
-    void slotToggleDot();
-
-    void slotAddMark();
-    void slotMarksAddTextMark();
-    void slotMarksAddFingeringMark();
-    void slotMarksAddFingeringMarkFromAction();
-    void slotMarksRemoveMarks();
-    void slotMarksRemoveFingeringMarks();
-    void slotMakeOrnament();
-    void slotUseOrnament();
-    void slotRemoveOrnament();
-
-    void slotNoteChangeAction();
-    void slotSetNoteDurations(Note::Type, bool notationOnly);
-    void slotAddDot();
-    void slotAddDotNotationOnly();
-
-    void slotAddSlashes();
-
-    void slotEditAddClef();
-    void slotEditAddKeySignature();
-    void slotEditAddSustainDown();
-    void slotEditAddSustainUp();
-    void slotEditAddSustain(bool down);
-    void slotEditTranspose();
-    void slotEditSwitchPreset();
-    void slotEditElement(NotationStaff *, NotationElement *, bool advanced);
-
-    void slotFinePositionLeft();
-    void slotFinePositionRight();
-    void slotFinePositionUp();
-    void slotFinePositionDown();
-    void slotFinePositionRestore();
-
-    void slotVelocityUp();
-    void slotVelocityDown();
-    void slotSetVelocities();
-
-    void slotMakeVisible();
-    void slotMakeInvisible();
-
-    void slotDebugDump();
-
-    /// Canvas actions slots
-
-    /**
-     * Called when a mouse press occurred on a notation element
-     * or somewhere on a staff
-     */
-    void slotItemPressed(int height, int staffNo, QMouseEvent*, NotationElement*);
-
-    /**
-     * Called when a mouse press occurred on a non-notation element 
-     */
-    void slotNonNotationItemPressed(QMouseEvent *e, QCanvasItem *i);
-
-    /**
-     * Called when a mouse press occurred on a QCanvasText
-     */
-    void slotTextItemPressed(QMouseEvent *e, QCanvasItem *i);
-
-    void slotMouseMoved(QMouseEvent*);
-    void slotMouseReleased(QMouseEvent*);
-
-    /**
-     * Called when the mouse cursor moves over a different height on
-     * the staff
-     *
-     * @see NotationCanvasView#hoveredOverNoteChange()
-     */
-    void slotHoveredOverNoteChanged(const QString&);
-
-    /**
-     * Called when the mouse cursor moves over a note which is at a
-     * different time on the staff
-     *
-     * @see NotationCanvasView#hoveredOverAbsoluteTimeChange()
-     */
-    void slotHoveredOverAbsoluteTimeChanged(unsigned int);
-
-    /**
-     * Set the time pointer position during playback (purely visual,
-     * doesn't affect playback).  This is also at liberty to highlight
-     * some notes, if it so desires...
-     */
-    void slotSetPointerPosition(timeT position);
-
-    /**
-     * As above, but with the ability to specify whether to scroll or
-     * not to follow the pointer (above method uses the play tracking
-     * setting to determine that)
-     */
-    void slotSetPointerPosition(timeT position, bool scroll);
-
-    /**
-     * Update the recording segment if it's one of the ones in the
-     * view
-     */
-    void slotUpdateRecordingSegment(Segment *recordingSegment,
-                                    timeT updatedFrom);
-
-    /// Set the current staff to the one containing the given canvas Y coord
-    void slotSetCurrentStaff(double canvasX, int canvasY);
-
-    /// Set the current staff to that with the given id
-    void slotSetCurrentStaff(int staffNo);
-
-    /**
-     * Set the insert cursor position (from the top LoopRuler).
-     * If the segment has recently been changed and no refresh has
-     * occurred since, pass updateNow false; then the move will
-     * happen on the next update.
-     */
-    void slotSetInsertCursorPosition(timeT position,
-                                     bool scroll, bool updateNow);
-
-    virtual void slotSetInsertCursorPosition(timeT position) {
-        slotSetInsertCursorPosition(position, true, true);
-    }
-
-    /// Set the insert cursor position from a mouse event location
-    void slotSetInsertCursorPosition(double canvasX, int canvasY,
-                                     bool scroll, bool updateNow);
-
-    void slotSetInsertCursorPosition(double canvasX, int canvasY) {
-        slotSetInsertCursorPosition(canvasX, canvasY, true, true);
-    }
-
-    /**
-     * Set the insert cursor position and scroll so it's at given point.
-     * If the segment has recently been changed and no refresh has
-     * occurred since, pass updateNow false; then the move will
-     * happen on the next update.
-     */
-    void slotSetInsertCursorAndRecentre(timeT position,
-                                        double cx, int cy,
-                                        bool updateNow = true);
-
-    void slotSetInsertCursorAndRecentre(timeT position,
-                                        double cx, double cy) {
-        slotSetInsertCursorAndRecentre(position, cx, static_cast<int>(cy), true);
-    }
-
-    /// Set insert cursor to playback pointer position
-    void slotJumpCursorToPlayback();
-
-    /// Set playback pointer to insert cursor position (affects playback)
-    void slotJumpPlaybackToCursor();
-
-    /// Toggle tracking with the position pointer during playback
-    void slotToggleTracking();
-
-    /// Change the current staff to the one preceding the current one
-    void slotCurrentStaffUp();
-
-    /// Change the current staff to the one following the current one
-    void slotCurrentStaffDown();
-
-    /// Change the current segment to the one following the current one
-    void slotCurrentSegmentPrior();
-
-    /// Change the current segment to the one preceding the current one
-    void slotCurrentSegmentNext();
-
-    /// Changes the font of the staffs on the view, gets font name from sender
-    void slotChangeFontFromAction();
-
-    /// Changes the font of the staffs on the view
-    void slotChangeFont(std::string newFont);
-
-    /// Changes the font and font size of the staffs on the view
-    void slotChangeFont(std::string newFont, int newSize);
-    
-    /// Changes the font of the staffs on the view
-    void slotChangeFont(const QString &newFont);
-
-    /// Changes the font size of the staffs on the view
-    void slotChangeFontSize(int newSize);
-
-    /// Changes the font size of the staffs on the view, gets size from sender
-    void slotChangeFontSizeFromAction();
-
-    /// Changes the font size of the staffs on the view to the nth size in the available size list
-    void slotChangeFontSizeFromStringValue(const QString&);
-
-    /// Changes to the next font size up
-    void slotZoomIn();
-
-    /// Changes to the next font size down
-    void slotZoomOut();
-
-    /// Changes the hlayout spacing of the staffs on the view
-    void slotChangeSpacing(int newSpacing);
-
-    /// Changes the hlayout spacing of the staffs on the view
-    void slotChangeSpacingFromStringValue(const QString&);
-
-    /// Changes the hlayout spacing of the staffs on the view
-    void slotChangeSpacingFromAction();
-
-    /// Changes the hlayout proportion of the staffs on the view
-    void slotChangeProportion(int newProportion);
-
-    /// Changes the hlayout proportion of the staffs on the view
-    void slotChangeProportionFromIndex(int newProportionIndex);
-
-    /// Changes the hlayout proportion of the staffs on the view
-    void slotChangeProportionFromAction();
-
-    /// Note-on received asynchronously -- consider step-by-step editing
-    void slotInsertableNoteOnReceived(int pitch, int velocity);
-
-    /// Note-off received asynchronously -- consider step-by-step editing
-    void slotInsertableNoteOffReceived(int pitch, int velocity);
-
-    /// Note-on or note-off received asynchronously -- as above
-    void slotInsertableNoteEventReceived(int pitch, int velocity, bool noteOn);
-
-    /// A timer set when a note-on event was received has elapsed
-    void slotInsertableTimerElapsed();
-
-    /// The given QObject has originated a step-by-step-editing request
-    void slotStepByStepTargetRequested(QObject *);
-
-    /// Do on-demand rendering for a region.
-    void slotCheckRendered(double cx0, double cx1);
-
-    /// Do some background rendering work.
-    void slotRenderSomething();
-
-    void slotSetOperationNameAndStatus(QString);
-
-    // Update notation view based on track/staff name change
-    void slotUpdateStaffName();
-
-    // LilyPond Directive slots
-    void slotBeginLilyPondRepeat();
-
-signals:
-    /**
-     * Emitted when the note selected in the palette changes
-     */
-    void changeCurrentNote(bool isRest, Note::Type);
-
-    /**
-     * Emitted when a new accidental has been choosen by the user
-     */
-    void changeAccidental(Accidental, bool follow);
-
-    /**
-     * Emitted when the selection has been cut or copied
-     *
-     * @see NotationSelector#hideSelection
-     */
-    void usedSelection();
-
-    void play();
-    void stop();
-    void fastForwardPlayback();
-    void rewindPlayback();
-    void fastForwardPlaybackToEnd();
-    void rewindPlaybackToBeginning();
-    void jumpPlaybackTo(timeT);
-    void panic();
-
-    /// progress Report
-    void setProgress(int);
-    void incrementProgress(int);
-    void setOperationName(QString);
-
-    void stepByStepTargetRequested(QObject *);
-
-    void renderComplete();
-
-    void editTimeSignature(timeT);
-
-    void editMetadata(QString);
-
-    void editTriggerSegment(int);
-
-    void staffLabelChanged(TrackId id, QString label);
-
-protected:
-
-    virtual void paintEvent(QPaintEvent* e);
-
-    /**
-     * init the action maps for notes, marks etc
-     */
-    void initActionDataMaps();
-
-protected slots:
-    /**
-     * save general Options like all bar positions and status as well
-     * as the geometry and the recent file list to the configuration
-     * file
-     */
-    virtual void slotSaveOptions();
-
-protected:
-
-    /**
-     * read general Options again and initialize all variables like the recent file list
-     */
-    virtual void readOptions();
-
-    void setOneToolbar(const char *actionName, 
-                       const char *toolbarName);
-
-    /**
-     * create menus and toolbars
-     */
-    virtual void setupActions();
-
-    /**
-     * create or re-initialise (after font change) the font size menu
-     */
-    virtual void setupFontSizeMenu(std::string oldFontName = "");
-
-    /**
-     * Set KDE3+ menu states based on the current selection
-     */
-    virtual void setMenuStates();
-
-    /**
-     * setup status bar
-     */
-    virtual void initStatusBar();
-
-    /**
-     * Place the staffs at the correct x & y coordinates (before layout)
-     */
-    void positionStaffs();
-
-    /**
-     * Place the page pixmaps (if any) at the correct x & y
-     * coordinates (after layout)
-     */
-    void positionPages();
-
-    /**
-     * Update the panner thumbnail images.  If complete is true,
-     * copy the entire mini-canvas.
-     */
-    void updateThumbnails(bool complete);
-
-    /**
-     * setup the layout/font toolbar
-     */
-    void initLayoutToolbar();
-
-    /**
-     * Helper function to toggle a toolbar given its name
-     * If \a force point to a bool, then the bool's value
-     * is used to show/hide the toolbar.
-     */
-    void toggleNamedToolBar(const QString& toolBarName, bool* force = 0);
-
-    /// Calls all the relevant preparse and layout methods
-    virtual bool applyLayout(int staffNo = -1,
-                             timeT startTime = 0,
-                             timeT endTime = 0);
-
-    /**
-     * Readjust the size of the canvas after a layout
-     *
-     * Checks the total width computed by the horizontal layout
-     *
-     * @see NotationHLayout#getTotalWidth()
-     */
-    void readjustCanvasSize();
-
-    /**
-     * Override from EditView
-     * @see EditView#getViewSize
-     */
-    virtual QSize getViewSize();
-
-    /**
-     * Override from EditView
-     * @see EditView#setViewSize
-     */
-    virtual void setViewSize(QSize);
-
-    /**
-     * Set the note pixmap factory
-     *
-     * The previous pixmap factory is deleted
-     */
-    void setNotePixmapFactory(NotePixmapFactory*);
-
-    virtual NotationCanvasView* getCanvasView();
-
-    virtual Segment *getCurrentSegment();
-    virtual Staff *getCurrentStaff() { return getCurrentLinedStaff(); }
-    virtual LinedStaff *getCurrentLinedStaff();
-
-    virtual LinedStaff *getStaffAbove();
-    virtual LinedStaff *getStaffBelow();
-        
-    virtual bool hasSegment(Segment *segment);
-
-    /**
-     * Return the time at which the insert cursor may be found.
-     */
-    virtual timeT getInsertionTime();
-
-    /**
-     * Return the time at which the insert cursor may be found,
-     * and the time signature, clef and key at that time.
-     */
-    virtual timeT getInsertionTime(Clef &clef,
-                                   Rosegarden::Key &key);
-
-    void doDeferredCursorMove();
-
-    void removeViewLocalProperties(Event*);
-
-    void setupProgress(KProgress*);
-    void setupProgress(ProgressDialog*);
-    void setupDefaultProgress();
-    void disconnectProgress();
-
-    /**
-     * Test whether we've had too many preview notes recently
-     */
-    bool canPreviewAnotherNote();
-
-    virtual void updateViewCaption();
-
-    void showHeadersGroup();
-    void hideHeadersGroup();
-
-
-    //--------------- Data members ---------------------------------
-
-    NotationProperties m_properties;
-
-    /// Displayed in the status bar, shows number of events selected
-    QLabel *m_selectionCounter;
-
-    /// Displayed in the status bar, shows insertion mode
-    QLabel *m_insertModeLabel;
-
-    /// Displayed in the status bar, shows when annotations are hidden
-    QLabel *m_annotationsLabel;
-
-    /// Displayed in the status bar, shows when LilyPond directives are hidden
-    QLabel *m_lilyPondDirectivesLabel;
-
-    /// Displayed in the status bar, shows progress of current operation
-    ProgressBar *m_progressBar;
-
-    /// Displayed in the status bar, holds the pixmap of the current note
-    QLabel* m_currentNotePixmap;
-
-    /// Displayed in the status bar, shows the pitch the cursor is at
-    QLabel* m_hoveredOverNoteName;
-
-    /// Displayed in the status bar, shows the absolute time the cursor is at
-    QLabel* m_hoveredOverAbsoluteTime;
-
-    std::vector<NotationStaff*> m_staffs;
-    int m_currentStaff;
-    int m_lastFinishingStaff;
-
-    QCanvasItem *m_title;
-    QCanvasItem *m_subtitle;
-    QCanvasItem *m_composer;
-    QCanvasItem *m_copyright;
-    std::vector<QCanvasItem *> m_pages;
-    std::vector<QCanvasItem *> m_pageNumbers;
-
-    timeT m_insertionTime;
-    enum DeferredCursorMoveType {
-        NoCursorMoveNeeded,
-        CursorMoveOnly,
-        CursorMoveAndMakeVisible,
-        CursorMoveAndScrollToPosition
-    };
-    DeferredCursorMoveType m_deferredCursorMove;
-    double m_deferredCursorScrollToX;
-
-    QString m_lastNoteAction;
-
-    std::string m_fontName;
-    int m_fontSize;
-    LinedStaff::PageMode m_pageMode;
-    int m_leftGutter;
-
-    NotePixmapFactory *m_notePixmapFactory;
-    
-    NotationHLayout* m_hlayout;
-    NotationVLayout* m_vlayout;
-
-    ChordNameRuler *m_chordNameRuler;
-    QWidget *m_tempoRuler;
-    RawNoteRuler *m_rawNoteRuler;
-    bool m_annotationsVisible;
-    bool m_lilyPondDirectivesVisible;
-    
-    KAction* m_selectDefaultNote;
-
-    typedef QMap<QString, NoteActionData *> NoteActionDataMap;
-    static NoteActionDataMap* m_noteActionDataMap;
-
-    typedef QMap<QString, NoteChangeActionData *> NoteChangeActionDataMap;
-    static NoteChangeActionDataMap* m_noteChangeActionDataMap;
-
-    typedef QMap<QString, MarkActionData *> MarkActionDataMap;
-    static MarkActionDataMap *m_markActionDataMap;
-
-    KComboBox       *m_fontCombo;
-    KComboBox       *m_fontSizeCombo;
-    KComboBox       *m_spacingCombo;
-    KActionMenu     *m_fontSizeActionMenu;
-    ScrollBoxDialog *m_pannerDialog;
-    QTimer *m_renderTimer;
-
-    bool m_playTracking;
-
-    std::vector<std::pair<int, int> > m_pendingInsertableNotes;
-
-    enum { PROGRESS_NONE,
-           PROGRESS_BAR,
-           PROGRESS_DIALOG } m_progressDisplayer;
-
-    bool m_inhibitRefresh;
-    bool m_ok;
-
-    bool m_printMode;
-    int m_printSize;
-
-    static std::map<KProcess *, KTempFile *> m_lilyTempFileMap;
-
-    int m_showHeadersGroup;
-    QDeferScrollView * m_headersGroupView;
-    HeadersGroup * m_headersGroup;
-    QFrame * m_headersTopFrame;
-
-    KAction * m_showHeadersMenuEntry;
-
-=======
 private:
     RosegardenDocument *m_document;
     NotationWidget *m_notationWidget;
     CommandRegistry *m_commandRegistry;
 
     void setupActions();
->>>>>>> c80adcbc
 };
 
 }
