--- conflicted
+++ resolved
@@ -413,9 +413,4 @@
 
 }
 
-<<<<<<< HEAD
-#endif
-
-=======
-#endif
->>>>>>> 0cda3df8
+#endif