/* -*- c-basic-offset: 4 indent-tabs-mode: nil -*- vi:set ts=8 sts=4 sw=4: */

/*
    Rosegarden
    A MIDI and audio sequencer and musical notation editor.
    Copyright 2000-2009 the Rosegarden development team.
 
    Other copyrights also apply to some parts of this work.  Please
    see the AUTHORS file and individual file headers for details.
 
    This program is free software; you can redistribute it and/or
    modify it under the terms of the GNU General Public License as
    published by the Free Software Foundation; either version 2 of the
    License, or (at your option) any later version.  See the file
    COPYING included with this distribution for more information.
*/

#include "NotationToolBox.h"

#include "gui/general/BaseTool.h"
#include "NotationWidget.h"
#include "NotationTool.h"
#include "NoteInserter.h"
#include "RestInserter.h"
#include "ClefInserter.h"
#include "TextInserter.h"
#include "GuitarChordInserter.h"
#include "NotationEraser.h"
#include "NotationSelector.h"

#include <QString>
#include <QMessageBox>

namespace Rosegarden
{

NotationToolBox::NotationToolBox(NotationWidget *parent) :
    BaseToolBox(parent),
    m_widget(parent)
{
}

BaseTool *
NotationToolBox::createTool(QString toolName)
{
    NotationTool *tool = 0;

    QString toolNamelc = toolName.toLower();
    
    if (toolNamelc == NoteInserter::ToolName)

        tool = new NoteInserter(m_widget);
/*!!!
    else if (toolNamelc == RestInserter::ToolName)

        tool = new RestInserter(m_nParentView);

    else if (toolNamelc == ClefInserter::ToolName)

        tool = new ClefInserter(m_nParentView);

    else if (toolNamelc == TextInserter::ToolName)

        tool = new TextInserter(m_nParentView);

    else if (toolNamelc == GuitarChordInserter::ToolName)

        tool = new GuitarChordInserter(m_nParentView);

<<<<<<< HEAD
/*    else if (toolNamelc == LilyPondDirectiveInserter::ToolName)

        tool = new LilyPondDirectiveInserter(m_nParentView);*/
=======
//    else if (toolNamelc == LilyPondDirectiveInserter::ToolName)

//        tool = new LilyPondDirectiveInserter(m_nParentView);
>>>>>>> c80adcbc

    else if (toolNamelc == NotationEraser::ToolName)

        tool = new NotationEraser(m_nParentView);

    else if (toolNamelc == NotationSelector::ToolName)

        tool = new NotationSelector(m_nParentView);
*/
    else {
        QMessageBox::critical(0, "", QString("NotationToolBox::createTool : unrecognised toolname %1 (%2)")
                           .arg(toolName).arg(toolNamelc));
        return 0;
    }

    m_tools.insert(toolName, tool);

    return tool;
}

void
NotationToolBox::setScene(NotationScene *scene)
{
    for (QHash<QString, BaseTool *>::iterator i = m_tools.begin();
         i != m_tools.end(); ++i) {
        NotationTool *nt = dynamic_cast<NotationTool *>(*i);
        if (nt) nt->setScene(scene);
    }
}

}

#include "NotationToolBox.moc"
<|MERGE_RESOLUTION|>--- conflicted
+++ resolved
@@ -67,15 +67,9 @@
 
         tool = new GuitarChordInserter(m_nParentView);
 
-<<<<<<< HEAD
-/*    else if (toolNamelc == LilyPondDirectiveInserter::ToolName)
-
-        tool = new LilyPondDirectiveInserter(m_nParentView);*/
-=======
 //    else if (toolNamelc == LilyPondDirectiveInserter::ToolName)
 
 //        tool = new LilyPondDirectiveInserter(m_nParentView);
->>>>>>> c80adcbc
 
     else if (toolNamelc == NotationEraser::ToolName)
 
