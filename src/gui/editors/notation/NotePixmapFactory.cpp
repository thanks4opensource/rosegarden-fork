/* -*- c-basic-offset: 4 indent-tabs-mode: nil -*- vi:set ts=8 sts=4 sw=4: */

/*
    Rosegarden
    A MIDI and audio sequencer and musical notation editor.
    Copyright 2000-2009 the Rosegarden development team.
 
    Other copyrights also apply to some parts of this work.  Please
    see the AUTHORS file and individual file headers for details.
 
    This program is free software; you can redistribute it and/or
    modify it under the terms of the GNU General Public License as
    published by the Free Software Foundation; either version 2 of the
    License, or (at your option) any later version.  See the file
    COPYING included with this distribution for more information.
*/

#include <cmath>
#include "NotePixmapFactory.h"
#include "misc/Debug.h"
#include "base/NotationRules.h"
<<<<<<< HEAD
#include <kapplication.h>

#include <klocale.h>
#include <kstddirs.h>
#include <kconfig.h>
=======
>>>>>>> c80adcbc
#include "misc/Strings.h"
#include "document/ConfigGroups.h"
#include "base/Exception.h"
#include "base/NotationTypes.h"
#include "base/Profiler.h"
#include "gui/editors/guitar/Fingering.h"
#include "gui/editors/guitar/FingeringBox.h"
#include "gui/editors/guitar/NoteSymbols.h"
#include "gui/editors/notation/TrackHeader.h"
#include "gui/general/GUIPalette.h"
#include "gui/general/PixmapFunctions.h"
#include "gui/general/Spline.h"
#include "gui/general/ResourceFinder.h"
#include "gui/widgets/StartupLogo.h"
#include "NotationStrings.h"
#include "NotationView.h"
#include "NoteCharacter.h"
#include "NoteCharacterNames.h"
#include "NoteFontFactory.h"
#include "NoteFont.h"
#include "NotePixmapParameters.h"
#include "NotePixmapPainter.h"
#include "NoteStyleFactory.h"
#include "NoteStyle.h"

#include <QApplication>
#include <QSettings>
#include <QMessageBox>
#include <QBitmap>
#include <QColor>
#include <QFile>
#include <QFont>
#include <QFontMetrics>
#include <QImage>
#include <QPainter>
#include <QPen>
#include <QPixmap>
#include <QPolygon>
#include <QPoint>
#include <QRect>
#include <QString>
#include <QMatrix>



namespace Rosegarden
{

using namespace Accidentals;

static clock_t drawBeamsTime = 0;
static clock_t makeNotesTime = 0;
static int drawBeamsCount = 0;
static int drawBeamsBeamCount = 0;

const char* const NotePixmapFactory::defaultSerifFontFamily = "Bitstream Vera Serif";
const char* const NotePixmapFactory::defaultSansSerifFontFamily = "Bitstream Vera Sans";
const char* const NotePixmapFactory::defaultTimeSigFontFamily = "Bitstream Vera Serif";

<<<<<<< HEAD
const char* const NotePixmapFactory::defaultSerifFontFamily = "Bitstream Vera Serif";
const char* const NotePixmapFactory::defaultSansSerifFontFamily = "Bitstream Vera Sans";
const char* const NotePixmapFactory::defaultTimeSigFontFamily = "Bitstream Vera Serif";

NotePixmapFactory::NotePixmapFactory(std::string fontName, int size) :
=======
NotePixmapFactory::NotePixmapFactory(QString fontName, int size) :
>>>>>>> c80adcbc
        m_selected(false),
        m_shaded(false),
        m_tupletCountFont(defaultSerifFontFamily, 8, QFont::Bold),
        m_tupletCountFontMetrics(m_tupletCountFont),
        m_textMarkFont(defaultSerifFontFamily, 8, QFont::Bold, true),
        m_textMarkFontMetrics(m_textMarkFont),
        m_fingeringFont(defaultSerifFontFamily, 8, QFont::Bold),
        m_fingeringFontMetrics(m_fingeringFont),
        m_timeSigFont(defaultTimeSigFontFamily, 8, QFont::Bold),
        m_timeSigFontMetrics(m_timeSigFont),
        m_bigTimeSigFont(defaultTimeSigFontFamily, 12, QFont::Normal),
        m_bigTimeSigFontMetrics(m_bigTimeSigFont),
        m_ottavaFont(defaultSerifFontFamily, 8, QFont::Normal, true),
        m_ottavaFontMetrics(m_ottavaFont),
        m_clefOttavaFont(defaultSerifFontFamily, 8, QFont::Normal),
        m_clefOttavaFontMetrics(m_ottavaFont),
        m_trackHeaderFont(defaultSansSerifFontFamily, 10, QFont::Normal),
        m_trackHeaderFontMetrics(m_trackHeaderFont),
        m_trackHeaderBoldFont(defaultSansSerifFontFamily, 10, QFont::Bold),
        m_trackHeaderBoldFontMetrics(m_trackHeaderBoldFont),
        m_generatedPixmap(0),
        m_generatedWidth( -1),
        m_generatedHeight( -1),
        m_inPrinterMethod(false),
        m_p(new NotePixmapPainter())
{
    init(fontName, size);
}

NotePixmapFactory::NotePixmapFactory(const NotePixmapFactory &npf) :
        m_selected(false),
        m_shaded(false),
        m_tupletCountFont(npf.m_tupletCountFont),
        m_tupletCountFontMetrics(m_tupletCountFont),
        m_textMarkFont(npf.m_textMarkFont),
        m_textMarkFontMetrics(m_textMarkFont),
        m_fingeringFont(npf.m_fingeringFont),
        m_fingeringFontMetrics(m_fingeringFont),
        m_timeSigFont(npf.m_timeSigFont),
        m_timeSigFontMetrics(m_timeSigFont),
        m_bigTimeSigFont(npf.m_bigTimeSigFont),
        m_bigTimeSigFontMetrics(m_bigTimeSigFont),
        m_ottavaFont(defaultSerifFontFamily, 8, QFont::Normal, true),
        m_ottavaFontMetrics(m_ottavaFont),
        m_clefOttavaFont(defaultSerifFontFamily, 8, QFont::Normal),
        m_clefOttavaFontMetrics(m_ottavaFont),
        m_trackHeaderFont(defaultSansSerifFontFamily, 10, QFont::Normal),
        m_trackHeaderFontMetrics(m_trackHeaderFont),
        m_trackHeaderBoldFont(defaultSansSerifFontFamily, 10, QFont::Bold),
        m_trackHeaderBoldFontMetrics(m_trackHeaderBoldFont),
        m_generatedPixmap(0),
        m_generatedWidth( -1),
        m_generatedHeight( -1),
        m_inPrinterMethod(false),
        m_p(new NotePixmapPainter())
{
    init(npf.m_font->getName(), npf.m_font->getSize());
}

NotePixmapFactory &
NotePixmapFactory::operator=(const NotePixmapFactory &npf)
{
    if (&npf != this) {
        m_selected = npf.m_selected;
        m_shaded = npf.m_shaded;
        m_timeSigFont = npf.m_timeSigFont;
        m_timeSigFontMetrics = QFontMetrics(m_timeSigFont);
        m_bigTimeSigFont = npf.m_bigTimeSigFont;
        m_bigTimeSigFontMetrics = QFontMetrics(m_bigTimeSigFont);
        m_tupletCountFont = npf.m_tupletCountFont;
        m_tupletCountFontMetrics = QFontMetrics(m_tupletCountFont);
        m_textMarkFont = npf.m_textMarkFont;
        m_textMarkFontMetrics = QFontMetrics(m_textMarkFont);
        m_fingeringFont = npf.m_fingeringFont;
        m_fingeringFontMetrics = QFontMetrics(m_fingeringFont);
        m_ottavaFont = npf.m_ottavaFont;
        m_ottavaFontMetrics = QFontMetrics(m_ottavaFont);
        m_clefOttavaFont = npf.m_clefOttavaFont;
        m_clefOttavaFontMetrics = QFontMetrics(m_clefOttavaFont);
        m_trackHeaderFont = npf.m_trackHeaderFont;
        m_trackHeaderFontMetrics = QFontMetrics(m_trackHeaderFont);
        m_trackHeaderBoldFont = npf.m_trackHeaderBoldFont;
        m_trackHeaderBoldFontMetrics = QFontMetrics(m_trackHeaderBoldFont);
        init(npf.m_font->getName(), npf.m_font->getSize());
        m_textFontCache.clear();
    }
    return *this;
}

void
NotePixmapFactory::init(QString fontName, int size)
{
    try {
        m_style = NoteStyleFactory::getStyle(NoteStyleFactory::DefaultStyle);
    } catch (NoteStyleFactory::StyleUnavailable u) {
        StartupLogo::hideIfStillThere();
        QMessageBox::critical(0, "", tr( u.getMessage().c_str() )  );
        throw;
    }

    int origSize = size;

    if (fontName != "") {
        try {
            if (size < 0)
                size = NoteFontFactory::getDefaultSize(fontName);
            m_font = NoteFontFactory::getFont(fontName, size);
        } catch (Exception f) {
            fontName = "";
            // fall through
        }
    }

    if (fontName == "") { // either because it was passed in or because read failed
        try {
            fontName = NoteFontFactory::getDefaultFontName();
            size = origSize;
            if (size < 0)
                size = NoteFontFactory::getDefaultSize(fontName);
            m_font = NoteFontFactory::getFont(fontName, size);
        } catch (Exception f) { // already reported
            throw;
        }
    }

    // Resize the fonts, because the original constructor used point
    // sizes only and we want pixels
    QFont timeSigFont(defaultTimeSigFontFamily),
        textFont(defaultSerifFontFamily);
<<<<<<< HEAD
    KConfig* config = kapp->config();
    config->setGroup(NotationViewConfigGroup);
=======

    QSettings settings;
    settings.beginGroup( NotationViewConfigGroup );
>>>>>>> c80adcbc

    m_timeSigFont = settings.value("timesigfont", timeSigFont).toString();
    m_timeSigFont.setBold(true);
    m_timeSigFont.setPixelSize(size * 5 / 2);
    m_timeSigFontMetrics = QFontMetrics(m_timeSigFont);

    m_bigTimeSigFont = settings.value("timesigfont", timeSigFont).toString();
    m_bigTimeSigFont.setPixelSize(size * 4 + 2);
    m_bigTimeSigFontMetrics = QFontMetrics(m_bigTimeSigFont);

    m_tupletCountFont = settings.value("textfont", textFont).toString();
    m_tupletCountFont.setBold(true);
    m_tupletCountFont.setPixelSize(size * 2);
    m_tupletCountFontMetrics = QFontMetrics(m_tupletCountFont);

    m_textMarkFont = settings.value("textfont", textFont).toString();
    m_textMarkFont.setBold(true);
    m_textMarkFont.setItalic(true);
    m_textMarkFont.setPixelSize(size * 2);
    m_textMarkFontMetrics = QFontMetrics(m_textMarkFont);

    m_fingeringFont = settings.value("textfont", textFont).toString();
    m_fingeringFont.setBold(true);
    m_fingeringFont.setPixelSize(size * 5 / 3);
    m_fingeringFontMetrics = QFontMetrics(m_fingeringFont);

    m_ottavaFont = settings.value("textfont", textFont).toString();
    m_ottavaFont.setPixelSize(size * 2);
    m_ottavaFontMetrics = QFontMetrics(m_ottavaFont);

<<<<<<< HEAD
    m_clefOttavaFont = config->readFontEntry("textfont", &textFont);
    m_clefOttavaFont.setPixelSize(getLineSpacing() * 3 / 2);
    m_clefOttavaFontMetrics = QFontMetrics(m_clefOttavaFont);

    m_trackHeaderFont = config->readFontEntry("sansfont", &m_trackHeaderFont);
=======
    m_clefOttavaFont = settings.value("textfont", textFont).toString();
    m_clefOttavaFont.setPixelSize(getLineSpacing() * 3 / 2);
    m_clefOttavaFontMetrics = QFontMetrics(m_clefOttavaFont);

    m_trackHeaderFont = settings.value("sansfont", m_trackHeaderFont).toString();
>>>>>>> c80adcbc
    m_trackHeaderFont.setPixelSize(12);
    m_trackHeaderFontMetrics = QFontMetrics(m_trackHeaderFont);

    m_trackHeaderBoldFont = m_trackHeaderFont;
    m_trackHeaderBoldFont.setBold(true);
    m_trackHeaderBoldFontMetrics = QFontMetrics(m_trackHeaderBoldFont);
<<<<<<< HEAD
=======

    settings.endGroup();
>>>>>>> c80adcbc
}

NotePixmapFactory::~NotePixmapFactory()
{
    delete m_p;
}

QString
NotePixmapFactory::getFontName() const
{
    return m_font->getName();
}

int
NotePixmapFactory::getSize() const
{
    return m_font->getSize();
}

void
NotePixmapFactory::dumpStats(std::ostream &s)
{
#ifdef DUMP_STATS
    s << "NotePixmapFactory: total times since last stats dump:\n"
    << "makeNotePixmap: "
    << (makeNotesTime * 1000 / CLOCKS_PER_SEC) << "ms\n"
    << "drawBeams: "
    << (drawBeamsTime * 1000 / CLOCKS_PER_SEC) << "ms"
    << " (drew " << drawBeamsCount << " individual points in " << drawBeamsBeamCount << " beams)"
    << endl;
    makeNotesTime = 0;
    drawBeamsTime = 0;
    drawBeamsCount = 0;
    drawBeamsBeamCount = 0;
#endif

    (void)s; // avoid warnings
}

QGraphicsPixmapItem *
NotePixmapFactory::makeNote(const NotePixmapParameters &params)
{
    Profiler profiler("NotePixmapFactory::makeNotePixmap");
    clock_t startTime = clock();

    drawNoteAux(params, 0, 0, 0);

    QPoint hotspot(m_left, m_above + m_noteBodyHeight / 2);

    //#define ROSE_DEBUG_NOTE_PIXMAP_FACTORY
#ifdef ROSE_DEBUG_NOTE_PIXMAP_FACTORY

    m_p->painter().setPen(QColor(Qt::red));
    m_p->painter().setBrush(QColor(Qt::red));

    m_p->drawLine(0, 0, 0, m_generatedHeight - 1);
    m_p->drawLine(m_generatedWidth - 1, 0,
                  m_generatedWidth - 1,
                  m_generatedHeight - 1);

    {
        int hsx = hotspot.x();
        int hsy = hotspot.y();
        m_p->drawLine(hsx - 2, hsy - 2, hsx + 2, hsy + 2);
        m_p->drawLine(hsx - 2, hsy + 2, hsx + 2, hsy - 2);
    }
#endif

    clock_t endTime = clock();
    makeNotesTime += (endTime - startTime);

    return makeItem(hotspot);
}

void
NotePixmapFactory::drawNote(const NotePixmapParameters &params,
                            QPainter &painter, int x, int y)
{
    Profiler profiler("NotePixmapFactory::drawNote");
    m_inPrinterMethod = true;
    drawNoteAux(params, &painter, x, y);
    m_inPrinterMethod = false;
}

void
NotePixmapFactory::drawNoteAux(const NotePixmapParameters &params,
                               QPainter *painter, int x, int y)
{
    NoteFont::CharacterType charType = m_inPrinterMethod ? NoteFont::Printer : NoteFont::Screen;

    bool drawFlag = params.m_drawFlag;

    if (params.m_beamed)
        drawFlag = false;

    // A note pixmap is formed of note head, stem, flags,
    // accidentals, dots and beams.  Assume the note head first, then
    // do the rest of the calculations left to right, ie accidentals,
    // stem, flags, dots, beams

    m_noteBodyWidth = getNoteBodyWidth(params.m_noteType);
    m_noteBodyHeight = getNoteBodyHeight(params.m_noteType);

    // Spacing surrounding the note head.  For top and bottom, we
    // adjust this according to the discrepancy between the nominal
    // and actual heights of the note head pixmap.  For left and
    // right, we use the hotspot x coordinate of the head.
    int temp;
    if (!m_font->getHotspot(m_style->getNoteHeadCharName(params.m_noteType).first,
                            m_borderX, temp))
        m_borderX = 0;

    if (params.m_noteType == Note::Minim && params.m_stemGoesUp)
        m_borderX++;
    int actualNoteBodyHeight =
        m_font->getHeight(m_style->getNoteHeadCharName(params.m_noteType).first);

    m_left = m_right = m_borderX;
    m_above = m_borderY = (actualNoteBodyHeight - m_noteBodyHeight) / 2;
    m_below = (actualNoteBodyHeight - m_noteBodyHeight) - m_above;

    //    NOTATION_DEBUG << "actualNoteBodyHeight: " << actualNoteBodyHeight
    //		   << ", noteBodyHeight: " << m_noteBodyHeight << ", borderX: "
    //		   << m_borderX << ", borderY: "
    //		   << m_borderY << endl;

    bool isStemmed = m_style->hasStem(params.m_noteType);
    int flagCount = m_style->getFlagCount(params.m_noteType);
    int slashCount = params.m_slashes;
    if (!slashCount)
        slashCount = m_style->getSlashCount(params.m_noteType);

    if (params.m_accidental != NoAccidental) {
        makeRoomForAccidental(params.m_accidental,
                              params.m_cautionary,
                              params.m_accidentalShift,
                              params.m_accidentalExtra);
    }

    NoteCharacter dot(getCharacter(NoteCharacterNames::DOT, PlainColour, charType));
    int dotWidth = dot.getWidth();
    if (dotWidth < getNoteBodyWidth() / 2)
        dotWidth = getNoteBodyWidth() / 2;

    int stemLength = getStemLength(params);

    if (params.m_marks.size() > 0) {
        makeRoomForMarks(isStemmed, params, stemLength);
    }

    if (params.m_legerLines != 0) {
        makeRoomForLegerLines(params);
    }

    if (slashCount > 0) {
        m_left = std::max(m_left, m_noteBodyWidth / 2);
        m_right = std::max(m_right, m_noteBodyWidth / 2);
    }

    if (params.m_tupletCount > 0) {
        makeRoomForTuplingLine(params);
    }

    m_right = std::max(m_right, params.m_dots * dotWidth + dotWidth / 2);
    if (params.m_dotShifted) {
        m_right += m_noteBodyWidth;
    }
    if (params.m_onLine) {
        m_above = std::max(m_above, dot.getHeight() / 2);
    }

    if (params.m_shifted) {
        if (params.m_stemGoesUp) {
            m_right += m_noteBodyWidth;
        } else {
            m_left = std::max(m_left, m_noteBodyWidth);
        }
    }

    bool tieAbove = params.m_tieAbove;
    if (!params.m_tiePositionExplicit) {
        tieAbove = !params.m_stemGoesUp;
    }

    if (params.m_tied) {
        m_right = std::max(m_right, params.m_tieLength);
        if (!tieAbove) {
            m_below = std::max(m_below, m_noteBodyHeight * 2);
        } else {
            m_above = std::max(m_above, m_noteBodyHeight * 2);
        }
    }

    QPoint startPoint, endPoint;
    if (isStemmed && params.m_drawStem) {
        makeRoomForStemAndFlags(drawFlag ? flagCount : 0, stemLength, params,
                                startPoint, endPoint);
    }

    if (isStemmed && params.m_drawStem && params.m_beamed) {
        makeRoomForBeams(params);
    }

    // for all other calculations we use the nominal note-body height
    // (same as the gap between staff lines), but here we want to know
    // if the pixmap itself is taller than that
    /*!!!
        int actualNoteBodyHeight = m_font->getHeight
    	(m_style->getNoteHeadCharName(params.m_noteType).first);
    //	- 2*m_origin.y();
        if (actualNoteBodyHeight > m_noteBodyHeight) {
    	m_below = std::max(m_below, actualNoteBodyHeight - m_noteBodyHeight);
        }
    */
    if (painter) {
        painter->save();
        m_p->beginExternal(painter);
//        NOTATION_DEBUG << "Translate: (" << x << "," << y << ")" << endl;
        painter->translate(x - m_left, y - m_above - m_noteBodyHeight / 2);
    } else {
        createPixmap(m_noteBodyWidth + m_left + m_right,
                     m_noteBodyHeight + m_above + m_below);
    }

    if (params.m_tupletCount > 0) {
        drawTuplingLine(params);
    }

    if (isStemmed && params.m_drawStem && drawFlag) {
        drawFlags(flagCount, params, startPoint, endPoint);
    }

    if (params.m_accidental != NoAccidental) {
        drawAccidental(params.m_accidental, params.m_cautionary);
    }

    NoteStyle::CharNameRec charNameRec
        (m_style->getNoteHeadCharName(params.m_noteType));
    CharName charName = charNameRec.first;
    bool inverted = charNameRec.second;
    NoteCharacter body = getCharacter
                         (charName,
                          params.m_highlighted ? HighlightedColour :
                          params.m_quantized ? QuantizedColour :
                          params.m_trigger ? TriggerColour :
                          params.m_inRange ? PlainColour : OutRangeColour,
                          inverted);

    QPoint bodyLocation(m_left - m_borderX,
                        m_above - m_borderY + getStaffLineThickness() / 2);
    if (params.m_shifted) {
        if (params.m_stemGoesUp) {
            bodyLocation.rx() += m_noteBodyWidth;
        } else {
            bodyLocation.rx() -= m_noteBodyWidth - 1;
        }
    }

    m_p->drawNoteCharacter(bodyLocation.x(), bodyLocation.y(), body);

    if (params.m_dots > 0) {

        int x = m_left + m_noteBodyWidth + dotWidth / 2;
        int y = m_above + m_noteBodyHeight / 2 - dot.getHeight() / 2;

        if (params.m_onLine)
            y -= m_noteBodyHeight / 2;

        if (params.m_shifted)
            x += m_noteBodyWidth;
        else if (params.m_dotShifted)
            x += m_noteBodyWidth;

        for (int i = 0; i < params.m_dots; ++i) {
            m_p->drawNoteCharacter(x, y, dot);
            x += dotWidth;
        }
    }

    if (isStemmed && params.m_drawStem) {

        if (flagCount > 0 && !drawFlag && params.m_beamed) {
            drawBeams(endPoint, params, flagCount);
        }

        if (slashCount > 0) {
            drawSlashes(startPoint, params, slashCount);
        }

        if (m_selected)
            m_p->painter().setPen(GUIPalette::getColour(GUIPalette::SelectedElement));
        else
            m_p->painter().setPen(QColor(Qt::black));

        // If we draw stems after beams, instead of beams after stems,
        // beam anti-aliasing won't damage stems but we have to shorten the
        // stems slightly first so that the stems don't extend all the way
        // through the beam into the anti-aliased region on the
        // other side of the beam that faces away from the note-heads.
        int shortening;
        if (flagCount > 0 && !drawFlag && params.m_beamed)
            shortening = 2;
        else
            shortening = 0;
        drawStem(params, startPoint, endPoint, shortening);
    }

    if (params.m_marks.size() > 0) {
        drawMarks(isStemmed, params, stemLength);
    }

    if (params.m_legerLines != 0) {
        drawLegerLines(params);
    }

    if (params.m_tied) {
        drawTie(tieAbove, params.m_tieLength, dotWidth * params.m_dots);
    }

    if (painter) {
        painter->restore();
    }
}


QGraphicsPixmapItem *
NotePixmapFactory::makeNoteHalo(const NotePixmapParameters &params)
{
    int nbh0 = getNoteBodyHeight();
    int nbh = getNoteBodyHeight(params.m_noteType);
    int nbw0 = getNoteBodyHeight();
    int nbw = getNoteBodyWidth(params.m_noteType);

    createPixmap(nbw + nbw0, nbh + nbh0);
    drawNoteHalo(0, 0, nbw + nbw0, nbh + nbh0);

    return makeItem(QPoint(nbw0 / 2, nbh0));
}


void
NotePixmapFactory::drawNoteHalo(int x, int y, int w, int h) {

   m_p->painter().setPen(QPen(QColor(GUIPalette::CollisionHaloHue,
                                     GUIPalette::CollisionHaloSaturation,
                                     255, QColor::Hsv), 1));
   m_p->painter().setBrush(QColor(GUIPalette::CollisionHaloHue,
                                  GUIPalette::CollisionHaloSaturation,
                                  255, QColor::Hsv));
   m_p->drawEllipse(x, y, w, h);
}



int
NotePixmapFactory::getStemLength(const NotePixmapParameters &params) const
{
    if (params.m_beamed && params.m_stemLength >= 0) {
        return params.m_stemLength;
    }

    int stemLength = getStemLength();

    int flagCount = m_style->getFlagCount(params.m_noteType);
    int slashCount = params.m_slashes;
    bool stemUp = params.m_stemGoesUp;
    int nbh = m_noteBodyHeight;

    if (flagCount > 2) {
        stemLength += getLineSpacing() * (flagCount - 2);
    }

    int width = 0, height = 0;

    if (flagCount > 0) {

        if (!stemUp)
            stemLength += nbh / 2;

        if (m_font->getDimensions(m_style->getFlagCharName(flagCount),
                                  width, height)) {

            stemLength = std::max(stemLength, height);

        } else if (m_font->getDimensions(m_style->getPartialFlagCharName(true),
                                         width, height) ||
                   m_font->getDimensions(m_style->getPartialFlagCharName(false),
                                         width, height)) {

            unsigned int flagSpace = m_noteBodyHeight;
            (void)m_font->getFlagSpacing(flagSpace);

            stemLength = std::max(stemLength,
                                  height + (flagCount - 1) * (int)flagSpace);
        }
    }

    if (slashCount > 3 && flagCount < 3) {
        stemLength += (slashCount - 3) * (nbh / 2);
    }

    if (params.m_stemLength >= 0) {
        if (flagCount == 0)
            return params.m_stemLength;
        stemLength = std::max(stemLength, params.m_stemLength);
    }

    return stemLength;
}

void
NotePixmapFactory::makeRoomForAccidental(Accidental a,
                                         bool cautionary, int shift, bool extra)
{
    // General observation: where we're only using a character to
    // determine its dimensions, we should (for the moment) just
    // request it in screen mode, because it may be quicker and we
    // don't need to render it, and the dimensions are the same.
    NoteCharacter ac
    (m_font->getCharacter(m_style->getAccidentalCharName(a)));

    QPoint ah(m_font->getHotspot(m_style->getAccidentalCharName(a)));

    m_left += ac.getWidth() + (m_noteBodyWidth / 4 - m_borderX);

    if (shift > 0) {
        if (extra) {
            // The extra flag indicates that the first shift is to get
            // out of the way of a note head, thus has to move
            // possibly further, or at least a different amount.  So
            // replace the first shift with a different one.
            --shift;
            m_left += m_noteBodyWidth - m_noteBodyWidth / 5;
        }
        if (shift > 0) {
            // The amount we shift for each accidental is the greater
            // of the probable shift for that accidental and the
            // probable shift for a sharp, on the assumption (usually
            // true in classical notation) that the sharp is the
            // widest accidental and that we may have other
            // accidentals possibly including sharps on other notes in
            // this chord that we can't know about here.
            int step = ac.getWidth() - ah.x();
            if (a != Accidentals::Sharp) {
                NoteCharacter acSharp
                (m_font->getCharacter(m_style->getAccidentalCharName
                                      (Accidentals::Sharp)));
                QPoint ahSharp
                (m_font->getHotspot(m_style->getAccidentalCharName
                                    (Accidentals::Sharp)));
                step = std::max(step, acSharp.getWidth() - ahSharp.x());
            }
            m_left += shift * step;
        }
    }

    if (cautionary)
        m_left += m_noteBodyWidth;

    int above = ah.y() - m_noteBodyHeight / 2;
    int below = (ac.getHeight() - ah.y()) -
                (m_noteBodyHeight - m_noteBodyHeight / 2); // subtract in case it's odd

    if (above > 0)
        m_above = std::max(m_above, above);
    if (below > 0)
        m_below = std::max(m_below, below);
}

void
NotePixmapFactory::drawAccidental(Accidental a, bool cautionary)
{
    NoteCharacter ac = getCharacter
                       (m_style->getAccidentalCharName(a), PlainColour, false);

    QPoint ah(m_font->getHotspot(m_style->getAccidentalCharName(a)));

    int ax = 0;

    if (cautionary) {
        ax += m_noteBodyWidth / 2;
        int bl = ac.getHeight() * 2 / 3;
        int by = m_above + m_noteBodyHeight / 2 - bl / 2;
        drawBracket(bl, true, false, m_noteBodyWidth*3 / 8, by);
        drawBracket(bl, false, false, ac.getWidth() + m_noteBodyWidth*5 / 8, by);
    }

    m_p->drawNoteCharacter(ax, m_above + m_noteBodyHeight / 2 - ah.y(), ac);
}

void
NotePixmapFactory::makeRoomForMarks(bool isStemmed,
                                    const NotePixmapParameters &params,
                                    int stemLength)
{
    int height = 0, width = 0;
    int gap = m_noteBodyHeight / 5 + 1;

    std::vector<Mark> normalMarks = params.getNormalMarks();
    std::vector<Mark> aboveMarks = params.getAboveMarks();

    for (std::vector<Mark>::iterator i = normalMarks.begin();
         i != normalMarks.end(); ++i) {

        if (!Marks::isTextMark(*i)) {

            NoteCharacter character(m_font->getCharacter(m_style->getMarkCharName(*i)));
            height += character.getHeight() + gap;
            if (character.getWidth() > width)
                width = character.getWidth();

        } else {
            // Inefficient to do this here _and_ in drawMarks, but
            // text marks are not all that common
            QString text = strtoqstr(Marks::getTextFromMark(*i));
            QRect bounds = m_textMarkFontMetrics.boundingRect(text);
            height += bounds.height() + gap;
            if (bounds.width() > width)
                width = bounds.width();
        }
    }

    if (height > 0) {
        if (isStemmed && params.m_stemGoesUp) {
            m_below += height + 1;
        } else {
            m_above += height + 1;
        }
    }

    height = 0;

    if (params.m_safeVertDistance > 0 && !aboveMarks.empty()) {
        m_above = std::max(m_above, params.m_safeVertDistance);
    }

    for (std::vector<Mark>::iterator i = aboveMarks.begin();
         i != aboveMarks.end(); ++i) {

        if (!Marks::isFingeringMark(*i)) {

            Mark m(*i);

            if (m == Marks::TrillLine)
                m = Marks::LongTrill;

            if (m == Marks::LongTrill) {
                m_right = std::max(m_right, params.m_width);
            }

            NoteCharacter character(m_font->getCharacter(m_style->getMarkCharName(m)));
            height += character.getHeight() + gap;
            if (character.getWidth() > width)
                width = character.getWidth();

        } else {

            // Inefficient to do this here _and_ in drawMarks
            QString text = strtoqstr(Marks::getFingeringFromMark(*i));
            QRect bounds = m_fingeringFontMetrics.boundingRect(text);
            height += bounds.height() + gap + 3;
            if (bounds.width() > width)
                width = bounds.width();
        }
    }

    if (height > 0) {
        if (isStemmed && params.m_stemGoesUp && params.m_safeVertDistance == 0) {
            m_above += stemLength + height + 1;
        } else {
            m_above += height + 1;
        }
    }

    m_left = std::max(m_left, width / 2 - m_noteBodyWidth / 2);
    m_right = std::max(m_right, width / 2 - m_noteBodyWidth / 2);
}

void
NotePixmapFactory::drawMarks(bool isStemmed,
                             const NotePixmapParameters &params,
                             int stemLength)
{
    int gap = m_noteBodyHeight / 5 + 1;
    int dy = gap;

    std::vector<Mark> normalMarks = params.getNormalMarks();
    std::vector<Mark> aboveMarks = params.getAboveMarks();

    bool normalMarksAreAbove = !(isStemmed && params.m_stemGoesUp);

    for (std::vector<Mark>::iterator i = normalMarks.begin();
         i != normalMarks.end(); ++i) {

        if (!Marks::isTextMark(*i)) {

            NoteCharacter character = getCharacter
                                      (m_style->getMarkCharName(*i), PlainColour,
                                       !normalMarksAreAbove);

            int x = m_left + m_noteBodyWidth / 2 - character.getWidth() / 2;
            int y = (normalMarksAreAbove ?
                     (m_above - dy - character.getHeight() - 1) :
                     (m_above + m_noteBodyHeight + m_borderY * 2 + dy));

            m_p->drawNoteCharacter(x, y, character);
            dy += character.getHeight() + gap;

        } else {

            QString text = strtoqstr(Marks::getTextFromMark(*i));
            QRect bounds = m_textMarkFontMetrics.boundingRect(text);

            m_p->painter().setFont(m_textMarkFont);
//            if (!m_inPrinterMethod)
//                m_p->maskPainter().setFont(m_textMarkFont);

            int x = m_left + m_noteBodyWidth / 2 - bounds.width() / 2;
            int y = (normalMarksAreAbove ?
                     (m_above - dy - 3) :
                     (m_above + m_noteBodyHeight + m_borderY * 2 + dy + bounds.height() + 1));

            m_p->drawText(x, y, text);
            dy += bounds.height() + gap;
        }
    }

    if (!normalMarksAreAbove)
        dy = gap;
    if (params.m_safeVertDistance > 0) {
        if (normalMarksAreAbove) {
            dy = std::max(dy, params.m_safeVertDistance);
        } else {
            dy = params.m_safeVertDistance;
        }
    } else if (isStemmed && params.m_stemGoesUp) {
        dy += stemLength;
    }

    for (std::vector<Mark>::iterator i = aboveMarks.begin();
         i != aboveMarks.end(); ++i) {

        if (m_selected)
            m_p->painter().setPen(GUIPalette::getColour(GUIPalette::SelectedElement));
        else
            m_p->painter().setPen(QColor(Qt::black));
        if (!Marks::isFingeringMark(*i)) {

            int x = m_left + m_noteBodyWidth / 2;
            int y = m_above - dy - 1;

            if (*i != Marks::TrillLine) {

                NoteCharacter character
                (getCharacter
                 (m_style->getMarkCharName(*i), PlainColour,
                  false));

                x -= character.getWidth() / 2;
                y -= character.getHeight();

                m_p->drawNoteCharacter(x, y, character);

                y += character.getHeight() / 2;
                x += character.getWidth();

                dy += character.getHeight() + gap;

            } else {

                NoteCharacter character
                (getCharacter
                 (m_style->getMarkCharName(Marks::Trill), PlainColour,
                  false));
                y -= character.getHeight() / 2;
                dy += character.getHeight() + gap;
            }

            if (*i == Marks::LongTrill ||
                    *i == Marks::TrillLine) {
                NoteCharacter extension;
                if (getCharacter(NoteCharacterNames::TRILL_LINE, extension,
                                 PlainColour, false)) {
                    x += extension.getHotspot().x();
                    while (x < m_left + params.m_width - extension.getWidth()) {
                        x -= extension.getHotspot().x();
                        m_p->drawNoteCharacter(x, y, extension);
                        x += extension.getWidth();
                    }
                }
                if (*i == Marks::TrillLine)
                    dy += extension.getHeight() + gap;
            }

        } else {
            QString text = strtoqstr(Marks::getFingeringFromMark(*i));
            QRect bounds = m_fingeringFontMetrics.boundingRect(text);

            m_p->painter().setFont(m_fingeringFont);
//            if (!m_inPrinterMethod)
//                m_p->maskPainter().setFont(m_fingeringFont);

            int x = m_left + m_noteBodyWidth / 2 - bounds.width() / 2;
            int y = m_above - dy - 3;

            m_p->drawText(x, y, text);
            dy += bounds.height() + gap;
        }
    }
}

void
NotePixmapFactory::makeRoomForLegerLines(const NotePixmapParameters &params)
{
    if (params.m_legerLines < 0 || params.m_restOutsideStave) {
        m_above = std::max(m_above,
                           (m_noteBodyHeight + 1) *
                           ( -params.m_legerLines / 2));
    }
    if (params.m_legerLines > 0 || params.m_restOutsideStave) {
        m_below = std::max(m_below,
                           (m_noteBodyHeight + 1) *
                           (params.m_legerLines / 2));
    }
    if (params.m_legerLines != 0) {
        m_left = std::max(m_left, m_noteBodyWidth / 5 + 1);
        m_right = std::max(m_right, m_noteBodyWidth / 5 + 1);
    }
    if (params.m_restOutsideStave) {
        m_above += 1;
        m_left = std::max(m_left, m_noteBodyWidth * 3 + 1);
        m_right = std::max(m_right, m_noteBodyWidth * 3 + 1);
    }
}

void
NotePixmapFactory::drawLegerLines(const NotePixmapParameters &params)
{
    int x0, x1, y;

    if (params.m_legerLines == 0)
        return ;

    if (params.m_restOutsideStave) {
        if (m_selected)
            m_p->painter().setPen(GUIPalette::getColour(GUIPalette::SelectedElement));
        else
            m_p->painter().setPen(QColor(Qt::black));
    }
    x0 = m_left - m_noteBodyWidth / 5 - 1;
    x1 = m_left + m_noteBodyWidth + m_noteBodyWidth / 5 /* + 1 */;

    if (params.m_shifted) {
        if (params.m_stemGoesUp) {
            x0 += m_noteBodyWidth;
            x1 += m_noteBodyWidth;
        } else {
            x0 -= m_noteBodyWidth;
            x1 -= m_noteBodyWidth;
        }
    }

    int offset = m_noteBodyHeight + getStaffLineThickness();
    int legerLines = params.m_legerLines;
    bool below = (legerLines < 0);

    if (below) {
        legerLines = -legerLines;
        offset = -offset;
    }

    if (params.m_restOutsideStave)
        y = m_above;
    else {
        if (!below) { // note above staff
            if (legerLines % 2) { // note is between lines
                y = m_above + m_noteBodyHeight;
            } else { // note is on a line
                y = m_above + m_noteBodyHeight / 2 - getStaffLineThickness() / 2;
            }
        } else { // note below staff
            if (legerLines % 2) { // note is between lines
                y = m_above - getStaffLineThickness();
            } else { // note is on a line
                y = m_above + m_noteBodyHeight / 2;
            }
        }
    }
    if (params.m_restOutsideStave) {
        NOTATION_DEBUG << "draw leger lines: " << legerLines << " lines, below "
        << below
        << ", note body height " << m_noteBodyHeight
        << ", thickness " << getLegerLineThickness()
        << " (staff line " << getStaffLineThickness() << ")"
        << ", offset " << offset << endl;
    }

    //    NOTATION_DEBUG << "draw leger lines: " << legerLines << " lines, below "
    //		   << below
    //		   << ", note body height " << m_noteBodyHeight
    //		   << ", thickness " << getLegerLineThickness()
    //		   << " (staff line " << getStaffLineThickness() << ")"
    //		   << ", offset " << offset << endl;

    //    bool first = true;

    if (getLegerLineThickness() > getStaffLineThickness()) {
        y -= (getLegerLineThickness() - getStaffLineThickness() + 1) / 2;
    }

    for (int i = legerLines - 1; i >= 0; --i) {
        if (i % 2) {
            //	    NOTATION_DEBUG << "drawing leger line at y = " << y << endl;
            for (int j = 0; j < getLegerLineThickness(); ++j) {
                m_p->drawLine(x0, y + j, x1, y + j);
            }
            y += offset;
            //	    if (first) {
            //		x0 += getStemThickness();
            //		x1 -= getStemThickness();
            //		first = false;
            //	    }
        }
    }
}

void
NotePixmapFactory::makeRoomForStemAndFlags(int flagCount, int stemLength,
        const NotePixmapParameters &params,
        QPoint &s0, QPoint &s1)
{
    // The coordinates we set in s0 and s1 are relative to (m_above, m_left)

    if (params.m_stemGoesUp) {
        m_above = std::max
                  (m_above, stemLength - m_noteBodyHeight / 2);
    } else {
        m_below = std::max
                  (m_below, stemLength - m_noteBodyHeight / 2 + 1);
    }

    if (flagCount > 0) {
        if (params.m_stemGoesUp) {
            int width = 0, height = 0;
            if (!m_font->getDimensions
                    (m_style->getFlagCharName(flagCount), width, height)) {
                width = m_font->getWidth(m_style->getPartialFlagCharName(false));
            }
            m_right += width;
        }
    }

    unsigned int stemThickness = getStemThickness();

    NoteStyle::HFixPoint hfix;
    NoteStyle::VFixPoint vfix;
    m_style->getStemFixPoints(params.m_noteType, hfix, vfix);

    switch (hfix) {

    case NoteStyle::Normal:
    case NoteStyle::Reversed:
        if (params.m_stemGoesUp ^ (hfix == NoteStyle::Reversed)) {
            s0.setX(m_noteBodyWidth - stemThickness);
        } else {
            s0.setX(0);
        }
        break;

    case NoteStyle::Central:
        if (params.m_stemGoesUp ^ (hfix == NoteStyle::Reversed)) {
            s0.setX(m_noteBodyWidth / 2 + 1);
        } else {
            s0.setX(m_noteBodyWidth / 2);
        }
        break;
    }

    switch (vfix) {

    case NoteStyle::Near:
    case NoteStyle::Far:
        if (params.m_stemGoesUp ^ (vfix == NoteStyle::Far)) {
            s0.setY(0);
        } else {
            s0.setY(m_noteBodyHeight);
        }
        if (vfix == NoteStyle::Near) {
            stemLength -= m_noteBodyHeight / 2;
        } else {
            stemLength += m_noteBodyHeight / 2;
        }
        break;

    case NoteStyle::Middle:
        if (params.m_stemGoesUp) {
            s0.setY(m_noteBodyHeight * 3 / 8);
        } else {
            s0.setY(m_noteBodyHeight * 5 / 8);
        }
        stemLength -= m_noteBodyHeight / 8;
        break;
    }

    if (params.m_stemGoesUp) {
        s1.setY(s0.y() - stemLength + getStaffLineThickness());
    } else {
        s1.setY(s0.y() + stemLength);
    }

    s1.setX(s0.x());
}

void
NotePixmapFactory::drawFlags(int flagCount,
                             const NotePixmapParameters &params,
                             const QPoint &, const QPoint &s1)
{
    if (flagCount < 1)
        return ;

    NoteCharacter flagChar;
    bool found = getCharacter(m_style->getFlagCharName(flagCount),
                              flagChar,
                              PlainColour,
                              !params.m_stemGoesUp);

    if (!found) {

        // Handle fonts that don't have all the flags in separate characters

        found = getCharacter(m_style->getPartialFlagCharName(false),
                             flagChar,
                             PlainColour,
                             !params.m_stemGoesUp);

        if (!found) {
            std::cerr << "Warning: NotePixmapFactory::drawFlags: No way to draw note with " << flagCount << " flags in this font!?" << std::endl;
            return ;
        }

        QPoint hotspot = flagChar.getHotspot();

        NoteCharacter oneFlagChar;
        bool foundOne =
            (flagCount > 1 ?
             getCharacter(m_style->getPartialFlagCharName(true),
                          oneFlagChar,
                          PlainColour,
                          !params.m_stemGoesUp) : false);

        unsigned int flagSpace = m_noteBodyHeight;
        (void)m_font->getFlagSpacing(flagSpace);

        for (int flag = 0; flag < flagCount; ++flag) {

            // use flag_1 in preference to flag_0 for the final flag, so
            // as to end with a flourish
            if (flag == flagCount - 1 && foundOne)
                flagChar = oneFlagChar;

            int y = m_above + s1.y();
            if (params.m_stemGoesUp)
                y += flag * flagSpace;
            else
                y -= (flag * flagSpace) + flagChar.getHeight();

/*
            if (!m_inPrinterMethod) {

                m_p->end();

                // Super-slow

                PixmapFunctions::drawPixmapMasked(*m_generatedPixmap,
                                                  *m_generatedMask,
                                                  m_left + s1.x() - hotspot.x(),
                                                  y,
                                                  flagChar.getPixmap());

                m_p->begin(m_generatedPixmap, m_generatedMask);

            } else {
*/
                // No problem with mask here
                m_p->drawNoteCharacter(m_left + s1.x() - hotspot.x(),
                                       y,
                                       flagChar);
//            }
        }

    } else { // the normal case

        QPoint hotspot = flagChar.getHotspot();

        int y = m_above + s1.y();
        if (!params.m_stemGoesUp)
            y -= flagChar.getHeight();

        m_p->drawNoteCharacter(m_left + s1.x() - hotspot.x(), y, flagChar);
    }
}

void
NotePixmapFactory::drawStem(const NotePixmapParameters &params,
                            const QPoint &s0, const QPoint &s1,
                            int shortening)
{
    if (params.m_stemGoesUp)
        shortening = -shortening;
    for (int i = 0; i < getStemThickness(); ++i) {
        m_p->drawLine(m_left + s0.x() + i, m_above + s0.y(),
                      m_left + s1.x() + i, m_above + s1.y() - shortening);
    }
}

void
NotePixmapFactory::makeRoomForBeams(const NotePixmapParameters &params)
{
    int beamSpacing = (int)(params.m_width * params.m_gradient);

    if (params.m_stemGoesUp) {

        beamSpacing = -beamSpacing;
        if (beamSpacing < 0)
            beamSpacing = 0;
        m_above += beamSpacing + 2;

        // allow a bit extra in case the h fixpoint is non-normal
        m_right = std::max(m_right, params.m_width + m_noteBodyWidth);

    } else {

        if (beamSpacing < 0)
            beamSpacing = 0;
        m_below += beamSpacing + 2;

        m_right = std::max(m_right, params.m_width);
    }
}

void
NotePixmapFactory::drawShallowLine(int x0, int y0, int x1, int y1,
                                   int thickness, bool smooth)
{
    if (!smooth || m_inPrinterMethod || (y0 == y1)) {

        if (!m_inPrinterMethod) {
            if (m_selected)
                m_p->painter().setBrush(GUIPalette::getColour(GUIPalette::SelectedElement));
            else
                m_p->painter().setBrush(QColor(Qt::black));
        }
        if (thickness < 4) {
            for (int i = 0; i < thickness; ++i) {
                m_p->drawLine(x0, y0 + i, x1, y1 + i);
            }
        } else {
            Profiler profiler("NotePixmapFactory::drawShallowLine(polygon)");
            Q3PointArray qp(4);
            qp.setPoint(0, x0, y0);
            qp.setPoint(1, x0, y0 + thickness);
            qp.setPoint(2, x1, y1 + thickness);
            qp.setPoint(3, x1, y1);
            m_p->drawPolygon(qp);
        }

        return ;
    }

    Profiler profiler("NotePixmapFactory::drawShallowLine(points)");

    int dv = y1 - y0;
    int dh = x1 - x0;

    static std::vector<QColor> colours, selectedColours;
    if (colours.size() == 0) {
        int h, s, v;
        QColor c = GUIPalette::getColour(GUIPalette::SelectedElement);
        c.hsv(&h, &s, &v);
        for (int step = 0; step < 256; step += (step == 0 ? 63 : 64)) {
            colours.push_back(QColor( -1, 0, step, QColor::Hsv));
            selectedColours.push_back(QColor(h, 255 - step, v, QColor::Hsv));
        }
    }

    int cx = x0, cy = y0;

    int inc = 1;

    if (dv < 0) {
        dv = -dv;
        inc = -1;
    }

    int g = 2 * dv - dh;
    int dg1 = 2 * (dv - dh);
    int dg2 = 2 * dv;

    int segment = (dg2 - dg1) / 4;

    while (cx < x1) {

        if (g > 0) {
            g += dg1;
            cy += inc;
        } else {
            g += dg2;
        }

        int quartile = segment ? ((dg2 - g) / segment) : 0;
        if (quartile < 0)
            quartile = 0;
        if (quartile > 3)
            quartile = 3;
        if (inc > 0)
            quartile = 4 - quartile;
        /*
                NOTATION_DEBUG
                    << "x = " << cx << ", y = " << cy
                    << ", g = " << g << ", dg1 = " << dg1 << ", dg2 = " << dg2
                    << ", seg = " << segment << ", q = " << quartile << endl;
        */ 
        // I don't know enough about Qt to be sure of this, but I
        // suspect this may be some of the most inefficient code ever
        // written:

        int off = 0;

        if (m_selected) {
            m_p->painter().setPen(selectedColours[quartile]);
        } else {
            m_p->painter().setPen(colours[quartile]);
        }

        m_p->drawPoint(cx, cy);
        drawBeamsCount ++;

        if (thickness > 1) {
            if (m_selected) {
                m_p->painter().setPen(GUIPalette::getColour(GUIPalette::SelectedElement));
            } else {
                m_p->painter().setPen(QColor(Qt::black));
            }
        }

        while (++off < thickness) {
            m_p->drawPoint(cx, cy + off);
            drawBeamsCount ++;
        }

        if (m_selected) {
            m_p->painter().setPen(selectedColours[4 - quartile]);
        } else {
            m_p->painter().setPen(colours[4 - quartile]);
        }

        m_p->drawPoint(cx, cy + off);
        drawBeamsCount ++;

        ++cx;
    }

    m_p->painter().setPen(QColor(Qt::black));
}

void
NotePixmapFactory::drawBeams(const QPoint &s1,
                             const NotePixmapParameters &params,
                             int beamCount)
{
    clock_t startTime = clock();

    // draw beams: first we draw all the beams common to both ends of
    // the section, then we draw beams for those that appear at the
    // end only

    int startY = m_above + s1.y(), startX = m_left + s1.x();
    int commonBeamCount = std::min(beamCount, params.m_nextBeamCount);

    unsigned int thickness;
    (void)m_font->getBeamThickness(thickness);

    int width = params.m_width;
    double grad = params.m_gradient;
    bool smooth = m_font->isSmooth();
    int spacing = getLineSpacing();

    int sign = (params.m_stemGoesUp ? 1 : -1);

    if (!params.m_stemGoesUp)
        startY -= thickness;

    if (!smooth)
        startY -= sign;
    else if (grad > -0.01 && grad < 0.01)
        startY -= sign;

    if (m_inPrinterMethod) {
        startX += getStemThickness() / 2;
    }

    for (int j = 0; j < commonBeamCount; ++j) {
        int y = sign * j * spacing;
        drawShallowLine(startX, startY + y, startX + width,
                        startY + (int)(width*grad) + y,
                        thickness, smooth);
        drawBeamsBeamCount ++;
    }

    int partWidth = width / 3;
    if (partWidth < 2)
        partWidth = 2;
    else if (partWidth > m_noteBodyWidth)
        partWidth = m_noteBodyWidth;

    if (params.m_thisPartialBeams) {
        for (int j = commonBeamCount; j < beamCount; ++j) {
            int y = sign * j * spacing;
            drawShallowLine(startX, startY + y, startX + partWidth,
                            startY + (int)(partWidth*grad) + y,
                            thickness, smooth);
            drawBeamsBeamCount ++;
        }
    }

    if (params.m_nextPartialBeams) {
        startX += width - partWidth;
        startY += (int)((width - partWidth) * grad);

        for (int j = commonBeamCount; j < params.m_nextBeamCount; ++j) {
            int y = sign * j * spacing;
            drawShallowLine(startX, startY + y, startX + partWidth,
                            startY + (int)(partWidth*grad) + y,
                            thickness, smooth);
            drawBeamsBeamCount ++;
        }
    }

    clock_t endTime = clock();
    drawBeamsTime += (endTime - startTime);
}

void
NotePixmapFactory::drawSlashes(const QPoint &s0,
                               const NotePixmapParameters &params,
                               int slashCount)
{
    unsigned int thickness;
    (void)m_font->getBeamThickness(thickness);
    thickness = thickness * 3 / 4;
    if (thickness < 1)
        thickness = 1;

    int gap = thickness - 1;
    if (gap < 1)
        gap = 1;

    bool smooth = m_font->isSmooth();

    int width = m_noteBodyWidth * 4 / 5;
    int sign = (params.m_stemGoesUp ? -1 : 1);

    int offset =
        (slashCount == 1 ? m_noteBodyHeight * 2 :
         slashCount == 2 ? m_noteBodyHeight * 3 / 2 :
         m_noteBodyHeight);
    int y = m_above + s0.y() + sign * (offset + thickness / 2);

    for (int i = 0; i < slashCount; ++i) {
        int yoff = width / 2;
        drawShallowLine(m_left + s0.x() - width / 2, y + yoff / 2,
                        m_left + s0.x() + width / 2 + getStemThickness(), y - yoff / 2,
                        thickness, smooth);
        y += sign * (thickness + gap);
    }
}

void
NotePixmapFactory::makeRoomForTuplingLine(const NotePixmapParameters &params)
{
    int lineSpacing =
        (int)(params.m_tuplingLineWidth * params.m_tuplingLineGradient);
    int th = m_tupletCountFontMetrics.height();

    if (params.m_tuplingLineY < 0) {

        lineSpacing = -lineSpacing;
        if (lineSpacing < 0)
            lineSpacing = 0;
        m_above = std::max(m_above, -params.m_tuplingLineY + th / 2);
        m_above += lineSpacing + 1;

    } else {

        if (lineSpacing < 0)
            lineSpacing = 0;
        m_below = std::max(m_below, params.m_tuplingLineY + th / 2);
        m_below += lineSpacing + 1;
    }

    m_right = std::max(m_right, params.m_tuplingLineWidth);
}

void
NotePixmapFactory::drawTuplingLine(const NotePixmapParameters &params)
{
    int thickness = getStaffLineThickness() * 3 / 2;
    int countSpace = thickness * 2;

    QString count;
    count.setNum(params.m_tupletCount);
    QRect cr = m_tupletCountFontMetrics.boundingRect(count);

    int tlw = params.m_tuplingLineWidth;
    int indent = m_noteBodyWidth / 2;

    if (tlw < (cr.width() + countSpace * 2 + m_noteBodyWidth * 2)) {
        tlw += m_noteBodyWidth - 1;
        indent = 0;
    }

    int w = (tlw - cr.width()) / 2 - countSpace;

    int startX = m_left + indent;
    int endX = startX + w;

    int startY = params.m_tuplingLineY + m_above + getLineSpacing() / 2;
    int endY = startY + (int)(params.m_tuplingLineGradient * w);

    if (startY == endY)
        ++thickness;

    int tickOffset = getLineSpacing() / 2;
    if (params.m_tuplingLineY >= 0)
        tickOffset = -tickOffset;

    //    NOTATION_DEBUG << "adjusted params.m_tuplingLineWidth = "
    //			 << tlw
    //			 << ", cr.width = " << cr.width()
    //			 << ", tickOffset = " << tickOffset << endl;
    //    NOTATION_DEBUG << "line: (" << startX << "," << startY << ") -> ("
    //			 << endX << "," << endY << ")" << endl;

    bool smooth = m_font->isSmooth();

    if (!params.m_tuplingLineFollowsBeam) {
        m_p->drawLine(startX, startY, startX, startY + tickOffset);
        drawShallowLine(startX, startY, endX, endY, thickness, smooth);
    }

    m_p->painter().setFont(m_tupletCountFont);
//    if (!m_inPrinterMethod)
//        m_p->maskPainter().setFont(m_tupletCountFont);

    int textX = endX + countSpace;
    int textY = endY + cr.height() / 2;
    //    NOTATION_DEBUG << "text: (" << textX << "," << textY << ")" << endl;

    m_p->drawText(textX, textY, count);

    startX += tlw - w;
    endX = startX + w;

    startY += (int)(params.m_tuplingLineGradient * (tlw - w));
    endY = startY + (int)(params.m_tuplingLineGradient * w);

    //    NOTATION_DEBUG << "line: (" << startX << "," << startY << ") -> ("
    //			 << endX << "," << endY << ")" << endl;

    if (!params.m_tuplingLineFollowsBeam) {
        drawShallowLine(startX, startY, endX, endY, thickness, smooth);
        m_p->drawLine(endX, endY, endX, endY + tickOffset);
    }
}

void
NotePixmapFactory::drawTie(bool above, int length, int shift)
{
#ifdef NASTY_OLD_FLAT_TIE_CODE

    int tieThickness = getStaffLineThickness() * 2;
    int tieCurve = m_font->getSize() * 2 / 3;
    int height = tieCurve + tieThickness;
    int x = m_left + m_noteBodyWidth;
    int y = (above ? m_above - height - tieCurve / 2 :
             m_above + m_noteBodyHeight + tieCurve / 2 + 1);
    int i;

    length -= m_noteBodyWidth;
    if (length < tieCurve * 2)
        length = tieCurve * 2;
    if (length < m_noteBodyWidth * 3) {
        length += m_noteBodyWidth - 2;
        x -= m_noteBodyWidth / 2 - 1;
    }

    for (i = 0; i < tieThickness; ++i) {

        if (above) {

            m_p->drawArc
            (x, y + i, tieCurve*2, tieCurve*2, 90*16, 70*16);

            m_p->drawLine
            (x + tieCurve, y + i, x + length - tieCurve - 2, y + i);

            m_p->drawArc
            (x + length - 2*tieCurve - 1, y + i,
             tieCurve*2, tieCurve*2, 20*16, 70*16);

        } else {

            m_p->drawArc
            (x, y + i - tieCurve, tieCurve*2, tieCurve*2, 200*16, 70*16);

            m_p->drawLine
            (x + tieCurve, y + height - i - 1,
             x + length - tieCurve - 2, y + height - i - 1);

            m_p->drawArc
            (x + length - 2*tieCurve - 1, y + i - tieCurve,
             tieCurve*2, tieCurve*2, 270*16, 70*16);
        }
    }
#else

    int origLength = length;

    int x = m_left + m_noteBodyWidth + m_noteBodyWidth / 4 + shift;
    length = origLength - m_noteBodyWidth - m_noteBodyWidth / 3 - shift;

    // if the length is short, move the tie a bit closer to both notes
    if (length < m_noteBodyWidth*2) {
        x = m_left + m_noteBodyWidth + shift;
        length = origLength - m_noteBodyWidth - shift;
    }

    if (length < m_noteBodyWidth) {
        length = m_noteBodyWidth;
    }

    // We can't request a smooth slur here, because that always involves
    // creating a new pixmap

    QPoint hotspot;
    drawSlurAux(length, 0, above, false, true, false, hotspot,
                &m_p->painter(),
                x,
                above ? m_above : m_above + m_noteBodyHeight);
    //		above ? m_above - m_noteBodyHeight/2 :
    //		        m_above + m_noteBodyHeight + m_noteBodyHeight/2);

#endif
}

QGraphicsPixmapItem *
NotePixmapFactory::makeRest(const NotePixmapParameters &params)
{
    Profiler profiler("NotePixmapFactory::makeRestPixmap");

    CharName charName(m_style->getRestCharName(params.m_noteType,
                      params.m_restOutsideStave));
    // Check whether the font has the glyph for this charName;
    // if not, substitute a rest-on-stave glyph for a rest-outside-stave glyph,
    // and vice-versa.
    NoteCharacter character;
    if (!getCharacter(charName, character, PlainColour, false))
        charName = m_style->getRestCharName(params.m_noteType,
                                            !params.m_restOutsideStave);

    bool encache = false;

    if (params.m_tupletCount == 0 && !m_selected && !m_shaded &&
            !params.m_restOutsideStave) {

        if (params.m_dots == 0) {
            return getCharacter(charName, PlainColour, false).makeItem();
        }
    }

    QPoint hotspot(m_font->getHotspot(charName));
    drawRestAux(params, hotspot, 0, 0, 0);

    QGraphicsPixmapItem *canvasMap = makeItem(hotspot);
    return canvasMap;
}

void
NotePixmapFactory::drawRest(const NotePixmapParameters &params,
                            QPainter &painter, int x, int y)
{
    Profiler profiler("NotePixmapFactory::drawRest");
    m_inPrinterMethod = true;
    QPoint hotspot; // unused
    drawRestAux(params, hotspot, &painter, x, y);
    m_inPrinterMethod = false;
}

void
NotePixmapFactory::drawRestAux(const NotePixmapParameters &params,
                               QPoint &hotspot, QPainter *painter, int x, int y)
{
    CharName charName(m_style->getRestCharName(params.m_noteType,
                      params.m_restOutsideStave));
    NoteCharacter character = getCharacter(charName,
                                           params.m_quantized ? QuantizedColour :
                                           PlainColour,
                                           false);

    NoteCharacter dot = getCharacter(NoteCharacterNames::DOT, PlainColour, false);

    int dotWidth = dot.getWidth();
    if (dotWidth < getNoteBodyWidth() / 2)
        dotWidth = getNoteBodyWidth() / 2;

    m_above = m_left = 0;
    m_below = dot.getHeight() / 2; // for dotted shallow rests like semibreve
    m_right = dotWidth / 2 + dotWidth * params.m_dots;
    m_noteBodyWidth = character.getWidth();
    m_noteBodyHeight = character.getHeight();

    if (params.m_tupletCount)
        makeRoomForTuplingLine(params);

    // we'll adjust this for tupling line after drawing rest character:
    hotspot = m_font->getHotspot(charName);

    if (params.m_restOutsideStave &&
            (charName == NoteCharacterNames::MULTI_REST ||
             charName == NoteCharacterNames::MULTI_REST_ON_STAFF)) {
        makeRoomForLegerLines(params);
    }
    if (painter) {
        painter->save();
        m_p->beginExternal(painter);
        painter->translate(x - m_left, y - m_above - hotspot.y());
    } else {
        createPixmap(m_noteBodyWidth + m_left + m_right,
                     m_noteBodyHeight + m_above + m_below);
    }

    m_p->drawNoteCharacter(m_left, m_above, character);

    if (params.m_tupletCount)
        drawTuplingLine(params);

    hotspot.setX(m_left);
    hotspot.setY(m_above + hotspot.y());

    int restY = hotspot.y() - dot.getHeight() - getStaffLineThickness();
    if (params.m_noteType == Note::Semibreve ||
            params.m_noteType == Note::Breve) {
        restY += getLineSpacing();
    }

    for (int i = 0; i < params.m_dots; ++i) {
        int x = m_left + m_noteBodyWidth + i * dotWidth + dotWidth / 2;
        m_p->drawNoteCharacter(x, restY, dot);
    }

    if (params.m_restOutsideStave &&
            (charName == NoteCharacterNames::MULTI_REST ||
             charName == NoteCharacterNames::MULTI_REST_ON_STAFF)) {
        drawLegerLines(params);
    }

    if (painter) {
        painter->restore();
    }
}

QGraphicsPixmapItem *
NotePixmapFactory::makeClef(const Clef &clef)
{
    Profiler profiler("NotePixmapFactory::makeClef");
    NoteCharacter plain = getCharacter(m_style->getClefCharName(clef),
                                       PlainColour, false);

    int oct = clef.getOctaveOffset();
<<<<<<< HEAD
    if (oct == 0)
        return plain.getCanvasPixmap();
=======
    if (oct == 0) return plain.makeItem();
>>>>>>> c80adcbc

    // fix #1522784 and use 15 rather than 16 for double octave offset
    int adjustedOctave = (8 * (oct < 0 ? -oct : oct));
    if (adjustedOctave > 8)
        adjustedOctave--;
    else if (adjustedOctave < 8)
        adjustedOctave++;

    QString text = QString("%1").arg(adjustedOctave);
    QRect rect = m_clefOttavaFontMetrics.boundingRect(text);

    createPixmap(plain.getWidth(),
                 plain.getHeight() + rect.height());

    if (m_selected) {
        m_p->painter().setPen(GUIPalette::getColour(GUIPalette::SelectedElement));
    }

    m_p->drawNoteCharacter(0, oct < 0 ? 0 : rect.height(), plain);

    m_p->painter().setFont(m_clefOttavaFont);
<<<<<<< HEAD
    if (!m_inPrinterMethod)
        m_p->maskPainter().setFont(m_clefOttavaFont);
=======
//    if (!m_inPrinterMethod)
//        m_p->maskPainter().setFont(m_clefOttavaFont);
>>>>>>> c80adcbc

    m_p->drawText(plain.getWidth() / 2 - rect.width() / 2,
                  oct < 0 ? plain.getHeight() + rect.height() - 1 :
                  rect.height(), text);

    m_p->painter().setPen(QColor(Qt::black));
    QPoint hotspot(plain.getHotspot());
    if (oct > 0) hotspot.setY(hotspot.y() + rect.height());
<<<<<<< HEAD
    return makeCanvasPixmap(hotspot, true);
=======
    return makeItem(hotspot);
>>>>>>> c80adcbc
}

QGraphicsPixmapItem *
NotePixmapFactory::makePedalDown()
{
    return getCharacter(NoteCharacterNames::PEDAL_MARK, PlainColour, false)
           .makeItem();
}

QGraphicsPixmapItem *
NotePixmapFactory::makePedalUp()
{
    return getCharacter(NoteCharacterNames::PEDAL_UP_MARK, PlainColour, false)
           .makeItem();
}

QGraphicsPixmapItem *
NotePixmapFactory::makeUnknown()
{
    Profiler profiler("NotePixmapFactory::makeUnknownPixmap");
    return getCharacter(NoteCharacterNames::UNKNOWN, PlainColour, false)
           .makeItem();
}

QPixmap
NotePixmapFactory::makeToolbarPixmap(const char *name, bool menuSize)
{
//     QString pixmapDir = KGlobal::dirs()->findResource("appdata", "pixmaps/");
//     QString fileBase = pixmapDir + "/toolbar/";

    //!!! This is not the recommended way to load icons any more, but
    //!!! it should probably stay this way to avoid disturbing things
    //!!! until we can convert away from Q3Canvas
	
    QString fileBase = ResourceFinder().getResourceDir( "toolbar" );
	
    if (menuSize) fileBase += "menu-";
    fileBase += name;
    if (QFile(fileBase + ".png").exists()) {
        return QPixmap(fileBase + ".png");
    } else if (QFile(fileBase + ".xpm").exists()) {
        return QPixmap(fileBase + ".xpm");
    } else if (menuSize) {
        return makeToolbarPixmap(name, false);
    } else {
        // this will fail, but we don't want to return a null pointer
        return QPixmap(fileBase + ".png");
    }
}

QPixmap
NotePixmapFactory::makeNoteMenuPixmap(timeT duration,
                                      timeT &errorReturn)
{
    Note nearestNote = Note::getNearestNote(duration);
    bool triplet = false;
    errorReturn = 0;

    if (nearestNote.getDuration() != duration) {
        Note tripletNote = Note::getNearestNote(duration * 3 / 2);
        if (tripletNote.getDuration() == duration * 3 / 2) {
            nearestNote = tripletNote;
            triplet = true;
        } else {
            errorReturn = duration - nearestNote.getDuration();
        }
    }

    QString noteName = NotationStrings::getReferenceName(nearestNote);
    if (triplet) noteName = "3-" + noteName;
    noteName = "menu-" + noteName;
    return makeToolbarPixmap(noteName.toLocal8Bit().data(), true);
}

QPixmap
NotePixmapFactory::makeMarkMenuPixmap(Mark mark)
{
    if (mark == Marks::Sforzando || mark == Marks::Rinforzando) {
        return makeToolbarPixmap( mark.c_str(), true );
    } else {
        NoteFont *font = 0;
        try {
            font = NoteFontFactory::getFont
                   (NoteFontFactory::getDefaultFontName(), 6);
        } catch (Exception) {
            font = NoteFontFactory::getFont
                   (NoteFontFactory::getDefaultFontName(),
                    NoteFontFactory::getDefaultSize(NoteFontFactory::getDefaultFontName()));
        }
        NoteCharacter character = font->getCharacter
                                  (NoteStyleFactory::getStyle(NoteStyleFactory::DefaultStyle)->
                                   getMarkCharName(mark));
        return character.getPixmap();
    }
}

QGraphicsPixmapItem *
NotePixmapFactory::makeKey(const Key &key,
                           const Clef &clef,
                           Key previousKey)
{
    Profiler profiler("NotePixmapFactory::makeKeyPixmap");

    std::vector<int> ah0 = previousKey.getAccidentalHeights(clef);
    std::vector<int> ah1 = key.getAccidentalHeights(clef);

    int cancelCount = 0;
    if (key.isSharp() != previousKey.isSharp())
        cancelCount = ah0.size();
    else if (ah1.size() < ah0.size())
        cancelCount = ah0.size() - ah1.size();

    CharName keyCharName;
    if (key.isSharp())
        keyCharName = NoteCharacterNames::SHARP;
    else
        keyCharName = NoteCharacterNames::FLAT;

    NoteCharacter keyCharacter;
    NoteCharacter cancelCharacter;

    keyCharacter = getCharacter(keyCharName, PlainColour, false);
    if (cancelCount > 0) {
        cancelCharacter = getCharacter(NoteCharacterNames::NATURAL, PlainColour, false);
    }

    int x = 0;
    int lw = getLineSpacing();
    int keyDelta = keyCharacter.getWidth() - keyCharacter.getHotspot().x();

    int cancelDelta = 0;
    int between = 0;
    if (cancelCount > 0) {
        cancelDelta = cancelCharacter.getWidth() + cancelCharacter.getWidth() / 3;
        between = cancelCharacter.getWidth();
    }

    createPixmap(keyDelta * ah1.size() + cancelDelta * cancelCount + between +
                 keyCharacter.getWidth() / 4,
                 lw * 8 + 1);

    if (key.isSharp() != previousKey.isSharp()) {

        // cancellation first

        for (int i = 0; i < cancelCount; ++i) {

            int h = ah0[ah0.size() - cancelCount + i];
            int y = (lw * 2) + ((8 - h) * lw) / 2 - cancelCharacter.getHotspot().y();

            m_p->drawNoteCharacter(x, y, cancelCharacter);

            x += cancelDelta;
        }

        if (cancelCount > 0) {
            x += between;
        }
    }

    for (unsigned int i = 0; i < ah1.size(); ++i) {

        int h = ah1[i];
        int y = (lw * 2) + ((8 - h) * lw) / 2 - keyCharacter.getHotspot().y();

        m_p->drawNoteCharacter(x, y, keyCharacter);

        x += keyDelta;
    }

    if (key.isSharp() == previousKey.isSharp()) {

        // cancellation afterwards

        if (cancelCount > 0) {
            x += between;
        }

        for (int i = 0; i < cancelCount; ++i) {

            int h = ah0[ah0.size() - cancelCount + i];
            int y = (lw * 2) + ((8 - h) * lw) / 2 - cancelCharacter.getHotspot().y();

            m_p->drawNoteCharacter(x, y, cancelCharacter);

            x += cancelDelta;
        }
    }

    return makeItem(m_pointZero);
}

QPixmap
NotePixmapFactory::makeClefDisplayPixmap(const Clef &clef)
{
    QGraphicsPixmapItem *clefItem = makeClef(clef);

    int lw = getLineSpacing();
    int width = clefItem->pixmap().width() + 6 * getNoteBodyWidth();

    createPixmap(width, lw * 10 + 1);

    int h = clef.getAxisHeight();
    int y = (lw * 3) + ((8 - h) * lw) / 2;
    int x = 3 * getNoteBodyWidth();
    m_p->drawPixmap(x, y - clefItem->offset().y(), clefItem->pixmap());

    for (h = 0; h <= 8; h += 2) {
        y = (lw * 3) + ((8 - h) * lw) / 2;
        m_p->drawLine(x / 2, y, m_generatedWidth - x / 2 - 1, y);
    }

    delete clefItem;

    QPixmap pmap(*m_generatedPixmap);
    delete m_generatedPixmap;
    return pmap;
}

QPixmap
NotePixmapFactory::makeKeyDisplayPixmap(const Key &key, const Clef &clef)
{
    std::vector<int> ah = key.getAccidentalHeights(clef);

    CharName charName = (key.isSharp() ?
                         NoteCharacterNames::SHARP :
                         NoteCharacterNames::FLAT);

    QGraphicsPixmapItem *clefItem = makeClef(clef);

    QPixmap accidentalPixmap(m_font->getCharacter(charName).getPixmap());
    QPoint hotspot(m_font->getHotspot(charName));

    int lw = getLineSpacing();
    int delta = accidentalPixmap.width() - hotspot.x();
    int maxDelta = getAccidentalWidth(Sharp);
    int width = clefItem->pixmap().width() + 5 * maxDelta + 7 * maxDelta;
    int x = clefItem->pixmap().width() + 5 * maxDelta / 2;

    createPixmap(width, lw * 10 + 1);

    int h = clef.getAxisHeight();
    int y = (lw * 3) + ((8 - h) * lw) / 2;
    m_p->drawPixmap(2 * maxDelta, y - clefItem->offset().y(), clefItem->pixmap());

    for (unsigned int i = 0; i < ah.size(); ++i) {

        h = ah[i];
        y = (lw * 3) + ((8 - h) * lw) / 2 - hotspot.y();

        m_p->drawPixmap(x, y, accidentalPixmap);

        x += delta;
    }

    for (h = 0; h <= 8; h += 2) {
        y = (lw * 3) + ((8 - h) * lw) / 2;
        m_p->drawLine(maxDelta, y, m_generatedWidth - 2*maxDelta - 1, y);
    }

    delete clefItem;

    QPixmap pmap(*m_generatedPixmap);
    delete m_generatedPixmap;
    return pmap;
}

int
NotePixmapFactory::getClefAndKeyWidth(const Key &key, const Clef &clef)
{
    std::vector<int> ah = key.getAccidentalHeights(clef);
    Accidental accidental = key.isSharp() ? Sharp : Flat;
    NoteCharacter plain = getCharacter(m_style->getClefCharName(clef),
                                       PlainColour, false);

    int clefWidth = plain.getWidth();
    int accWidth = getAccidentalWidth(accidental);
    int maxDelta = getAccidentalWidth(Sharp);

    int width = clefWidth + 2 * maxDelta + ah.size() * accWidth;

    return width;
}

#ifdef NOT_JUST_NOW //!!!
QPixmap
NotePixmapFactory::makeTrackHeaderPixmap(int width, int height, TrackHeader *header)
{

    height -= 4;    // Make room to the label frame :
                    // 4 = 2 * (margin + lineWidth)

    createPixmap(width, height);

    int lw = getLineSpacing();
    int h;
    QColor colour;
    int maxDelta = getAccidentalWidth(Sharp);

    // Staff Y position inside the whole header
    int offset = (height - 10 * lw -1) / 2;

    // Draw staff lines
    m_p->painter().setPen(QPen(QColor(Qt::black), getStaffLineThickness()));
    for (h = 0; h <= 8; h += 2) {
        int y = (lw * 3) + ((8 - h) * lw) / 2;
        m_p->drawLine(maxDelta/2, y + offset, m_generatedWidth - maxDelta/2, y + offset);
    }

    if (header->isAClefToDraw()) {
        const Clef &clef = header->getClef();
        // TODO : use colours from GUIPalette
        colour = header->isClefInconsistent() ? QColor(Qt::red) : QColor(Qt::black);

        int hue, sat, val;
        colour.getHsv(&hue, &sat, &val);
        NoteCharacter clefChar = m_font->getCharacterColoured
                                       (m_style->getClefCharName(clef),
                                        hue, val, NoteFont::Screen, false);

        // Draw clef
        h = clef.getAxisHeight();
        int y = (lw * 3) + ((8 - h) * lw) / 2;
        m_p->drawNoteCharacter(maxDelta,
                               y - clefChar.getHotspot().y() + offset, clefChar);

        // If necessary, write 8 or 15 above or under the clef
        int oct = clef.getOctaveOffset();
        if (oct != 0) {

            int adjustedOctave = (8 * (oct < 0 ? -oct : oct));
            if (adjustedOctave > 8)
                adjustedOctave--;
            else if (adjustedOctave < 8)
                adjustedOctave++;

            QString text = QString("%1").arg(adjustedOctave);
            QRect rect = m_clefOttavaFontMetrics.boundingRect(text);

            m_p->painter().setPen(colour);

            m_p->painter().setFont(m_clefOttavaFont);
            // m_p->maskPainter().setFont(m_clefOttavaFont);
            int xpos = maxDelta + clefChar.getWidth() / 2 - rect.width() / 2;
            int ypos = y - clefChar.getHotspot().y() + offset 
                         + (oct < 0 ? clefChar.getHeight() + rect.height() - 1 : - rect.height() / 3);
            m_p->drawText(xpos, ypos, text);
        }

        // TODO : use colours from GUIPalette
        colour = header->isKeyInconsistent() ? QColor(Qt::red) : QColor(Qt::black);


        // Draw the key signature if any

        const Key &key = header->getKey();
        std::vector<int> ah = key.getAccidentalHeights(clef);

        CharName charName = key.isSharp() ?
                            NoteCharacterNames::SHARP :
                            NoteCharacterNames::FLAT;

        colour.getHsv(&hue, &sat, &val);
        NoteCharacter accident = m_font->getCharacterColoured(charName,
                                          hue, val, NoteFont::Screen, false);

        QPoint hotspot(m_font->getHotspot(charName));
        int delta = accident.getWidth() - hotspot.x();

        int x = clefChar.getWidth() + maxDelta;
        for (unsigned int i = 0; i < ah.size(); ++i) {
            h = ah[i];
            y = (lw * 3) + ((8 - h) * lw) / 2 - hotspot.y() + offset;
            m_p->drawNoteCharacter(x, y, accident);

            x += delta;
        }

    }

    m_p->painter().setFont(m_trackHeaderFont);
    // m_p->maskPainter().setFont(m_trackHeaderFont);

    QString text;
    QString textLine;

    int charHeight = m_trackHeaderFontMetrics.height();
    int charWidth = m_trackHeaderFontMetrics.maxWidth();

    const QString transposeText = header->getTransposeText();
    QRect bounds = m_trackHeaderBoldFontMetrics.boundingRect(transposeText);
    int transposeWidth = bounds.width();


    // Write upper text (track name and track label)

    m_p->painter().setPen(QColor(Qt::black));
    text = header->getUpperText();
    int numberOfTextLines = header->getNumberOfTextLines();

    for (int l=1; l<=numberOfTextLines; l++) {
        int upperTextY = charHeight + (l - 1) * getTrackHeaderTextLineSpacing();
        if (l == numberOfTextLines) {
            int transposeSpace = transposeWidth ? transposeWidth + charWidth / 4 : 0;
            textLine = getOneLine(text, width - transposeSpace - charWidth / 2);
            if (!text.isEmpty()) {
                // String too long : cut it and replace last character by dots
                int len = textLine.length();
                if (len > 1) textLine.replace(len - 1, 1, tr("..."));
            }
        } else {
            textLine = getOneLine(text, width - charWidth / 2);
        }
        if (textLine.isEmpty()) break;
        m_p->drawText(charWidth / 4, upperTextY, textLine);
    }


    // Write transposition text

    // TODO : use colours from GUIPalette
    colour = header->isTransposeInconsistent() ? QColor(Qt::red) : QColor(Qt::black);
    m_p->painter().setFont(m_trackHeaderBoldFont);
     // m_p->maskPainter().setFont(m_trackHeaderBoldFont);
    m_p->painter().setPen(colour);

    m_p->drawText(width - transposeWidth - charWidth / 4,
                charHeight
                    + (numberOfTextLines - 1) * getTrackHeaderTextLineSpacing(),
                transposeText);


     // Write lower text (segment label)

    // TODO : use colours from GUIPalette
    colour = header->isLabelInconsistent() ? QColor(Qt::red) : QColor(Qt::black);
    m_p->painter().setFont(m_trackHeaderFont);
    // m_p->maskPainter().setFont(m_trackHeaderFont);

    m_p->painter().setPen(colour);
    text = header->getLowerText();

    for (int l=1; l<=numberOfTextLines; l++) {
        int lowerTextY = m_generatedHeight - 4            // -4 : adjust
            - (numberOfTextLines - l) * getTrackHeaderTextLineSpacing();

        QString textLine = getOneLine(text, width - charWidth / 2);
        if (textLine.isEmpty()) break;

        if ((l == numberOfTextLines)  && !text.isEmpty()) {
                // String too long : cut it and replace last character by dots
                int len = textLine.length();
                if (len > 1) textLine.replace(len - 1, 1, tr("..."));
        }

        m_p->drawText(charWidth / 4, lowerTextY, textLine);
    }

    QPixmap pmap(*m_generatedPixmap);
    delete m_generatedPixmap;
    return pmap;
}

int
NotePixmapFactory::getTrackHeaderNTL(int height)
{
    int clefMaxHeight = 12 * getLineSpacing();
    int textLineHeight = getTrackHeaderTextLineSpacing();
    int numberOfLines = ((height - clefMaxHeight) / 2) / textLineHeight;
    return (numberOfLines > 0) ? numberOfLines : 1;
}

int
NotePixmapFactory::getTrackHeaderTextWidth(QString str)
{
    QRect bounds = m_trackHeaderFontMetrics.boundingRect(str);
    return bounds.width();
}

int
NotePixmapFactory::getTrackHeaderTextLineSpacing()
{
    // 3/2 is some arbitrary line spacing
    return m_trackHeaderFont.pixelSize() * 3 / 2;
}

QString
NotePixmapFactory::getOneLine(QString &text, int width)
{
    QString str;
    int n;

    // Immediately stop if string is empty or only contains white spaces ...
    if (text.trimmed().isEmpty()) return QString("");

    // ... or if width is too small.
    if (width < m_trackHeaderFontMetrics.boundingRect(text.left(1)).width())
        return QString("");

    // Get a first approx. string length
    int totalLength = text.length();
    n = totalLength * width / getTrackHeaderTextWidth(text) + 1;
    if (n > totalLength) n = totalLength;

    // Verify string size is less than width then correct it if necessary
    while (((getTrackHeaderTextWidth(text.left(n))) > width) && n) n--;

    if (n == 0) {
        str = text;
        text = QString("");
    } else {
        str = text.left(n);
        text.remove(0, n);
    }

    return str;
}
#endif

<<<<<<< HEAD
int
NotePixmapFactory::getClefAndKeyWidth(const Key &key, const Clef &clef)
{
    std::vector<int> ah = key.getAccidentalHeights(clef);
    Accidental accidental = key.isSharp() ? Sharp : Flat;
    NoteCharacter plain = getCharacter(m_style->getClefCharName(clef),
                                       PlainColour, false);

    int clefWidth = plain.getWidth();
    int accWidth = getAccidentalWidth(accidental);
    int maxDelta = getAccidentalWidth(Sharp);

    int width = clefWidth + 2 * maxDelta + ah.size() * accWidth;

    return width;
}

QCanvasPixmap*
NotePixmapFactory::makeTrackHeaderPixmap(
        int width, int height, TrackHeader *header)
{

    height -= 4;    // Make room to the label frame :
                    // 4 = 2 * (margin + lineWidth)

    createPixmapAndMask(width, height);

    int lw = getLineSpacing();
    int h;
    QColor colour;
    int maxDelta = getAccidentalWidth(Sharp);

    // Staff Y position inside the whole header
    int offset = (height - 10 * lw -1) / 2;

    // Draw staff lines
    m_p->painter().setPen(QPen(Qt::black, getStaffLineThickness()));
    for (h = 0; h <= 8; h += 2) {
        int y = (lw * 3) + ((8 - h) * lw) / 2;
        m_p->drawLine(maxDelta/2, y + offset, m_generatedWidth - maxDelta/2, y + offset);
    }

    if (header->isAClefToDraw()) {
        const Clef &clef = header->getClef();
        // TODO : use colours from GUIPalette
        colour = header->isClefInconsistent() ? Qt::red : Qt::black;

        int hue, sat, val;
        colour.getHsv(&hue, &sat, &val);
        NoteCharacter clefChar = m_font->getCharacterColoured
                                       (m_style->getClefCharName(clef),
                                        hue, val, NoteFont::Screen, false);

        // Draw clef
        h = clef.getAxisHeight();
        int y = (lw * 3) + ((8 - h) * lw) / 2;
        m_p->drawNoteCharacter(maxDelta,
                               y - clefChar.getHotspot().y() + offset, clefChar);

        // If necessary, write 8 or 15 above or under the clef
        int oct = clef.getOctaveOffset();
        if (oct != 0) {

            int adjustedOctave = (8 * (oct < 0 ? -oct : oct));
            if (adjustedOctave > 8)
                adjustedOctave--;
            else if (adjustedOctave < 8)
                adjustedOctave++;

            QString text = QString("%1").arg(adjustedOctave);
            QRect rect = m_clefOttavaFontMetrics.boundingRect(text);

            m_p->painter().setPen(colour);

            m_p->painter().setFont(m_clefOttavaFont);
            // m_p->maskPainter().setFont(m_clefOttavaFont);
            int xpos = maxDelta + clefChar.getWidth() / 2 - rect.width() / 2;
            int ypos = y - clefChar.getHotspot().y() + offset 
                         + (oct < 0 ? clefChar.getHeight() + rect.height() - 1 : - rect.height() / 3);
            m_p->drawText(xpos, ypos, text);
        }

        // TODO : use colours from GUIPalette
        colour = header->isKeyInconsistent() ? Qt::red : Qt::black;


        // Draw the key signature if any

        const Key &key = header->getKey();
        std::vector<int> ah = key.getAccidentalHeights(clef);

        CharName charName = key.isSharp() ?
                            NoteCharacterNames::SHARP :
                            NoteCharacterNames::FLAT;

        colour.getHsv(&hue, &sat, &val);
        NoteCharacter accident = m_font->getCharacterColoured(charName,
                                          hue, val, NoteFont::Screen, false);

        QPoint hotspot(m_font->getHotspot(charName));
        int delta = accident.getWidth() - hotspot.x();

        int x = clefChar.getWidth() + maxDelta;
        for (unsigned int i = 0; i < ah.size(); ++i) {
            h = ah[i];
            y = (lw * 3) + ((8 - h) * lw) / 2 - hotspot.y() + offset;
            m_p->drawNoteCharacter(x, y, accident);

            x += delta;
        }

    }

    m_p->painter().setFont(m_trackHeaderFont);
    // m_p->maskPainter().setFont(m_trackHeaderFont);

    QString text;
    QString textLine;

    int charHeight = m_trackHeaderFontMetrics.height();
    int charWidth = m_trackHeaderFontMetrics.maxWidth();

    const QString transposeText = header->getTransposeText();
    QRect bounds = m_trackHeaderBoldFontMetrics.boundingRect(transposeText);
    int transposeWidth = bounds.width();


    // Write upper text (track name and track label)

    m_p->painter().setPen(Qt::black);
    text = header->getUpperText();
    int numberOfTextLines = header->getNumberOfTextLines();

    for (int l=1; l<=numberOfTextLines; l++) {
        int upperTextY = charHeight + (l - 1) * getTrackHeaderTextLineSpacing();
        if (l == numberOfTextLines) {
            int transposeSpace = transposeWidth ? transposeWidth + charWidth / 4 : 0;
            textLine = getOneLine(text, width - transposeSpace - charWidth / 2);
            if (!text.isEmpty()) {
                // String too long : cut it and replace last character by dots
                int len = textLine.length();
                if (len > 1) textLine.replace(len - 1, 1, i18n("..."));
            }
        } else {
            textLine = getOneLine(text, width - charWidth / 2);
        }
        if (textLine.isEmpty()) break;
        m_p->drawText(charWidth / 4, upperTextY, textLine);
    }


    // Write transposition text

    // TODO : use colours from GUIPalette
    colour = header->isTransposeInconsistent() ? Qt::red : Qt::black;
    m_p->painter().setFont(m_trackHeaderBoldFont);
     // m_p->maskPainter().setFont(m_trackHeaderBoldFont);
    m_p->painter().setPen(colour);

    m_p->drawText(width - transposeWidth - charWidth / 4,
                charHeight
                    + (numberOfTextLines - 1) * getTrackHeaderTextLineSpacing(),
                transposeText);


     // Write lower text (segment label)

    // TODO : use colours from GUIPalette
    colour = header->isLabelInconsistent() ? Qt::red : Qt::black;
    m_p->painter().setFont(m_trackHeaderFont);
    // m_p->maskPainter().setFont(m_trackHeaderFont);

    m_p->painter().setPen(colour);
    text = header->getLowerText();

    for (int l=1; l<=numberOfTextLines; l++) {
        int lowerTextY = m_generatedHeight - 4            // -4 : adjust
            - (numberOfTextLines - l) * getTrackHeaderTextLineSpacing();

        QString textLine = getOneLine(text, width - charWidth / 2);
        if (textLine.isEmpty()) break;

        if ((l == numberOfTextLines)  && !text.isEmpty()) {
                // String too long : cut it and replace last character by dots
                int len = textLine.length();
                if (len > 1) textLine.replace(len - 1, 1, i18n("..."));
        }

        m_p->drawText(charWidth / 4, lowerTextY, textLine);
    }

    return makeCanvasPixmap(m_pointZero, true);
}

int
NotePixmapFactory::getTrackHeaderNTL(int height)
{
    int clefMaxHeight = 12 * getLineSpacing();
    int textLineHeight = getTrackHeaderTextLineSpacing();
    int numberOfLines = ((height - clefMaxHeight) / 2) / textLineHeight;
    return (numberOfLines > 0) ? numberOfLines : 1;
}

int
NotePixmapFactory::getTrackHeaderTextWidth(QString str)
{
    QRect bounds = m_trackHeaderFontMetrics.boundingRect(str);
    return bounds.width();
}

int
NotePixmapFactory::getTrackHeaderTextLineSpacing()
{
    // 3/2 is some arbitrary line spacing
    return m_trackHeaderFont.pixelSize() * 3 / 2;
}

QString
NotePixmapFactory::getOneLine(QString &text, int width)
{
    QString str;
    int n;

    // Immediately stop if string is empty or only contains white spaces ...
    if (text.stripWhiteSpace().isEmpty()) return QString("");

    // ... or if width is too small.
    if (width < m_trackHeaderFontMetrics.boundingRect(text.left(1)).width())
        return QString("");

    // Get a first approx. string length
    int totalLength = text.length();
    n = totalLength * width / getTrackHeaderTextWidth(text) + 1;
    if (n > totalLength) n = totalLength;

    // Verify string size is less than width then correct it if necessary
    while (((getTrackHeaderTextWidth(text.left(n))) > width) && n) n--;

    if (n == 0) {
        str = text;
        text = QString("");
    } else {
        str = text.left(n);
        text.remove(0, n);
    }

    return str;
}

QCanvasPixmap*
=======
QPixmap
>>>>>>> c80adcbc
NotePixmapFactory::makePitchDisplayPixmap(int p, const Clef &clef,
                                          bool useSharps)
{
    NotationRules rules;

    Pitch pitch(p);
    Accidental accidental(pitch.getAccidental(useSharps));
    NotePixmapParameters params(Note::Crotchet, 0, accidental);

    QGraphicsPixmapItem *clefItem = makeClef(clef);

    int lw = getLineSpacing();
    int width = getClefWidth(Clef::Bass) + 10 * getNoteBodyWidth();

    int h = pitch.getHeightOnStaff(clef, useSharps);
    params.setStemGoesUp(rules.isStemUp(h));

    if (h < -1)
        params.setStemLength(lw * (4 - h) / 2);
    else if (h > 9)
        params.setStemLength(lw * (h - 4) / 2);
    if (h > 8)
        params.setLegerLines(h - 8);
    else if (h < 0)
        params.setLegerLines(h);

    params.setIsOnLine(h % 2 == 0);
    params.setSelected(m_selected);

    QGraphicsPixmapItem *noteItem = makeNote(params);

    int pixmapHeight = lw * 12 + 1;
    int yoffset = lw * 3;
    if (h > 12) {
        pixmapHeight += 6 * lw;
        yoffset += 6 * lw;
    } else if (h < -4) {
        pixmapHeight += 6 * lw;
    }

    createPixmap(width, pixmapHeight);

    int x =
        getClefWidth(Clef::Bass) + 5 * getNoteBodyWidth() -
        getAccidentalWidth(accidental);
    int y = yoffset + ((8 - h) * lw) / 2 + noteItem->offset().y();
    m_p->drawPixmap(x, y, noteItem->pixmap());

    h = clef.getAxisHeight();
    x = 3 * getNoteBodyWidth();
    y = yoffset + ((8 - h) * lw) / 2;
    m_p->drawPixmap(x, y + clefItem->offset().y(), clefItem->pixmap());

    for (h = 0; h <= 8; h += 2) {
        y = yoffset + ((8 - h) * lw) / 2;
        m_p->drawLine(x / 2, y, m_generatedWidth - x / 2, y);
    }

    delete noteItem;
    delete clefItem;

    //### Is that right ?
    m_p->painter().end();

    //### Force the mask generation (following arg. true) to have
    //### a staff and a clef displayed in the pitch chooser widget

//    return makeItem(m_pointZero, true);

    QPixmap pmap(*m_generatedPixmap);
    delete m_generatedPixmap;
    return pmap;
}

QPixmap
NotePixmapFactory::makePitchDisplayPixmap(int p, const Clef &clef,
                                          int octave, int step)
{
    NotationRules rules;

    Pitch pitch(step, octave, p, 0);
    Accidental accidental = pitch.getDisplayAccidental(Key("C major"));
    NotePixmapParameters params(Note::Crotchet, 0, accidental);

    QGraphicsPixmapItem *clefItem = makeClef(clef);

    int lw = getLineSpacing();
    int width = getClefWidth(Clef::Bass) + 10 * getNoteBodyWidth();

    int h = pitch.getHeightOnStaff
            (clef,
             Key("C major"));
    params.setStemGoesUp(rules.isStemUp(h));

    if (h < -1)
        params.setStemLength(lw * (4 - h) / 2);
    else if (h > 9)
        params.setStemLength(lw * (h - 4) / 2);
    if (h > 8)
        params.setLegerLines(h - 8);
    else if (h < 0)
        params.setLegerLines(h);

    params.setIsOnLine(h % 2 == 0);
    params.setSelected(m_selected);

    QGraphicsPixmapItem *noteItem = makeNote(params);

    int pixmapHeight = lw * 12 + 1;
    int yoffset = lw * 3;
    if (h > 12) {
        pixmapHeight += 6 * lw;
        yoffset += 6 * lw;
    } else if (h < -4) {
        pixmapHeight += 6 * lw;
    }

    createPixmap(width, pixmapHeight);

    int x =
        getClefWidth(Clef::Bass) + 5 * getNoteBodyWidth() -
        getAccidentalWidth(accidental);
    int y = yoffset + ((8 - h) * lw) / 2 + noteItem->offset().y();
    m_p->drawPixmap(x, y, noteItem->pixmap());

    h = clef.getAxisHeight();
    x = 3 * getNoteBodyWidth();
    y = yoffset + ((8 - h) * lw) / 2;
    m_p->drawPixmap(x, y + clefItem->offset().y(), clefItem->pixmap());

    for (h = 0; h <= 8; h += 2) {
        y = yoffset + ((8 - h) * lw) / 2;
        m_p->drawLine(x / 2, y, m_generatedWidth - x / 2, y);
    }

    delete noteItem;
    delete clefItem;

    //### Is that right ?
    m_p->painter().end();
    
    //### Force the mask generation (following arg. true) to have
    //### a staff and a clef displayed in the pitch chooser widget
//    return makeItem(m_pointZero, true);

    QPixmap pmap(*m_generatedPixmap);
    delete m_generatedPixmap;
    return pmap;
}

QGraphicsPixmapItem *
NotePixmapFactory::makeHairpin(int length, bool isCrescendo)
{
    Profiler profiler("NotePixmapFactory::makeHairpinPixmap");
    drawHairpinAux(length, isCrescendo, 0, 0, 0);
    return makeItem(QPoint(0, m_generatedHeight / 2));
}

void
NotePixmapFactory::drawHairpin(int length, bool isCrescendo,
                               QPainter &painter, int x, int y)
{
    Profiler profiler("NotePixmapFactory::drawHairpin");
    m_inPrinterMethod = true;
    drawHairpinAux(length, isCrescendo, &painter, x, y);
    m_inPrinterMethod = false;
}

void
NotePixmapFactory::drawHairpinAux(int length, bool isCrescendo,
                                  QPainter *painter, int x, int y)
{
    int nbh = getNoteBodyHeight();
    int nbw = getNoteBodyWidth();

    int height = (int)(((double)nbh / (double)(nbw * 40)) * length) + nbh;
    int thickness = getStaffLineThickness() * 3 / 2;

    //    NOTATION_DEBUG << "NotePixmapFactory::makeHairpinPixmap: mapped length " << length << " to height " << height << " (nbh = " << nbh << ", nbw = " << nbw << ")" << endl;

    if (height < nbh)
        height = nbh;
    if (height > nbh*2)
        height = nbh * 2;

    height += thickness - 1;

    if (painter) {
        painter->save();
        m_p->beginExternal(painter);
        painter->translate(x, y - height / 2);
    } else {
        createPixmap(length, height);
    }

    if (m_selected) {
        m_p->painter().setPen(GUIPalette::getColour(GUIPalette::SelectedElement));
    }

    int left = 1, right = length - 2 * nbw / 3 + 1;

    bool smooth = m_font->isSmooth();

    if (isCrescendo) {
        drawShallowLine(left, height / 2 - 1,
                        right, height - thickness - 1, thickness, smooth);
        drawShallowLine(left, height / 2 - 1, right, 0, thickness, smooth);
    } else {
        drawShallowLine(left, 0, right, height / 2 - 1, thickness, smooth);
        drawShallowLine(left, height - thickness - 1,
                        right, height / 2 - 1, thickness, smooth);
    }

    m_p->painter().setPen(QColor(Qt::black));

    if (painter) {
        painter->restore();
    }
}

QGraphicsPixmapItem *
NotePixmapFactory::makeSlur(int length, int dy, bool above, bool phrasing)
{
    Profiler profiler("NotePixmapFactory::makeSlurPixmap");

    //!!! could remove "height > 5" requirement if we did a better job of
    // sizing so that any horizontal part was rescaled down to exactly
    // 1 pixel wide instead of blurring
    bool smooth = m_font->isSmooth() && getNoteBodyHeight() > 5;
    QPoint hotspot;
    if (length < getNoteBodyWidth()*2)
        length = getNoteBodyWidth() * 2;
    drawSlurAux(length, dy, above, smooth, false, phrasing, hotspot, 0, 0, 0);

    m_p->end();

    if (smooth) {

        QImage i = m_generatedPixmap->convertToImage();
        if (i.depth() == 1)
            i = i.convertDepth(32);
        i = i.smoothScale(i.width() / 2, i.height() / 2);

        delete m_generatedPixmap;
//        delete m_generatedMask;
        QPixmap newPixmap(i);
        QGraphicsPixmapItem *p = new QGraphicsPixmapItem(newPixmap);
        p->setOffset(QPointF(-hotspot.x(), -hotspot.y()));
//!!!        p->setMask(PixmapFunctions::generateMask(newPixmap,
//                   QColor(Qt::white).rgb()));
        return p;

    } else {

        QGraphicsPixmapItem *p = new QGraphicsPixmapItem(*m_generatedPixmap);
        p->setOffset(QPointF(-hotspot.x(), -hotspot.y()));
//!!!        p->setMask(PixmapFunctions::generateMask(*m_generatedPixmap,
//                   QColor(Qt::white).rgb()));
        delete m_generatedPixmap;
//        delete m_generatedMask;
        return p;
    }
}

void
NotePixmapFactory::drawSlur(int length, int dy, bool above, bool phrasing,
                            QPainter &painter, int x, int y)
{
    Profiler profiler("NotePixmapFactory::drawSlur");
    QPoint hotspot;
    m_inPrinterMethod = true;
    if (length < getNoteBodyWidth()*2)
        length = getNoteBodyWidth() * 2;
    drawSlurAux(length, dy, above, false, false, phrasing, hotspot, &painter, x, y);
    m_inPrinterMethod = false;
}

void
NotePixmapFactory::drawSlurAux(int length, int dy, bool above,
                               bool smooth, bool flat, bool phrasing,
                               QPoint &hotspot, QPainter *painter, int x, int y)
{
//     QMatrix::TransformationMode mode = QMatrix::transformationMode();	//&&&
//     QMatrix::setTransformationMode(QMatrix::Points);

    int thickness = getStaffLineThickness() * 2;
    if (phrasing)
        thickness = thickness * 3 / 4;
    int nbh = getNoteBodyHeight(), nbw = getNoteBodyWidth();

    // Experiment with rotating the painter rather than the control points.
    double theta = 0;
    bool rotate = false;
    if (dy != 0) {
        // We have opposite (dy) and adjacent (length).
        theta = atan(double(dy) / double(length)) * 180.0 / M_PI;
        //	NOTATION_DEBUG << "slur: dy is " << dy << ", length " << length << ", rotating through " << theta << endl;
        rotate = true;
    }

    // draw normal slur for very slopey phrasing slur:
    if (theta < -5 || theta > 5)
        phrasing = false;

    int y0 = 0, my = 0;

    float noteLengths = float(length) / nbw;
    if (noteLengths < 1)
        noteLengths = 1;

    my = int(0 - nbh * sqrt(noteLengths) / 2);
    if (flat)
        my = my * 2 / 3;
    else if (phrasing)
        my = my * 3 / 4;
    if (!above)
        my = -my;

    bool havePixmap = false;
    QPoint topLeft, bottomRight;

    if (smooth)
        thickness += 2;

    for (int i = 0; i < thickness; ++i) {

        //!!! use QPainterPath::cubicTo

        Spline::PointList pl;

        if (!phrasing) {
            pl.push_back(QPoint(length / 6, my));
            pl.push_back(QPoint(length - length / 6, my));
        } else {
            pl.push_back(QPoint(abs(my) / 4, my / 3));
            pl.push_back(QPoint(length / 6, my));

            if (theta > 1) {
                pl.push_back(QPoint(length * 3 / 8, my * 3 / 2));
            } else if (theta < -1) {
                pl.push_back(QPoint(length * 5 / 8, my * 3 / 2));
            } else {
                pl.push_back(QPoint(length / 2, my * 4 / 3));
            }

            pl.push_back(QPoint(length - length / 6, my));
            pl.push_back(QPoint(length - abs(my) / 4, my / 3));
        }

        Spline::PointList *polyPoints = Spline::calculate
                                        (QPoint(0, y0), QPoint(length - 1, y0), pl, topLeft, bottomRight);

        if (!havePixmap) {
            int width = bottomRight.x() - topLeft.x();
            int height = bottomRight.y() - topLeft.y() + thickness - 1 + abs(dy);
            hotspot = QPoint(0, -topLeft.y() + (dy < 0 ? -dy : 0));

            //	    NOTATION_DEBUG << "slur: bottomRight (" << bottomRight.x() << "," << bottomRight.y() << "), topLeft (" << topLeft.x() << "," << topLeft.y() << "), width " << width << ", height " << height << ", hotspot (" << hotspot.x() << "," << hotspot.y() << "), dy " << dy << ", thickness " << thickness << endl;

            if (painter) {

                // This conditional is because we're also called with
                // a painter arg from non-printer drawTie.  It's a big
                // hack.

                if (m_inPrinterMethod) {
                    painter->save();
                    m_p->beginExternal(painter);
                    painter->translate(x, y);
                    if (rotate)
                        painter->rotate(theta);
                } else {
                    m_p->painter().save();
//                    m_p->maskPainter().save();
                    m_p->painter().translate(x, y);
//                    m_p->maskPainter().translate(x, y);
                    if (rotate) {
                        m_p->painter().rotate(theta);
//                        m_p->maskPainter().rotate(theta);
                    }
                }

            } else {
                createPixmap(smooth ? width*2 + 1 : width,
                             smooth ? height*2 + thickness*2 : height + thickness);

                QMatrix m;
                if (smooth)
                    m.translate(2 * hotspot.x(), 2 * hotspot.y());
                else
                    m.translate(hotspot.x(), hotspot.y());
                m.rotate(theta);
                m_p->painter().setWorldMatrix(m);
//                m_p->maskPainter().setWorldMatrix(m);
            }

            if (m_selected)
                m_p->painter().setPen(GUIPalette::getColour(GUIPalette::SelectedElement));
            else if (m_shaded) {
                m_p->painter().setPen(QColor(Qt::gray));
            }
            havePixmap = true;
        }
        /*
        	for (int j = 0; j < pl.size(); ++j) {
        	    if (smooth) {
        		m_p->drawPoint(pl[j].x()*2, pl[j].y()*2);
        	    } else {
        		m_p->drawPoint(pl[j].x(), pl[j].y());
        	    }
        	}
        */
        int ppc = polyPoints->size();
        Q3PointArray qp(ppc);

        for (int j = 0; j < ppc; ++j) {
            qp.setPoint(j, (*polyPoints)[j].x(), (*polyPoints)[j].y());
        }

        delete polyPoints;

        if (!smooth || (i > 0 && i < thickness - 1)) {
            if (smooth) {
                for (int j = 0; j < ppc; ++j) {
                    qp.setPoint(j, qp.point(j).x()*2, qp.point(j).y()*2);
                }
                m_p->drawPolyline(qp);
                for (int j = 0; j < ppc; ++j) {
                    qp.setPoint(j, qp.point(j).x(), qp.point(j).y() + 1);
                }
                m_p->drawPolyline(qp);
            } else {
                m_p->drawPolyline(qp);
            }
        }

        if (above) {
            ++my;
            if (i % 2)
                ++y0;
        } else {
            --my;
            if (i % 2)
                --y0;
        }
    }

    if (m_selected) {
        m_p->painter().setPen(QColor(Qt::black));
    }

//     QMatrix::setTransformationMode(mode);	//&&&

    if (painter) {
        painter->restore();
//        if (!m_inPrinterMethod)
//            m_p->maskPainter().restore();
    }
}

QGraphicsPixmapItem *
NotePixmapFactory::makeOttava(int length, int octavesUp)
{
    Profiler profiler("NotePixmapFactory::makeOttavaPixmap");
    m_inPrinterMethod = false;
    drawOttavaAux(length, octavesUp, 0, 0, 0);
    return makeItem(QPoint(0, m_generatedHeight - 1));
}

void
NotePixmapFactory::drawOttava(int length, int octavesUp,
                              QPainter &painter, int x, int y)
{
    Profiler profiler("NotePixmapFactory::drawOttava");
    m_inPrinterMethod = true;
    drawOttavaAux(length, octavesUp, &painter, x, y);
    m_inPrinterMethod = false;
}

void
NotePixmapFactory::drawOttavaAux(int length, int octavesUp,
                                 QPainter *painter, int x, int y)
{
    int height = m_ottavaFontMetrics.height();
    int backpedal = 0;
    QString label;
    QRect r;

    if (octavesUp == 2 || octavesUp == -2) {
        if (octavesUp == 2) label = "15ma  ";
            else label = "15mb  ";
        backpedal = m_ottavaFontMetrics.width("15") / 2;
    } else {
        if (octavesUp == 1) label = "8va  ";
            else label = "8vb  ";
        backpedal = m_ottavaFontMetrics.width("8") / 2;
    }

    int width = length + backpedal;

    if (painter) {
        painter->save();
        m_p->beginExternal(painter);
        painter->translate(x - backpedal, y - height);
    } else {
        NOTATION_DEBUG << "NotePixmapFactory::drawOttavaAux: making pixmap and mask " << width << "x" << height << endl;
        createPixmap(width, height);
    }

    int thickness = getStemThickness();
    QPen pen(QColor(Qt::black), thickness, Qt::DotLine);

    if (m_selected) {
        m_p->painter().setPen(GUIPalette::getColour(GUIPalette::SelectedElement));
        pen.setColor(GUIPalette::getColour(GUIPalette::SelectedElement));
    } else if (m_shaded) {
        m_p->painter().setPen(QColor(Qt::gray));
        pen.setColor(QColor(Qt::gray));
    }

    m_p->painter().setFont(m_ottavaFont);
//    if (!m_inPrinterMethod)
//        m_p->maskPainter().setFont(m_ottavaFont);

    m_p->drawText(0, m_ottavaFontMetrics.ascent(), label);

    m_p->painter().setPen(pen);
    //    if (!m_inPrinterMethod) m_p->maskPainter().setPen(pen);

    int x0 = m_ottavaFontMetrics.width(label) + thickness;
    int x1 = width - thickness;
    int y0 = m_ottavaFontMetrics.ascent() * 2 / 3 - thickness / 2;
    int y1 = (octavesUp < 0 ? 0 : m_ottavaFontMetrics.ascent());

    NOTATION_DEBUG << "NotePixmapFactory::drawOttavaAux: drawing " << x0 << "," << y0 << " to " << x1 << "," << y0 << ", thickness " << thickness << endl;

    m_p->drawLine(x0, y0, x1, y0);

    pen.setStyle(Qt::SolidLine);
    m_p->painter().setPen(pen);
    //    if (!m_inPrinterMethod) m_p->maskPainter().setPen(pen);

    NOTATION_DEBUG << "NotePixmapFactory::drawOttavaAux: drawing " << x1 << "," << y0 << " to " << x1 << "," << y1 << ", thickness " << thickness << endl;

    m_p->drawLine(x1, y0, x1, y1);

    m_p->painter().setPen(QPen());
//    if (!m_inPrinterMethod)
//        m_p->maskPainter().setPen(QPen());

    if (painter) {
        painter->restore();
    }
}

void
NotePixmapFactory::drawBracket(int length, bool left, bool curly, int x, int y)
{
    // curly mode not yet implemented

    int thickness = getStemThickness() * 2;

    int m1 = length / 6;
    int m2 = length - length / 6 - 1;

    int off0 = 0, moff = 0;

    int nbh = getNoteBodyHeight(), nbw = getNoteBodyWidth();
    float noteLengths = float(length) / nbw;
    if (noteLengths < 1)
        noteLengths = 1;
    moff = int(nbh * sqrt(noteLengths) / 2);
    moff = moff * 2 / 3;

    if (left)
        moff = -moff;

    QPoint topLeft, bottomRight;

    for (int i = 0; i < thickness; ++i) {

        Spline::PointList pl;
        pl.push_back(QPoint((int)moff, m1));
        pl.push_back(QPoint((int)moff, m2));
        /*
        	NOTATION_DEBUG << "bracket spline controls: " << moff << "," << m1
        		       << ", " << moff << "," << m2 << "; end points "
        		       << off0 << ",0, " << off0 << "," << length-1
        		       << endl;
        */
        Spline::PointList *polyPoints = Spline::calculate
                                        (QPoint(off0, 0), QPoint(off0, length - 1), pl, topLeft, bottomRight);

        int ppc = polyPoints->size();
        Q3PointArray qp(ppc);
        /*
        	NOTATION_DEBUG << "bracket spline polypoints: " << endl;
        	for (int j = 0; j < ppc; ++j) {
        	    NOTATION_DEBUG << (*polyPoints)[j].x() << "," << (*polyPoints)[j].y() << endl;
        	}
        */

        for (int j = 0; j < ppc; ++j) {
            qp.setPoint(j, x + (*polyPoints)[j].x(), y + (*polyPoints)[j].y());
        }

        delete polyPoints;

        m_p->drawPolyline(qp);

        if (!left) {
            ++moff;
            if (i % 2)
                ++off0;
        } else {
            --moff;
            if (i % 2)
                --off0;
        }
    }
}

QGraphicsPixmapItem *
NotePixmapFactory::makeTimeSig(const TimeSignature& sig)
{
    Profiler profiler("NotePixmapFactory::makeTimeSigPixmap");

    if (sig.isCommon()) {

        NoteCharacter character;

        CharName charName;
        if (sig.getNumerator() == 2) {
            charName = NoteCharacterNames::CUT_TIME;
        } else {
            charName = NoteCharacterNames::COMMON_TIME;
        }

        if (getCharacter(charName, character, PlainColour, false)) {
            createPixmap(character.getWidth(), character.getHeight());
            m_p->drawNoteCharacter(0, 0, character);
            return makeItem(QPoint(0, character.getHeight() / 2));
        }

        QString c("c");
        QRect r = m_bigTimeSigFontMetrics.boundingRect(c);

        int dy = getLineSpacing() / 4;
        createPixmap(r.width(), r.height() + dy*2);

        if (m_selected) {
            m_p->painter().setPen(GUIPalette::getColour(GUIPalette::SelectedElement));
        } else if (m_shaded) {
            m_p->painter().setPen(QColor(Qt::gray));
        }

        m_p->painter().setFont(m_bigTimeSigFont);
//        if (!m_inPrinterMethod)
//            m_p->maskPainter().setFont(m_bigTimeSigFont);

        m_p->drawText(0, r.height() + dy, c);

        if (sig.getNumerator() == 2) { // cut common

            int x = r.width() * 3 / 5 - getStemThickness();

            for (int i = 0; i < getStemThickness() * 2; ++i, ++x) {
                m_p->drawLine(x, 0, x, r.height() + dy*2 - 1);
            }
        }

        m_p->painter().setPen(QColor(Qt::black));
        return makeItem(QPoint(0, r.height() / 2 + dy));

    } else {

        int numerator = sig.getNumerator(),
                        denominator = sig.getDenominator();

        QString numS, denomS;

        numS.setNum(numerator);
        denomS.setNum(denominator);

        NoteCharacter character;
        if (getCharacter(m_style->getTimeSignatureDigitName(0), character,
                         PlainColour, false)) {

            // if the 0 digit exists, we assume 1-9 also all exist
            // and all have the same width

            int numW = character.getWidth() * numS.length();
            int denomW = character.getWidth() * denomS.length();

            int width = std::max(numW, denomW);
            int height = getLineSpacing() * 4 - getStaffLineThickness();

            createPixmap(width, height);

            for (unsigned int i = 0; i < numS.length(); ++i) {
                int x = width - (width - numW) / 2 - (i + 1) * character.getWidth();
                int y = height / 4 - (character.getHeight() / 2);
                NoteCharacter charCharacter = getCharacter
                                              (m_style->getTimeSignatureDigitName(numerator % 10),
                                               PlainColour, false);
                m_p->drawNoteCharacter(x, y, charCharacter);
                numerator /= 10;
            }

            for (unsigned int i = 0; i < denomS.length(); ++i) {
                int x = width - (width - denomW) / 2 - (i + 1) * character.getWidth();
                int y = height - height / 4 - (character.getHeight() / 2);
                NoteCharacter charCharacter = getCharacter
                                              (m_style->getTimeSignatureDigitName(denominator % 10),
                                               PlainColour, false);
                m_p->drawNoteCharacter(x, y, charCharacter);
                denominator /= 10;
            }

            return makeItem(QPoint(0, height / 2));
        }

        QRect numR = m_timeSigFontMetrics.boundingRect(numS);
        QRect denomR = m_timeSigFontMetrics.boundingRect(denomS);
        int width = std::max(numR.width(), denomR.width()) + 2;
        int x;

        createPixmap(width, denomR.height() * 2 + getNoteBodyHeight());

        if (m_selected) {
            m_p->painter().setPen(GUIPalette::getColour(GUIPalette::SelectedElement));
        } else if (m_shaded) {
            m_p->painter().setPen(QColor(Qt::gray));
        }

        m_p->painter().setFont(m_timeSigFont);
//        if (!m_inPrinterMethod)
//            m_p->maskPainter().setFont(m_timeSigFont);

        x = (width - numR.width()) / 2 - 1;
        m_p->drawText(x, denomR.height(), numS);

        x = (width - denomR.width()) / 2 - 1;
        m_p->drawText(x, denomR.height() * 2 + (getNoteBodyHeight() / 2) - 1, denomS);

        m_p->painter().setPen(QColor(Qt::black));

<<<<<<< HEAD
        return makeCanvasPixmap(QPoint(0, denomR.height() +
                                       (getNoteBodyHeight() / 4) - 1),
                                true);
=======
        return makeItem(QPoint(0, denomR.height() +
                               (getNoteBodyHeight() / 4) - 1));
>>>>>>> c80adcbc
    }
}

int NotePixmapFactory::getTimeSigWidth(const TimeSignature &sig) const
{
    if (sig.isCommon()) {

        QRect r(m_bigTimeSigFontMetrics.boundingRect("c"));
        return r.width() + 2;

    } else {

        int numerator = sig.getNumerator(),
                        denominator = sig.getDenominator();

        QString numS, denomS;

        numS.setNum(numerator);
        denomS.setNum(denominator);

        QRect numR = m_timeSigFontMetrics.boundingRect(numS);
        QRect denomR = m_timeSigFontMetrics.boundingRect(denomS);
        int width = std::max(numR.width(), denomR.width()) + 2;

        return width;
    }
}

QFont
NotePixmapFactory::getTextFont(const Text &text) const
{
    std::string type(text.getTextType());
    TextFontCache::iterator i = m_textFontCache.find(type.c_str());
    if (i != m_textFontCache.end())
        return i->second;

    /*
     * Text types:
     *
     * UnspecifiedType:    Nothing known, use small roman
     * StaffName:          Large roman, to left of start of staff
     * ChordName:          Not normally shown in score, use small roman
     * KeyName:            Not normally shown in score, use small roman
     * Lyric:              Small roman, below staff and dynamic texts
     * Chord:              Small bold roman, above staff
     * Dynamic:	           Small italic, below staff
     * Direction:          Large roman, above staff (by barline?)
     * LocalDirection:     Small bold italic, below staff (by barline?)
     * Tempo:              Large bold roman, above staff
     * LocalTempo:         Small bold roman, above staff
     * Annotation:         Very small sans-serif, in a yellow box
     * LilyPondDirective:  Very small sans-serif, in a green box
     */

    int weight = QFont::Normal;
    bool italic = false;
    bool large = false;
    bool tiny = false;
    bool serif = true;

    if (type == Text::Tempo ||
        type == Text::LocalTempo ||
        type == Text::LocalDirection ||
        type == Text::Chord) {
        weight = QFont::Bold;
    }

    if (type == Text::Dynamic ||
        type == Text::LocalDirection) {
        italic = true;
    }

    if (type == Text::StaffName ||
        type == Text::Direction ||
        type == Text::Tempo) {
        large = true;
    }

    if (type == Text::Annotation ||
        type == Text::LilyPondDirective) {
        serif = false;
        tiny = true;
    }
    
<<<<<<< HEAD
    KConfig* config = kapp->config();
=======
    QSettings settings;
    //@@@ JAS Check here first for errors.  Added .beginGroup()
    settings.beginGroup( NotationViewConfigGroup );
>>>>>>> c80adcbc

    QFont textFont;

    if (serif) {
        textFont = QFont(defaultSerifFontFamily);
<<<<<<< HEAD
        textFont = config->readFontEntry("textfont", &textFont);
    } else {
        textFont = QFont(defaultSansSerifFontFamily);
        textFont = config->readFontEntry("sansfont", &textFont);
=======
        textFont = settings.value("textfont", textFont).toString();
    } else {
        textFont = QFont(defaultSansSerifFontFamily);
        textFont = settings.value("sansfont", textFont).toString();
>>>>>>> c80adcbc
    }
    settings.endGroup();

    textFont.setStyleStrategy(QFont::StyleStrategy(QFont::PreferDefault |
                                                   QFont::PreferMatch));

    textFont.setStyleStrategy(QFont::StyleStrategy(QFont::PreferDefault |
                                                   QFont::PreferMatch));

    int size;
    if (large)
        size = (getLineSpacing() * 7) / 2;
    else if (tiny)
        size = (getLineSpacing() * 4) / 3;
    else if (serif)
        size = (getLineSpacing() * 2);
    else
        size = (getLineSpacing() * 3) / 2;

    textFont.setPixelSize(size);
    textFont.setStyleHint(serif ? QFont::Serif : QFont::SansSerif);
    textFont.setWeight(weight);
    textFont.setItalic(italic);

    NOTATION_DEBUG << "NotePixmapFactory::getTextFont: requested size " << size
     		   << " for type " << type << endl;
    
    NOTATION_DEBUG << "NotePixmapFactory::getTextFont: returning font '"
                   << textFont.toString() << "' for type " << type.c_str()
                   << " text : " << text.getText().c_str() << endl;

    m_textFontCache[type.c_str()] = textFont;
    return textFont;
}

QPixmap
NotePixmapFactory::makeTextPixmap(const Text &text)
{
    QGraphicsPixmapItem *item = makeText(text);
    QPixmap map = item->pixmap();
    delete item;
    return map;
}

QGraphicsPixmapItem *
NotePixmapFactory::makeText(const Text &text)
{
    Profiler profiler("NotePixmapFactory::makeTextPixmap");

    std::string type(text.getTextType());

    if (type == Text::Annotation ||
        type == Text::LilyPondDirective) {
<<<<<<< HEAD
        return makeAnnotationPixmap(text, (type == Text::LilyPondDirective));
=======
        return makeAnnotation(text, (type == Text::LilyPondDirective));
>>>>>>> c80adcbc
    }

    drawTextAux(text, 0, 0, 0);
    return makeItem(QPoint(2, 2));
}

<<<<<<< HEAD
QCanvasPixmap*
NotePixmapFactory::makeGuitarChordPixmap(const Guitar::Fingering &fingering,
=======
QGraphicsPixmapItem *
NotePixmapFactory::makeGuitarChord(const Guitar::Fingering &fingering,
>>>>>>> c80adcbc
                                       int x,
                                       int y)
{
    using namespace Guitar;
    Profiler profiler("NotePixmapFactory::makeGuitarChordPixmap");
<<<<<<< HEAD

    int guitarChordWidth = getLineSpacing() * 6;
    int guitarChordHeight = getLineSpacing() * 6;

    createPixmapAndMask(guitarChordWidth, guitarChordHeight);
=======

    int guitarChordWidth = getLineSpacing() * 6;
    int guitarChordHeight = getLineSpacing() * 6;

    createPixmap(guitarChordWidth, guitarChordHeight);
>>>>>>> c80adcbc

    if (m_selected) {
        m_p->painter().setPen(GUIPalette::getColour(GUIPalette::SelectedElement));
        m_p->painter().setBrush(GUIPalette::getColour(GUIPalette::SelectedElement));
    } else {
<<<<<<< HEAD
        m_p->painter().setPen(Qt::black);
        m_p->painter().setBrush(Qt::black);
=======
        m_p->painter().setPen(QColor(Qt::black));
        m_p->painter().setBrush(QColor(Qt::black));
>>>>>>> c80adcbc
    }
    
    Guitar::NoteSymbols ns(Guitar::Fingering::DEFAULT_NB_STRINGS, FingeringBox::DEFAULT_NB_DISPLAYED_FRETS);
    Guitar::NoteSymbols::drawFingeringPixmap(fingering, ns, &(m_p->painter()));

    return makeItem(QPoint (x, y));
}

void
NotePixmapFactory::drawText(const Text &text,
                            QPainter &painter, int x, int y)
{
    Profiler profiler("NotePixmapFactory::drawText");

    //     NOTATION_DEBUG << "NotePixmapFactory::drawText() " << text.getText().c_str()
    //                    << " - type : " << text.getTextType().c_str() << endl;

    std::string type(text.getTextType());

    if (type == Text::Annotation ||
        type == Text::LilyPondDirective) {
<<<<<<< HEAD
        QCanvasPixmap *map = makeAnnotationPixmap(text, (type == Text::LilyPondDirective));
        painter.drawPixmap(x, y, *map);
=======
        QGraphicsPixmapItem *map = makeAnnotation(text, (type == Text::LilyPondDirective));
        painter.drawPixmap(x, y, map->pixmap());
        delete map;
>>>>>>> c80adcbc
        return ;
    }

    m_inPrinterMethod = true;
    drawTextAux(text, &painter, x, y);
    m_inPrinterMethod = false;
}

void
NotePixmapFactory::drawTextAux(const Text &text,
                               QPainter *painter, int x, int y)
{
    QString s(strtoqstr(text.getText()));
    QFont textFont(getTextFont(text));
    QFontMetrics textMetrics(textFont);

    int offset = 2;
    int width = textMetrics.width(s) + 2 * offset;
    int height = textMetrics.height() + 2 * offset;

    if (painter) {
        painter->save();
        m_p->beginExternal(painter);
        painter->translate(x - offset, y - offset);
    } else {
        createPixmap(width, height);
    }

    if (m_selected)
        m_p->painter().setPen(GUIPalette::getColour(GUIPalette::SelectedElement));
    else if (m_shaded)
        m_p->painter().setPen(QColor(Qt::gray));

    m_p->painter().setFont(textFont);
//    if (!m_inPrinterMethod)
//        m_p->maskPainter().setFont(textFont);

    m_p->drawText(offset, textMetrics.ascent() + offset, s);

    m_p->painter().setPen(QColor(Qt::black));

    if (painter) {
        painter->restore();
    }
}

QGraphicsPixmapItem *
NotePixmapFactory::makeAnnotation(const Text &text)
{
    return makeAnnotation(text, false);
}

<<<<<<< HEAD
QCanvasPixmap*
NotePixmapFactory::makeAnnotationPixmap(const Text &text, const bool isLilyPondDirective)
=======
QGraphicsPixmapItem *
NotePixmapFactory::makeAnnotation(const Text &text, const bool isLilyPondDirective)
>>>>>>> c80adcbc
{
    QString s(strtoqstr(text.getText()));

    QFont textFont(getTextFont(text));
    QFontMetrics textMetrics(textFont);

    int annotationWidth = getLineSpacing() * 16;
    int annotationHeight = getLineSpacing() * 6;

    int topGap = getLineSpacing() / 4 + 1;
    int bottomGap = getLineSpacing() / 3 + 1;
    int sideGap = getLineSpacing() / 4 + 1;

    QRect r = textMetrics.boundingRect
              (0, 0, annotationWidth, annotationHeight, Qt::TextWordWrap, s);

    int pixmapWidth = r.width() + sideGap * 2;
    int pixmapHeight = r.height() + topGap + bottomGap;

    createPixmap(pixmapWidth, pixmapHeight);

    if (m_selected)
        m_p->painter().setPen(GUIPalette::getColour(GUIPalette::SelectedElement));
    else if (m_shaded)
        m_p->painter().setPen(QColor(Qt::gray));

    m_p->painter().setFont(textFont);
//    if (!m_inPrinterMethod)
//        m_p->maskPainter().setFont(textFont);

    if (isLilyPondDirective) {
        m_p->painter().setBrush(GUIPalette::getColour(GUIPalette::TextLilyPondDirectiveBackground));
    } else {
        m_p->painter().setBrush(GUIPalette::getColour(GUIPalette::TextAnnotationBackground));
    }

    m_p->drawRect(0, 0, pixmapWidth, pixmapHeight);

    m_p->painter().setBrush(QColor(Qt::black));
    m_p->painter().drawText(QRect(sideGap, topGap,
                                  annotationWidth + sideGap,
                                  pixmapHeight - bottomGap),
                            Qt::TextWordWrap, s);

    /* unnecessary following the rectangle draw
        m_pm.drawText(QRect(sideGap, topGap,
    			annotationWidth + sideGap, annotationHeight + topGap),
    		  Qt::TextWordWrap, s);
    */

    return makeItem(QPoint(0, 0));
}

void
NotePixmapFactory::createPixmap(int width, int height)
{
    if (width == 0 || height == 0) {
        std::cerr << "NotePixmapFactory::createPixmap: WARNING: invalid size " << width << "x" << height << std::endl;
        m_generatedPixmap = new QPixmap();
        return;
    }

    m_generatedWidth = width;
    m_generatedHeight = height;
    m_generatedPixmap = new QPixmap(width, height);
    m_generatedPixmap->fill(Qt::transparent);

    static unsigned long total = 0;
    total += width * height;
<<<<<<< HEAD
//    NOTATION_DEBUG << "createPixmapAndMask: " << width << "x" << height << " (" << (width*height) << " px, " << total << " total)" << endl;
=======
//    NOTATION_DEBUG << "createPixmap: " << width << "x" << height << " (" << (width*height) << " px, " << total << " total)" << endl;
>>>>>>> c80adcbc

    // clear up pixmap and mask
//    m_generatedPixmap->fill();
//    m_generatedMask->fill(QColor(Qt::color0));

    // initiate painting
    NOTATION_DEBUG << "NotePixmapFactory::createPixmap(" << width << "," << height << "): about to begin painter" << endl;
    m_p->begin(m_generatedPixmap);

    m_p->painter().setPen(QColor(Qt::black));
    m_p->painter().setBrush(QColor(Qt::black));
//    m_p->maskPainter().setPen(QColor(Qt::white));
//    m_p->maskPainter().setBrush(QColor(Qt::white));
}

QGraphicsPixmapItem *
NotePixmapFactory::makeItem(QPoint hotspot)
{
    NOTATION_DEBUG << "NotePixmapFactory::makeItem(" << hotspot << ")" << endl;

    if (!m_generatedPixmap->isNull()) {
        m_p->end();
    }

    QGraphicsPixmapItem *p = new QGraphicsPixmapItem;
/*!!!
    if (generateMask) {
        p->setMask(PixmapFunctions::generateMask(*p));
    } else {
        p->setMask(*m_generatedMask);
    }
*/

    p->setPixmap(*m_generatedPixmap);
    p->setOffset(QPointF(-hotspot.x(), -hotspot.y()));

    NOTATION_DEBUG << "NotePixmapFactory::makeItem: item = " << p << " (scene = " << p->scene() << ")" << endl;

    delete m_generatedPixmap;
//    delete m_generatedMask; //!!! lose
    return p;
}

NoteCharacter
NotePixmapFactory::getCharacter(CharName name, ColourType type, bool inverted)
{
    NoteCharacter ch;
    getCharacter(name, ch, type, inverted);
    return ch;
}

bool
NotePixmapFactory::getCharacter(CharName name, NoteCharacter &ch,
                                ColourType type, bool inverted)
{
    NoteFont::CharacterType charType =
        m_inPrinterMethod ? NoteFont::Printer : NoteFont::Screen;

    if (m_selected) {
        return m_font->getCharacterColoured
               (name,
                GUIPalette::SelectedElementHue,
                GUIPalette::SelectedElementMinValue,
                ch, charType, inverted);
    }

    if (m_shaded) {
        return m_font->getCharacterShaded(name, ch, charType, inverted);
    }

    switch (type) {

    case PlainColour:
        return m_font->getCharacter(name, ch, charType, inverted);

    case QuantizedColour:
        return m_font->getCharacterColoured
               (name,
                GUIPalette::QuantizedNoteHue,
                GUIPalette::QuantizedNoteMinValue,
                ch, charType, inverted);

    case HighlightedColour:
        return m_font->getCharacterColoured
               (name,
                GUIPalette::HighlightedElementHue,
                GUIPalette::HighlightedElementMinValue,
                ch, charType, inverted);

    case TriggerColour:
        return m_font->getCharacterColoured
               (name,
                GUIPalette::TriggerNoteHue,
                GUIPalette::TriggerNoteMinValue,
                ch, charType, inverted);

    case OutRangeColour:
        return m_font->getCharacterColoured
               (name,
                GUIPalette::OutRangeNoteHue,
                GUIPalette::OutRangeNoteMinValue,
                ch, charType, inverted);
    }

    return m_font->getCharacter(name, ch, charType, inverted);
}

QPoint
NotePixmapFactory::m_pointZero;


int NotePixmapFactory::getNoteBodyWidth(Note::Type type)
const
{
    CharName charName(m_style->getNoteHeadCharName(type).first);
    int hx, hy;
    if (!m_font->getHotspot(charName, hx, hy))
        hx = 0;
    return m_font->getWidth(charName) - hx * 2;
}

int NotePixmapFactory::getNoteBodyHeight(Note::Type )
const
{
    // this is by definition
    return m_font->getSize();
}

int NotePixmapFactory::getLineSpacing() const
{
    return m_font->getSize() + getStaffLineThickness();
}

int NotePixmapFactory::getAccidentalWidth(const Accidental &a,
        int shift, bool extraShift) const
{
    if (a == Accidentals::NoAccidental)
        return 0;
    int w = m_font->getWidth(m_style->getAccidentalCharName(a));
    if (!shift)
        return w;
    else {
        int sw = w;
        if (extraShift) {
            --shift;
            w += getNoteBodyWidth() + getStemThickness();
        }
        w += shift *
             (sw - m_font->getHotspot(m_style->getAccidentalCharName(a)).x());
    }
    return w;
}

int NotePixmapFactory::getAccidentalHeight(const Accidental &a) const
{
    return m_font->getHeight(m_style->getAccidentalCharName(a));
}

int NotePixmapFactory::getStemLength() const
{
    unsigned int l = 1;
    (void)m_font->getStemLength(l);
    return l;
}

int NotePixmapFactory::getStemThickness() const
{
    unsigned int i = 1;
    (void)m_font->getStemThickness(i);
    return i;
}

int NotePixmapFactory::getStaffLineThickness() const
{
    unsigned int i;
    (void)m_font->getStaffLineThickness(i);
    return i;
}

int NotePixmapFactory::getLegerLineThickness() const
{
    unsigned int i;
    (void)m_font->getLegerLineThickness(i);
    return i;
}

int NotePixmapFactory::getDotWidth() const
{
    return m_font->getWidth(NoteCharacterNames::DOT);
}

int NotePixmapFactory::getClefWidth(const Clef &clef) const
{
    return m_font->getWidth(m_style->getClefCharName(clef.getClefType()));
}

int NotePixmapFactory::getBarMargin() const
{
    return getNoteBodyWidth() * 2;
}

int NotePixmapFactory::getRestWidth(const Note &restType) const
{
    return m_font->getWidth(m_style->getRestCharName(restType.getNoteType(),
                            false)) // small inaccuracy!
           + (restType.getDots() * getDotWidth());
}

int NotePixmapFactory::getKeyWidth(const Key &key,
                                   Key previousKey) const
{
    std::vector<int> ah0 = previousKey.getAccidentalHeights(Clef());
    std::vector<int> ah1 = key.getAccidentalHeights(Clef());

    int cancelCount = 0;
    if (key.isSharp() != previousKey.isSharp())
        cancelCount = ah0.size();
    else if (ah1.size() < ah0.size())
        cancelCount = ah0.size() - ah1.size();

    CharName keyCharName;
    if (key.isSharp())
        keyCharName = NoteCharacterNames::SHARP;
    else
        keyCharName = NoteCharacterNames::FLAT;

    NoteCharacter keyCharacter;
    NoteCharacter cancelCharacter;

    keyCharacter = m_font->getCharacter(keyCharName);
    if (cancelCount > 0) {
        cancelCharacter = m_font->getCharacter(NoteCharacterNames::NATURAL);
    }

    //int x = 0;
    //int lw = getLineSpacing();
    int keyDelta = keyCharacter.getWidth() - keyCharacter.getHotspot().x();

    int cancelDelta = 0;
    int between = 0;
    if (cancelCount > 0) {
        cancelDelta = cancelCharacter.getWidth() + cancelCharacter.getWidth() / 3;
        between = cancelCharacter.getWidth();
    }

    return (keyDelta * ah1.size() + cancelDelta * cancelCount + between +
            keyCharacter.getWidth() / 4);
}

int NotePixmapFactory::getTextWidth(const Text &text) const
{
    QFontMetrics metrics(getTextFont(text));
    return metrics.boundingRect(strtoqstr(text.getText())).width() + 4;
}

}<|MERGE_RESOLUTION|>--- conflicted
+++ resolved
@@ -19,14 +19,6 @@
 #include "NotePixmapFactory.h"
 #include "misc/Debug.h"
 #include "base/NotationRules.h"
-<<<<<<< HEAD
-#include <kapplication.h>
-
-#include <klocale.h>
-#include <kstddirs.h>
-#include <kconfig.h>
-=======
->>>>>>> c80adcbc
 #include "misc/Strings.h"
 #include "document/ConfigGroups.h"
 #include "base/Exception.h"
@@ -86,15 +78,7 @@
 const char* const NotePixmapFactory::defaultSansSerifFontFamily = "Bitstream Vera Sans";
 const char* const NotePixmapFactory::defaultTimeSigFontFamily = "Bitstream Vera Serif";
 
-<<<<<<< HEAD
-const char* const NotePixmapFactory::defaultSerifFontFamily = "Bitstream Vera Serif";
-const char* const NotePixmapFactory::defaultSansSerifFontFamily = "Bitstream Vera Sans";
-const char* const NotePixmapFactory::defaultTimeSigFontFamily = "Bitstream Vera Serif";
-
-NotePixmapFactory::NotePixmapFactory(std::string fontName, int size) :
-=======
 NotePixmapFactory::NotePixmapFactory(QString fontName, int size) :
->>>>>>> c80adcbc
         m_selected(false),
         m_shaded(false),
         m_tupletCountFont(defaultSerifFontFamily, 8, QFont::Bold),
@@ -224,14 +208,9 @@
     // sizes only and we want pixels
     QFont timeSigFont(defaultTimeSigFontFamily),
         textFont(defaultSerifFontFamily);
-<<<<<<< HEAD
-    KConfig* config = kapp->config();
-    config->setGroup(NotationViewConfigGroup);
-=======
 
     QSettings settings;
     settings.beginGroup( NotationViewConfigGroup );
->>>>>>> c80adcbc
 
     m_timeSigFont = settings.value("timesigfont", timeSigFont).toString();
     m_timeSigFont.setBold(true);
@@ -262,30 +241,19 @@
     m_ottavaFont.setPixelSize(size * 2);
     m_ottavaFontMetrics = QFontMetrics(m_ottavaFont);
 
-<<<<<<< HEAD
-    m_clefOttavaFont = config->readFontEntry("textfont", &textFont);
-    m_clefOttavaFont.setPixelSize(getLineSpacing() * 3 / 2);
-    m_clefOttavaFontMetrics = QFontMetrics(m_clefOttavaFont);
-
-    m_trackHeaderFont = config->readFontEntry("sansfont", &m_trackHeaderFont);
-=======
     m_clefOttavaFont = settings.value("textfont", textFont).toString();
     m_clefOttavaFont.setPixelSize(getLineSpacing() * 3 / 2);
     m_clefOttavaFontMetrics = QFontMetrics(m_clefOttavaFont);
 
     m_trackHeaderFont = settings.value("sansfont", m_trackHeaderFont).toString();
->>>>>>> c80adcbc
     m_trackHeaderFont.setPixelSize(12);
     m_trackHeaderFontMetrics = QFontMetrics(m_trackHeaderFont);
 
     m_trackHeaderBoldFont = m_trackHeaderFont;
     m_trackHeaderBoldFont.setBold(true);
     m_trackHeaderBoldFontMetrics = QFontMetrics(m_trackHeaderBoldFont);
-<<<<<<< HEAD
-=======
 
     settings.endGroup();
->>>>>>> c80adcbc
 }
 
 NotePixmapFactory::~NotePixmapFactory()
@@ -1866,12 +1834,7 @@
                                        PlainColour, false);
 
     int oct = clef.getOctaveOffset();
-<<<<<<< HEAD
-    if (oct == 0)
-        return plain.getCanvasPixmap();
-=======
     if (oct == 0) return plain.makeItem();
->>>>>>> c80adcbc
 
     // fix #1522784 and use 15 rather than 16 for double octave offset
     int adjustedOctave = (8 * (oct < 0 ? -oct : oct));
@@ -1893,13 +1856,8 @@
     m_p->drawNoteCharacter(0, oct < 0 ? 0 : rect.height(), plain);
 
     m_p->painter().setFont(m_clefOttavaFont);
-<<<<<<< HEAD
-    if (!m_inPrinterMethod)
-        m_p->maskPainter().setFont(m_clefOttavaFont);
-=======
 //    if (!m_inPrinterMethod)
 //        m_p->maskPainter().setFont(m_clefOttavaFont);
->>>>>>> c80adcbc
 
     m_p->drawText(plain.getWidth() / 2 - rect.width() / 2,
                   oct < 0 ? plain.getHeight() + rect.height() - 1 :
@@ -1908,11 +1866,7 @@
     m_p->painter().setPen(QColor(Qt::black));
     QPoint hotspot(plain.getHotspot());
     if (oct > 0) hotspot.setY(hotspot.y() + rect.height());
-<<<<<<< HEAD
-    return makeCanvasPixmap(hotspot, true);
-=======
     return makeItem(hotspot);
->>>>>>> c80adcbc
 }
 
 QGraphicsPixmapItem *
@@ -2432,260 +2386,7 @@
 }
 #endif
 
-<<<<<<< HEAD
-int
-NotePixmapFactory::getClefAndKeyWidth(const Key &key, const Clef &clef)
-{
-    std::vector<int> ah = key.getAccidentalHeights(clef);
-    Accidental accidental = key.isSharp() ? Sharp : Flat;
-    NoteCharacter plain = getCharacter(m_style->getClefCharName(clef),
-                                       PlainColour, false);
-
-    int clefWidth = plain.getWidth();
-    int accWidth = getAccidentalWidth(accidental);
-    int maxDelta = getAccidentalWidth(Sharp);
-
-    int width = clefWidth + 2 * maxDelta + ah.size() * accWidth;
-
-    return width;
-}
-
-QCanvasPixmap*
-NotePixmapFactory::makeTrackHeaderPixmap(
-        int width, int height, TrackHeader *header)
-{
-
-    height -= 4;    // Make room to the label frame :
-                    // 4 = 2 * (margin + lineWidth)
-
-    createPixmapAndMask(width, height);
-
-    int lw = getLineSpacing();
-    int h;
-    QColor colour;
-    int maxDelta = getAccidentalWidth(Sharp);
-
-    // Staff Y position inside the whole header
-    int offset = (height - 10 * lw -1) / 2;
-
-    // Draw staff lines
-    m_p->painter().setPen(QPen(Qt::black, getStaffLineThickness()));
-    for (h = 0; h <= 8; h += 2) {
-        int y = (lw * 3) + ((8 - h) * lw) / 2;
-        m_p->drawLine(maxDelta/2, y + offset, m_generatedWidth - maxDelta/2, y + offset);
-    }
-
-    if (header->isAClefToDraw()) {
-        const Clef &clef = header->getClef();
-        // TODO : use colours from GUIPalette
-        colour = header->isClefInconsistent() ? Qt::red : Qt::black;
-
-        int hue, sat, val;
-        colour.getHsv(&hue, &sat, &val);
-        NoteCharacter clefChar = m_font->getCharacterColoured
-                                       (m_style->getClefCharName(clef),
-                                        hue, val, NoteFont::Screen, false);
-
-        // Draw clef
-        h = clef.getAxisHeight();
-        int y = (lw * 3) + ((8 - h) * lw) / 2;
-        m_p->drawNoteCharacter(maxDelta,
-                               y - clefChar.getHotspot().y() + offset, clefChar);
-
-        // If necessary, write 8 or 15 above or under the clef
-        int oct = clef.getOctaveOffset();
-        if (oct != 0) {
-
-            int adjustedOctave = (8 * (oct < 0 ? -oct : oct));
-            if (adjustedOctave > 8)
-                adjustedOctave--;
-            else if (adjustedOctave < 8)
-                adjustedOctave++;
-
-            QString text = QString("%1").arg(adjustedOctave);
-            QRect rect = m_clefOttavaFontMetrics.boundingRect(text);
-
-            m_p->painter().setPen(colour);
-
-            m_p->painter().setFont(m_clefOttavaFont);
-            // m_p->maskPainter().setFont(m_clefOttavaFont);
-            int xpos = maxDelta + clefChar.getWidth() / 2 - rect.width() / 2;
-            int ypos = y - clefChar.getHotspot().y() + offset 
-                         + (oct < 0 ? clefChar.getHeight() + rect.height() - 1 : - rect.height() / 3);
-            m_p->drawText(xpos, ypos, text);
-        }
-
-        // TODO : use colours from GUIPalette
-        colour = header->isKeyInconsistent() ? Qt::red : Qt::black;
-
-
-        // Draw the key signature if any
-
-        const Key &key = header->getKey();
-        std::vector<int> ah = key.getAccidentalHeights(clef);
-
-        CharName charName = key.isSharp() ?
-                            NoteCharacterNames::SHARP :
-                            NoteCharacterNames::FLAT;
-
-        colour.getHsv(&hue, &sat, &val);
-        NoteCharacter accident = m_font->getCharacterColoured(charName,
-                                          hue, val, NoteFont::Screen, false);
-
-        QPoint hotspot(m_font->getHotspot(charName));
-        int delta = accident.getWidth() - hotspot.x();
-
-        int x = clefChar.getWidth() + maxDelta;
-        for (unsigned int i = 0; i < ah.size(); ++i) {
-            h = ah[i];
-            y = (lw * 3) + ((8 - h) * lw) / 2 - hotspot.y() + offset;
-            m_p->drawNoteCharacter(x, y, accident);
-
-            x += delta;
-        }
-
-    }
-
-    m_p->painter().setFont(m_trackHeaderFont);
-    // m_p->maskPainter().setFont(m_trackHeaderFont);
-
-    QString text;
-    QString textLine;
-
-    int charHeight = m_trackHeaderFontMetrics.height();
-    int charWidth = m_trackHeaderFontMetrics.maxWidth();
-
-    const QString transposeText = header->getTransposeText();
-    QRect bounds = m_trackHeaderBoldFontMetrics.boundingRect(transposeText);
-    int transposeWidth = bounds.width();
-
-
-    // Write upper text (track name and track label)
-
-    m_p->painter().setPen(Qt::black);
-    text = header->getUpperText();
-    int numberOfTextLines = header->getNumberOfTextLines();
-
-    for (int l=1; l<=numberOfTextLines; l++) {
-        int upperTextY = charHeight + (l - 1) * getTrackHeaderTextLineSpacing();
-        if (l == numberOfTextLines) {
-            int transposeSpace = transposeWidth ? transposeWidth + charWidth / 4 : 0;
-            textLine = getOneLine(text, width - transposeSpace - charWidth / 2);
-            if (!text.isEmpty()) {
-                // String too long : cut it and replace last character by dots
-                int len = textLine.length();
-                if (len > 1) textLine.replace(len - 1, 1, i18n("..."));
-            }
-        } else {
-            textLine = getOneLine(text, width - charWidth / 2);
-        }
-        if (textLine.isEmpty()) break;
-        m_p->drawText(charWidth / 4, upperTextY, textLine);
-    }
-
-
-    // Write transposition text
-
-    // TODO : use colours from GUIPalette
-    colour = header->isTransposeInconsistent() ? Qt::red : Qt::black;
-    m_p->painter().setFont(m_trackHeaderBoldFont);
-     // m_p->maskPainter().setFont(m_trackHeaderBoldFont);
-    m_p->painter().setPen(colour);
-
-    m_p->drawText(width - transposeWidth - charWidth / 4,
-                charHeight
-                    + (numberOfTextLines - 1) * getTrackHeaderTextLineSpacing(),
-                transposeText);
-
-
-     // Write lower text (segment label)
-
-    // TODO : use colours from GUIPalette
-    colour = header->isLabelInconsistent() ? Qt::red : Qt::black;
-    m_p->painter().setFont(m_trackHeaderFont);
-    // m_p->maskPainter().setFont(m_trackHeaderFont);
-
-    m_p->painter().setPen(colour);
-    text = header->getLowerText();
-
-    for (int l=1; l<=numberOfTextLines; l++) {
-        int lowerTextY = m_generatedHeight - 4            // -4 : adjust
-            - (numberOfTextLines - l) * getTrackHeaderTextLineSpacing();
-
-        QString textLine = getOneLine(text, width - charWidth / 2);
-        if (textLine.isEmpty()) break;
-
-        if ((l == numberOfTextLines)  && !text.isEmpty()) {
-                // String too long : cut it and replace last character by dots
-                int len = textLine.length();
-                if (len > 1) textLine.replace(len - 1, 1, i18n("..."));
-        }
-
-        m_p->drawText(charWidth / 4, lowerTextY, textLine);
-    }
-
-    return makeCanvasPixmap(m_pointZero, true);
-}
-
-int
-NotePixmapFactory::getTrackHeaderNTL(int height)
-{
-    int clefMaxHeight = 12 * getLineSpacing();
-    int textLineHeight = getTrackHeaderTextLineSpacing();
-    int numberOfLines = ((height - clefMaxHeight) / 2) / textLineHeight;
-    return (numberOfLines > 0) ? numberOfLines : 1;
-}
-
-int
-NotePixmapFactory::getTrackHeaderTextWidth(QString str)
-{
-    QRect bounds = m_trackHeaderFontMetrics.boundingRect(str);
-    return bounds.width();
-}
-
-int
-NotePixmapFactory::getTrackHeaderTextLineSpacing()
-{
-    // 3/2 is some arbitrary line spacing
-    return m_trackHeaderFont.pixelSize() * 3 / 2;
-}
-
-QString
-NotePixmapFactory::getOneLine(QString &text, int width)
-{
-    QString str;
-    int n;
-
-    // Immediately stop if string is empty or only contains white spaces ...
-    if (text.stripWhiteSpace().isEmpty()) return QString("");
-
-    // ... or if width is too small.
-    if (width < m_trackHeaderFontMetrics.boundingRect(text.left(1)).width())
-        return QString("");
-
-    // Get a first approx. string length
-    int totalLength = text.length();
-    n = totalLength * width / getTrackHeaderTextWidth(text) + 1;
-    if (n > totalLength) n = totalLength;
-
-    // Verify string size is less than width then correct it if necessary
-    while (((getTrackHeaderTextWidth(text.left(n))) > width) && n) n--;
-
-    if (n == 0) {
-        str = text;
-        text = QString("");
-    } else {
-        str = text.left(n);
-        text.remove(0, n);
-    }
-
-    return str;
-}
-
-QCanvasPixmap*
-=======
 QPixmap
->>>>>>> c80adcbc
 NotePixmapFactory::makePitchDisplayPixmap(int p, const Clef &clef,
                                           bool useSharps)
 {
@@ -3433,14 +3134,8 @@
 
         m_p->painter().setPen(QColor(Qt::black));
 
-<<<<<<< HEAD
-        return makeCanvasPixmap(QPoint(0, denomR.height() +
-                                       (getNoteBodyHeight() / 4) - 1),
-                                true);
-=======
         return makeItem(QPoint(0, denomR.height() +
                                (getNoteBodyHeight() / 4) - 1));
->>>>>>> c80adcbc
     }
 }
 
@@ -3525,34 +3220,20 @@
         tiny = true;
     }
     
-<<<<<<< HEAD
-    KConfig* config = kapp->config();
-=======
     QSettings settings;
     //@@@ JAS Check here first for errors.  Added .beginGroup()
     settings.beginGroup( NotationViewConfigGroup );
->>>>>>> c80adcbc
 
     QFont textFont;
 
     if (serif) {
         textFont = QFont(defaultSerifFontFamily);
-<<<<<<< HEAD
-        textFont = config->readFontEntry("textfont", &textFont);
-    } else {
-        textFont = QFont(defaultSansSerifFontFamily);
-        textFont = config->readFontEntry("sansfont", &textFont);
-=======
         textFont = settings.value("textfont", textFont).toString();
     } else {
         textFont = QFont(defaultSansSerifFontFamily);
         textFont = settings.value("sansfont", textFont).toString();
->>>>>>> c80adcbc
     }
     settings.endGroup();
-
-    textFont.setStyleStrategy(QFont::StyleStrategy(QFont::PreferDefault |
-                                                   QFont::PreferMatch));
 
     textFont.setStyleStrategy(QFont::StyleStrategy(QFont::PreferDefault |
                                                    QFont::PreferMatch));
@@ -3601,54 +3282,32 @@
 
     if (type == Text::Annotation ||
         type == Text::LilyPondDirective) {
-<<<<<<< HEAD
-        return makeAnnotationPixmap(text, (type == Text::LilyPondDirective));
-=======
         return makeAnnotation(text, (type == Text::LilyPondDirective));
->>>>>>> c80adcbc
     }
 
     drawTextAux(text, 0, 0, 0);
     return makeItem(QPoint(2, 2));
 }
 
-<<<<<<< HEAD
-QCanvasPixmap*
-NotePixmapFactory::makeGuitarChordPixmap(const Guitar::Fingering &fingering,
-=======
 QGraphicsPixmapItem *
 NotePixmapFactory::makeGuitarChord(const Guitar::Fingering &fingering,
->>>>>>> c80adcbc
                                        int x,
                                        int y)
 {
     using namespace Guitar;
     Profiler profiler("NotePixmapFactory::makeGuitarChordPixmap");
-<<<<<<< HEAD
 
     int guitarChordWidth = getLineSpacing() * 6;
     int guitarChordHeight = getLineSpacing() * 6;
 
-    createPixmapAndMask(guitarChordWidth, guitarChordHeight);
-=======
-
-    int guitarChordWidth = getLineSpacing() * 6;
-    int guitarChordHeight = getLineSpacing() * 6;
-
     createPixmap(guitarChordWidth, guitarChordHeight);
->>>>>>> c80adcbc
 
     if (m_selected) {
         m_p->painter().setPen(GUIPalette::getColour(GUIPalette::SelectedElement));
         m_p->painter().setBrush(GUIPalette::getColour(GUIPalette::SelectedElement));
     } else {
-<<<<<<< HEAD
-        m_p->painter().setPen(Qt::black);
-        m_p->painter().setBrush(Qt::black);
-=======
         m_p->painter().setPen(QColor(Qt::black));
         m_p->painter().setBrush(QColor(Qt::black));
->>>>>>> c80adcbc
     }
     
     Guitar::NoteSymbols ns(Guitar::Fingering::DEFAULT_NB_STRINGS, FingeringBox::DEFAULT_NB_DISPLAYED_FRETS);
@@ -3670,14 +3329,9 @@
 
     if (type == Text::Annotation ||
         type == Text::LilyPondDirective) {
-<<<<<<< HEAD
-        QCanvasPixmap *map = makeAnnotationPixmap(text, (type == Text::LilyPondDirective));
-        painter.drawPixmap(x, y, *map);
-=======
         QGraphicsPixmapItem *map = makeAnnotation(text, (type == Text::LilyPondDirective));
         painter.drawPixmap(x, y, map->pixmap());
         delete map;
->>>>>>> c80adcbc
         return ;
     }
 
@@ -3730,13 +3384,8 @@
     return makeAnnotation(text, false);
 }
 
-<<<<<<< HEAD
-QCanvasPixmap*
-NotePixmapFactory::makeAnnotationPixmap(const Text &text, const bool isLilyPondDirective)
-=======
 QGraphicsPixmapItem *
 NotePixmapFactory::makeAnnotation(const Text &text, const bool isLilyPondDirective)
->>>>>>> c80adcbc
 {
     QString s(strtoqstr(text.getText()));
 
@@ -3806,11 +3455,7 @@
 
     static unsigned long total = 0;
     total += width * height;
-<<<<<<< HEAD
-//    NOTATION_DEBUG << "createPixmapAndMask: " << width << "x" << height << " (" << (width*height) << " px, " << total << " total)" << endl;
-=======
 //    NOTATION_DEBUG << "createPixmap: " << width << "x" << height << " (" << (width*height) << " px, " << total << " total)" << endl;
->>>>>>> c80adcbc
 
     // clear up pixmap and mask
 //    m_generatedPixmap->fill();
