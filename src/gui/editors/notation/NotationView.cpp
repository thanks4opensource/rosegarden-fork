--- conflicted
+++ resolved
@@ -410,11 +410,13 @@
 
     m_notationWidget->resumeLayoutUpdates();
 
+#if 0  // t4os: master looping version
     connect(RosegardenDocument::currentDocument,
                 &RosegardenDocument::loopChanged,
             this, &NotationView::slotLoopChanged);
     // Make sure we are in sync.
     slotLoopChanged();
+#endif
 
     // Connection to update the "Show staff headers" check box in the menu
     // (Must be done before setting the initial visibility of the headers)
@@ -985,7 +987,9 @@
     createAction("toggle_loop", SLOT(slotLoopButtonClicked()));
     createAction("toggle_solo", SLOT(slotToggleSolo()));
     createAction("scroll_to_follow", SLOT(slotScrollToFollow()));
+#if 0  // t4os: master looping version
     createAction("loop", SLOT(slotLoop()));
+#endif
     createAction("panic", SIGNAL(panic()));
 
     //"insert_note_actionmenu" coded below.
@@ -2016,7 +2020,6 @@
 void
 NotationView::slotToggleLoopActive()
 {
-<<<<<<< HEAD
     m_document->toggleLoopRangeIsActive();
 }
 
@@ -2026,18 +2029,9 @@
     if (!getSelection()) return;
     m_document->setLoopRange(getSelection()->getStartTime(),
                              getSelection()->getEndTime());
-=======
-    if (!getSelection())
-        return;
-
-    Composition &composition = m_document->getComposition();
-
-    composition.setLoopMode(Composition::LoopOn);
-    composition.setLoopStart(getSelection()->getStartTime());
-    composition.setLoopEnd(getSelection()->getEndTime());
-    emit m_document->loopChanged();
-}
-
+}
+
+#if 0  // t4os: master looping version
 void
 NotationView::slotClearLoop()
 {
@@ -2049,8 +2043,8 @@
     // Less destructive.  Just turn it off.
     composition.setLoopMode(Composition::LoopOff);
     emit m_document->loopChanged();
->>>>>>> 0cda3df8
-}
+}
+#endif
 
 void
 NotationView::slotClearSelection()
@@ -2231,7 +2225,6 @@
 }
 
 void
-<<<<<<< HEAD
 NotationView::slotClearLoop()
 {
     m_document->setLoopRange(0, 0);
@@ -2251,8 +2244,7 @@
 }
 
 void
-=======
->>>>>>> 0cda3df8
+
 NotationView::slotCurrentStaffUp()
 {
     NotationScene *scene = m_notationWidget->getScene();
@@ -3927,6 +3919,7 @@
     if (m_notationWidget) m_notationWidget->slotScrollToFollow();
 }
 
+#if 0  // t4os: master looping version
 void
 NotationView::slotLoop()
 {
@@ -3943,6 +3936,7 @@
     findAction("loop")->setChecked(
             (composition.getLoopMode() != Composition::LoopOff));
 }
+#endif
 
 void
 NotationView::slotRegenerateScene()
