/* -*- c-basic-offset: 4 indent-tabs-mode: nil -*- vi:set ts=8 sts=4 sw=4: */

/*
    Rosegarden
    A MIDI and audio sequencer and musical notation editor.
    Copyright 2000-2022 the Rosegarden development team.

    Other copyrights also apply to some parts of this work.  Please
    see the AUTHORS file and individual file headers for details.

    This program is free software; you can redistribute it and/or
    modify it under the terms of the GNU General Public License as
    published by the Free Software Foundation; either version 2 of the
    License, or (at your option) any later version.  See the file
    COPYING included with this distribution for more information.
*/

#define RG_MODULE_STRING "[NotationView]"
#define RG_NO_DEBUG_PRINT 1

#include "NotationView.h"

#include "NotationWidget.h"
#include "NotationScene.h"
#include "NotationCommandRegistry.h"
#include "NoteStyleFactory.h"
#include "NoteFontFactory.h"
#include "NotationStrings.h"
#include "NoteRestInserter.h"
#include "NotationSelector.h"
#include "HeadersGroup.h"
#include "NotationHLayout.h"
#include "NotationStaff.h"
#include "NotationElement.h"
#include "NotePixmapFactory.h"

#include "document/RosegardenDocument.h"
#include "document/CommandHistory.h"

#include "misc/ConfigGroups.h"
#include "misc/Debug.h"

#include "base/AnalysisTypes.h"
#include "base/BaseProperties.h"
#include "base/Clipboard.h"
#include "base/CompositionTimeSliceAdapter.h"
#include "base/Controllable.h"
#include "base/Device.h"
#include "base/Event.h"
#include "base/Instrument.h"
#include "base/MidiDevice.h"
#include "base/MidiTypes.h"
#include "base/NotationQuantizer.h"
#include "base/NotationRules.h"
#include "base/NotationTypes.h"
#include "base/Selection.h"
#include "base/SoftSynthDevice.h"
#include "base/Studio.h"
#include "base/TriggerSegment.h"
#include "base/parameterpattern/ParameterPattern.h"

#include "commands/edit/CopyCommand.h"
#include "commands/edit/CutCommand.h"
#include "commands/edit/CutAndCloseCommand.h"
#include "commands/edit/EraseCommand.h"
#include "commands/edit/PasteEventsCommand.h"
#include "commands/edit/InsertTriggerNoteCommand.h"
#include "commands/edit/SetTriggerCommand.h"
#include "commands/edit/ClearTriggersCommand.h"
#include "commands/edit/ChangeVelocityCommand.h"
#include "commands/edit/RescaleCommand.h"
#include "commands/edit/TransposeCommand.h"
#include "commands/edit/InvertCommand.h"
#include "commands/edit/RetrogradeCommand.h"
#include "commands/edit/RetrogradeInvertCommand.h"
#include "commands/edit/MoveCommand.h"
#include "commands/edit/EventQuantizeCommand.h"
#include "commands/edit/SetLyricsCommand.h"
#include "commands/edit/EventEditCommand.h"
#include "commands/edit/CollapseNotesCommand.h"
#include "commands/edit/AddDotCommand.h"
#include "commands/edit/SetNoteTypeCommand.h"
#include "commands/edit/SelectAddEvenNotesCommand.h"
#include "commands/edit/MaskTriggerCommand.h"
#include "commands/edit/PlaceControllersCommand.h"

#include "commands/notation/AdoptSegmentCommand.h"
#include "commands/notation/InterpretCommand.h"
#include "commands/notation/ClefInsertionCommand.h"
#include "commands/notation/GeneratedRegionInsertionCommand.h"
#include "commands/notation/KeyInsertionCommand.h"
#include "commands/notation/MultiKeyInsertionCommand.h"
#include "commands/notation/SustainInsertionCommand.h"
#include "commands/notation/TupletCommand.h"
#include "commands/notation/TextInsertionCommand.h"
#include "commands/notation/KeyInsertionCommand.h"
#include "commands/notation/EraseEventCommand.h"
#include "commands/notation/NormalizeRestsCommand.h"
#include "commands/notation/CycleSlashesCommand.h"

#include "commands/segment/AddTempoChangeCommand.h"
#include "commands/segment/AddTimeSignatureAndNormalizeCommand.h"
#include "commands/segment/AddTimeSignatureCommand.h"
#include "commands/segment/AddLayerCommand.h"
#include "commands/segment/CutToTriggerSegmentCommand.h"
#include "commands/segment/SegmentTransposeCommand.h"
#include "commands/segment/SegmentSyncCommand.h"

#include "gui/dialogs/PasteNotationDialog.h"
#include "gui/dialogs/InterpretDialog.h"
#include "gui/dialogs/MakeOrnamentDialog.h"
#include "gui/dialogs/UseOrnamentDialog.h"
#include "gui/dialogs/ClefDialog.h"
#include "gui/dialogs/GeneratedRegionDialog.h"
#include "gui/dialogs/LilyPondOptionsDialog.h"
#include "gui/dialogs/SelectDialog.h"
#include "gui/dialogs/EventFilterDialog.h"
#include "gui/dialogs/PitchBendSequenceDialog.h"
#include "gui/dialogs/KeySignatureDialog.h"
#include "gui/dialogs/IntervalDialog.h"
#include "gui/dialogs/TupletDialog.h"
#include "gui/dialogs/InsertTupletDialog.h"
#include "gui/dialogs/RescaleDialog.h"
#include "gui/dialogs/TempoDialog.h"
#include "gui/dialogs/TimeSignatureDialog.h"
#include "gui/dialogs/QuantizeDialog.h"
#include "gui/dialogs/LyricEditDialog.h"
#include "gui/dialogs/AboutDialog.h"
#include "gui/dialogs/EventEditDialog.h"
#include "gui/dialogs/TextEventDialog.h"
#include "gui/dialogs/SimpleEventEditDialog.h"
#include "gui/dialogs/ConfigureDialog.h"

#include "gui/dialogs/CheckForParallelsDialog.h"

#include "gui/general/EditTempoController.h"
#include "gui/general/IconLoader.h"
#include "gui/general/LilyPondProcessor.h"
#include "gui/general/PresetHandlerDialog.h"
#include "gui/general/ClefIndex.h"
#include "gui/general/ThornStyle.h"
#include "gui/rulers/ControlRulerWidget.h"
#include "gui/widgets/TmpStatusMsg.h"

#include "gui/application/RosegardenMainWindow.h"
#include "gui/application/RosegardenMainViewWidget.h"

#include "gui/editors/parameters/TrackParameterBox.h"

#include "document/io/LilyPondExporter.h"

#include <QWidget>
#include <QAction>
#include <QActionGroup>
#include <QDir>
#include <QMenu>
#include <QMessageBox>
#include <QSettings>
#include <QSharedPointer>
#include <QTemporaryFile>
#include <QToolBar>
#include <QInputDialog>
#include <QStatusBar>
#include <QToolButton>
#include <QUrl>
#include <QDesktopServices>
#include <QApplication>

#include <algorithm>
#include <set>

#define CALL_MEMBER_FN(OBJECT,PTRTOMEMBER)  ((OBJECT).*(PTRTOMEMBER))

namespace
{
    QPixmap invertPixmap(QPixmap pmap)
    {
        QImage img = pmap.toImage().convertToFormat(QImage::Format_ARGB32);

        for (int y = 0; y < img.height(); ++y) {
            for (int x = 0; x < img.width(); ++x) {

                QRgb rgba = img.pixel(x, y);
                QColor colour = QColor
                    (qRed(rgba), qGreen(rgba), qBlue(rgba), qAlpha(rgba));

                const int alpha = colour.alpha();

                // If this is a shade of gray that is relatively opaque,
                // invert the V component.
                if (colour.saturation() < 5 && colour.alpha() > 10) {
                    colour.setHsv(colour.hue(),
                                  colour.saturation(),
                                  255 - colour.value());
                    // ??? This should be unnecessary as it is merely being
                    //     set to itself.
                    colour.setAlpha(alpha);

                    img.setPixel(x, y, colour.rgba());
                }
            }
        }

        pmap = QPixmap::fromImage(img);

        return pmap;
    }
}

namespace Rosegarden
{

using namespace Accidentals;

NotationView::NotationView(RosegardenDocument *doc,
                           std::vector<Segment *> segments,
                           QWidget *parent) :
    EditViewBase(segments, parent),
    m_document(doc),
    m_durationMode(InsertingRests),
    m_durationPressed(nullptr),
    m_accidentalPressed(nullptr),
    m_selectionCounter(nullptr),
    m_insertModeLabel(nullptr),
    m_annotationsLabel(nullptr),
    m_lilyPondDirectivesLabel(nullptr),
    m_currentNotePixmap(nullptr),
    m_hoveredOverNoteName(nullptr),
    m_hoveredOverAbsoluteTime(nullptr),
    m_fontCombo(nullptr),
    m_fontSizeCombo(nullptr),
    m_spacingCombo(nullptr),
    m_oldPointerPosition(0),
    m_cursorPosition(0)
{
    m_notationWidget = new NotationWidget();
    setCentralWidget(m_notationWidget);

    m_notationWidget->suspendLayoutUpdates();

    setWidgetSegments();

    // connect the editElement signal from NotationSelector, relayed through
    // NotationWidget to be acted upon here in NotationView
    connect(m_notationWidget, &NotationWidget::editElement,
            this, &NotationView::slotEditElement);

    // Many actions are created here
    m_commandRegistry = new NotationCommandRegistry(this);

    setupActions();
    createMenusAndToolbars("notation.rc");
    slotUpdateMenuStates();
    slotTestClipboard();

    setWindowIcon(IconLoader::loadPixmap("window-notation"));

    connect(CommandHistory::getInstance(), &CommandHistory::commandExecuted,
            this, &NotationView::slotUpdateMenuStates);

    connect(m_notationWidget->getScene(), &NotationScene::selectionChanged,
            this, &NotationView::slotUpdateMenuStates);
    connect(m_notationWidget, &NotationWidget::rulerSelectionChanged,
            this, &NotationView::slotUpdateMenuStates);

    //Initialize NoteRestInserter and DurationToolbar
    initializeNoteRestInserter();

    // Determine default action stolen from MatrixView.cpp
    // Toggle the desired tool off and then trigger it on again, to
    // make sure its signal is called at least once (as would not
    // happen if the tool was on by default otherwise)
    QAction *toolAction = nullptr;
    if (!m_notationWidget->segmentsContainNotes()) {
        toolAction = findAction("draw");
    } else {
        toolAction = findAction("select");
    }
    if (toolAction) {
        NOTATION_DEBUG << "initial state for action '" << toolAction->objectName() << "' is " << toolAction->isChecked();
        if (toolAction->isChecked()) toolAction->toggle();
        NOTATION_DEBUG << "newer state for action '" << toolAction->objectName() << "' is " << toolAction->isChecked();
        toolAction->trigger();
        NOTATION_DEBUG << "newest state for action '" << toolAction->objectName() << "' is " << toolAction->isChecked();
    }

    // Set display configuration
    bool visible;
    QSettings settings;

    m_Thorn = ThornStyle::isEnabled();

    settings.beginGroup(NotationViewConfigGroup);

    // Set font size for single or multiple staffs (hopefully this happens
    // before we've drawn anything, so there's no penalty changing it)
    m_fontSize = NoteFontFactory::getDefaultSize(m_fontName);
    if (m_notationWidget->getScene()->getVisibleStaffCount() > 1) {
        m_fontSize = settings.value("multistaffnotesize", 6).toInt();
        //RG_DEBUG << "setting multi staff size to " << size;
    } else {
        m_fontSize = settings.value("singlestaffnotesize", 8).toInt();
        //RG_DEBUG << "setting single staff size to " << size;
    }
    m_notationWidget->slotSetFontSize(m_fontSize);

    //Update Font Size pulldown menu
    QString action = QString("note_font_size_%1").arg(m_fontSize);
    findAction(action)->setChecked(true);


    // Set initial notation layout mode
    int layoutMode = settings.value("layoutmode", 0).toInt();
    switch (layoutMode) {
        case 0 :
            findAction("linear_mode")->setChecked(true);
            findAction("continuous_page_mode")->setChecked(false);
            findAction("multi_page_mode")->setChecked(false);
            slotLinearMode();
        break;
        case 1 :
            findAction("linear_mode")->setChecked(false);
            findAction("continuous_page_mode")->setChecked(true);
            findAction("multi_page_mode")->setChecked(false);
            slotContinuousPageMode();
        break;
        case 2 :
            findAction("linear_mode")->setChecked(false);
            findAction("continuous_page_mode")->setChecked(false);
            findAction("multi_page_mode")->setChecked(true);
            slotMultiPageMode();
        break;
    }

    // Set initial visibility of chord name ruler, ...
    visible = settings.value("Chords ruler shown",
                          findAction("show_chords_ruler")->isChecked()
                         ).toBool();
    findAction("show_chords_ruler")->setChecked(visible);
    m_notationWidget->setChordNameRulerVisible(visible);

    // ... raw note ruler, ...
    visible = settings.value("Raw note ruler shown",
                          findAction("show_raw_note_ruler")->isChecked()
                         ).toBool();
    findAction("show_raw_note_ruler")->setChecked(visible);
    m_notationWidget->setRawNoteRulerVisible(visible);

    // ... and tempo ruler.
    visible = settings.value("Tempo ruler shown",
                          findAction("show_tempo_ruler")->isChecked()
                         ).toBool();
    findAction("show_tempo_ruler")->setChecked(visible);
    m_notationWidget->setTempoRulerVisible(visible);

    settings.endGroup();

    if (segments.size() > 1) {
        enterActionState("have_multiple_staffs");
    } else {
        leaveActionState("have_multiple_staffs");
    }

    // We never start with any adopted segments so we don't need to
    // test for this.
    leaveActionState("focus_adopted_segment");

    initLayoutToolbar();
    initRulersToolbar();
    initStatusBar();

    slotUpdateWindowTitle();
    connect(m_document, &RosegardenDocument::documentModified,
            this, &NotationView::slotUpdateWindowTitle);

    connect(m_notationWidget, &NotationWidget::showContextHelp,
            this, &NotationView::slotShowContextHelp);

    // Restore window geometry and toolbar/dock state
    settings.beginGroup(WindowGeometryConfigGroup);
    this->restoreGeometry(settings.value("Notation_View_Geometry").toByteArray());
    this->restoreState(settings.value("Notation_View_State").toByteArray());
    settings.endGroup();

    connect(m_notationWidget, &NotationWidget::sceneNeedsRebuilding,
            this, &NotationView::slotRegenerateScene);

    // Set the rewind and fast-forward buttons for auto-repeat.
    enableAutoRepeat("Transport Toolbar", "playback_pointer_back_bar");
    enableAutoRepeat("Transport Toolbar", "playback_pointer_forward_bar");
    enableAutoRepeat("Transport Toolbar", "cursor_back");
    enableAutoRepeat("Transport Toolbar", "cursor_forward");

    m_notationWidget->resumeLayoutUpdates();

    // Connection to update the "Show staff headers" check box in the menu
    // (Must be done before setting the initial visibility of the headers)
    connect(m_notationWidget, &NotationWidget::headersVisibilityChanged,
            this,  &NotationView::slotCheckShowHeadersMenu);

    // Set initial visibility of staff headers.
    // (Could not be done earlier because both view size and headers size are
    //  needed to know what should be done when the "show when needed" option
    //  is selected).
    settings.beginGroup(NotationViewConfigGroup);
    switch (settings.value("shownotationheader",
                           HeadersGroup::DefaultShowMode).toInt()) {
      case HeadersGroup::ShowNever :
          m_notationWidget->setHeadersVisible(false);
          break;
      case HeadersGroup::ShowWhenNeeded :
          m_notationWidget->setHeadersVisibleIfNeeded();
          break;
      case HeadersGroup::ShowAlways :
          m_notationWidget->setHeadersVisible(true);
          break;
      default :
          RG_WARNING << "NotationView: settings.value(\"shownotationheader\") "
                    << "returned an unexpected value. This is a bug.";
    }
    settings.endGroup();

    // Show the pointer as soon as notation editor opens
    m_notationWidget->updatePointerPosition(false);

    readOptions();

    m_notationWidget->scrollToTopLeft();

    show();
    // We have to do this after show() because the rulers need information
    // that isn't available until the NotationView is shown.  (xScale)
    launchRulers(segments);

    const bool followPlayback =
            RosegardenDocument::currentDocument->getComposition().
            getEditorFollowPlayback();
    RG_DEBUG << "set toggle_tracking checked" << followPlayback;
    findAction("toggle_tracking")->setChecked(followPlayback);
}

NotationView::~NotationView()
{
    NOTATION_DEBUG << "Deleting notation view";
    m_notationWidget->clearAll();

    // I own the m_adoptedSegments segments.
    for (SegmentVector::iterator it = m_adoptedSegments.begin();
         it != m_adoptedSegments.end(); ++it) {
        delete (*it);
    }

    delete m_commandRegistry;
}

void
NotationView::launchRulers(std::vector<Segment *> segments)
{
    if (!m_notationWidget)
        return;

    ControlRulerWidget *controlRulerWidget =
            m_notationWidget->getControlsWidget();

    if (!controlRulerWidget)
        return;

    controlRulerWidget->launchNotationRulers(segments);
}

bool
NotationView::hasSegment(Segment * seg) const
{
    for (std::vector<Segment *>::const_iterator it = m_segments.begin(); it != m_segments.end(); ++it) {
        if ((*it) == seg) return true;
    }
    return false;
}

void
NotationView::closeEvent(QCloseEvent *event)
{
    // Save window geometry and toolbar/dock state
    QSettings settings;
    settings.beginGroup(WindowGeometryConfigGroup);
    RG_DEBUG << "storing window geometry for notation view";
    settings.setValue("Notation_View_Geometry", this->saveGeometry());
    settings.setValue("Notation_View_State", this->saveState());
    settings.endGroup();

    QWidget::closeEvent(event);
}

// Adopt a segment that doesn't live in Composition.  Take ownership
// of s; it is caller's responsibility to guarantee that s is not
// owned by something else.
void
NotationView::
adoptSegment(Segment *s)
{
    m_adoptedSegments.push_back(s);
    // We have at least 2 staffs.
    enterActionState("have_multiple_staffs");
    slotRegenerateScene();
    slotUpdateMenuStates();
}

// Unadopt a segment that we adopted earlier.  If s was not adopted
// earlier, do nothing.
void
NotationView::
unadoptSegment(Segment *s)
{
    SegmentVector::iterator found = findAdopted(s);

    if (found != m_adoptedSegments.end()) {
        m_adoptedSegments.erase(found);
        if (m_adoptedSegments.size() + m_segments.size() == 1)
            { leaveActionState("have_multiple_staffs"); }
        slotRegenerateScene();
        slotUpdateMenuStates();
    }
}

// Adopt a segment that does live in Composition. Do not take ownership
// of s;
void
NotationView::
adoptCompositionSegment(Segment *s)
{
    if (std::find(m_segments.begin(),
                  m_segments.end(), s) != m_segments.end()) {
        // we already have it
        return;
    }
    Composition& comp = RosegardenDocument::currentDocument->getComposition();
    if (comp.findSegment(s) == comp.end()) {
        // segment is not in composition
        RG_WARNING << "segment" << s << "not found in composition";
        return;
    }
    m_segments.push_back(s);
    // re-invoke setSegments with the amended m_segments
    setWidgetSegments();
}

// Unadopt a segment that we adopted earlier.  If s was not adopted
// earlier, do nothing.
void
NotationView::
unadoptCompositionSegment(Segment *s)
{
    SegmentVector::iterator it =
        std::find(m_segments.begin(), m_segments.end(), s);
    if (it == m_segments.end()) {
        // we do not have it
        return;
    }
    Composition& comp = RosegardenDocument::currentDocument->getComposition();
    if (comp.findSegment(s) == comp.end()) {
        // segment is not in composition
        RG_WARNING << "segment" << s << "not found in composition";
        return;
    }
    m_segments.erase(it);
    slotUpdateMenuStates(); // single <-> multiple
}

NotationView::SegmentVector::iterator
NotationView::
findAdopted(Segment *s)
{
    return
        std::find(m_adoptedSegments.begin(), m_adoptedSegments.end(), s);
}


// Set NotationWidget's segments.
void
NotationView::setWidgetSegments()
{
    SegmentVector allSegments = m_segments;
    allSegments.insert(allSegments.end(),
                       m_adoptedSegments.begin(),
                       m_adoptedSegments.end());
    m_notationWidget->setSegments(m_document, allSegments);
    // Reconnect because there's a new scene.
    connect(m_notationWidget->getScene(), &NotationScene::selectionChanged,
            this, &NotationView::slotUpdateMenuStates);
}

void
NotationView::setupActions()
{
    //setup actions common to all views.
    setupBaseActions(true);

    //"file" MenuBar menu
    // "file_save"
    // Created in EditViewBase::setupActions() via creatAction()

    createAction("file_print_lilypond", SLOT(slotPrintLilyPond()));
    createAction("file_preview_lilypond", SLOT(slotPreviewLilyPond()));

    // "file_close"
    // Created in EditViewBase::setupActions() via creatAction()

    // "edit" MenuBar menu
    // "edit_undo"
    // Created in EditViewBase::setupActions() via creatAction()

    // "edit_redo"
    // Created in EditViewBase::setupActions() via creatAction()

    createAction("cut_and_close", SLOT(slotEditCutAndClose()));
    createAction("general_paste", SLOT(slotEditGeneralPaste()));
    createAction("delete", SLOT(slotEditDelete()));
    createAction("move_events_up_staff",
                 SLOT(slotMoveEventsUpStaff()));
    createAction("general_move_events_up_staff",
                 SLOT(slotMoveEventsUpStaffInteractive()));
    createAction("move_events_down_staff",
                 SLOT(slotMoveEventsDownStaff()));
    createAction("general_move_events_down_staff",
                 SLOT(slotMoveEventsDownStaffInteractive()));
    createAction("select_from_start", SLOT(slotEditSelectFromStart()));
    createAction("select_to_end", SLOT(slotEditSelectToEnd()));
    createAction("select_whole_staff", SLOT(slotEditSelectWholeStaff()));
    createAction("clear_selection", SLOT(slotClearSelection()));
    createAction("reset_selection", SLOT(slotEscapePressed()));
    createAction("search_select", SLOT(slotSearchSelect()));
    createAction("filter_selection", SLOT(slotFilterSelection()));
    createAction("select_evenly_spaced_notes", SLOT(slotSelectEvenlySpacedNotes()));
    createAction("expression_sequence", SLOT(slotExpressionSequence()));
    createAction("pitch_bend_sequence", SLOT(slotPitchBendSequence()));
    createAction("controller_sequence", SLOT(slotControllerSequence()));


    //"view" MenuBar menu
    // "note_font_actionmenu" subMenu
    // Custom Code. Coded below.

    // "note_font_size_actionmenu" subMenu
    // Custom Code. Coded below.

    // "stretch_actionmenu" subMenu
    // Custom Code. Coded below.
    // Code deactivated.

    // "proportion_actionmenu" subMenu
    // Custom Code. Coded below.
    // Code deactivated.

    // "layout" submenu
    createAction("add_layer", SLOT(slotAddLayer()));
    createAction("new_layer_from_selection", SLOT(slotNewLayerFromSelection()));
    createAction("linear_mode", SLOT(slotLinearMode()));
    createAction("continuous_page_mode", SLOT(slotContinuousPageMode()));
    createAction("multi_page_mode", SLOT(slotMultiPageMode()));

    createAction("lyric_editor", SLOT(slotEditLyrics()));
    createAction("show_track_headers", SLOT(slotShowHeadersGroup()));

    //"document" Menubar menu
    createAction("add_tempo", SLOT(slotAddTempo()));
    createAction("add_time_signature", SLOT(slotAddTimeSignature()));
    createAction("check_for_parallels", SLOT(slotCheckForParallels()));

    //"segment" Menubar menu
    // "open-with" subMenu
    // Created in EditViewBase::setupActions() via creatAction()

    createAction("add_clef", SLOT(slotEditAddClef()));
    //uncomment this when we implement linked segment transposition
    //createAction("add_clef_this_link_only", SLOT(slotEditAddClefLinkOnly()));
    createAction("add_key_signature", SLOT(slotEditAddKeySignature()));
    createAction("add_sustain_down", SLOT(slotEditAddSustainDown()));
    createAction("add_sustain_up", SLOT(slotEditAddSustainUp()));

    // "set_segment_start"
    // Created in EditViewBase::setupActions() via creatAction()

    // "set_segment_duration"
    // Created in EditViewBase::setupActions() via creatAction()

    createAction("transpose_segment", SLOT(slotEditTranspose()));
    createAction("switch_preset", SLOT(slotEditSwitchPreset()));
    //createAction("create_anacrusis", SLOT(slotCreateAnacrusis()));

    //"Notes" Menubar menu

    // "Marks" subMenu
    //Created in Constructor via NotationCommandRegistry()
    //with AddMarkCommand::registerCommand()
    //with RemoveMarksCommand::registerCommand()

    // "ornaments" subMenu
    createAction("use_ornament", SLOT(slotUseOrnament()));
    createAction("make_ornament", SLOT(slotMakeOrnament()));
    createAction("remove_ornament", SLOT(slotRemoveOrnament()));
    createAction("edit_ornament_inline", SLOT(slotEditOrnamentInline()));
    createAction("show_ornament_expansion", SLOT(slotShowOrnamentExpansion()));
    createAction("mask_ornament", SLOT(slotMaskOrnament()));
    createAction("unmask_ornament", SLOT(slotUnmaskOrnament()));

    // "Fingering" subMenu
    // Created in Constructor via NotationCommandRegistry()
    // with AddFingeringMarkCommand::registerCommand()
    // with RemoveFingeringMarksCommand::registerCommand()

    // "Slashes" subMenu
    // Created in Constructor via NotationCommandRegistry()
    // with AddSlashesCommand::registerCommand()

    // "note_style_actionmenu" subMenu
    // Created in Constructor via NotationCommandRegistry()
    // with ChangeStyleCommand::registerCommand()
    // actionCreate really should be a custon code. Oh, well.


    // "Respell" subMenu
    // Created in Constructor via NotationCommandRegistry()
    // with RespellCommand::registerCommand()

    // "stem_up"
    // Created in Constructor via NotationCommandRegistry()
    // with ChangeStemsCommand::registerCommand()

    // "stem_down"
    // Created in Constructor via NotationCommandRegistry()
    // with ChangeStemsCommand::registerCommand()

    // "restore_stems"
    // Created in Constructor via NotationCommandRegistry()
    // with RestoreStemsCommand::registerCommand();

    //"Phrase" Menubar menu
    // "make_chord"
    // Created in Constructor via NotationCommandRegistry()
    // with MakeChordCommand::registerCommand();

    // "beam"
    // Created in Constructor via NotationCommandRegistry()
    // with BeamCommand::registerCommand();

    // "auto_beam"
    // Created in Constructor via NotationCommandRegistry()
    // with AutoBeamCommand::registerCommand();

    // "break_group"
    // Created in Constructor via NotationCommandRegistry()
    // with BreakCommand::registerCommand();

    // "remove_indications"

    createAction("simple_tuplet", SLOT(slotGroupSimpleTuplet()));
    createAction("tuplet", SLOT(slotGroupGeneralTuplet()));

    //Where is "break_tuplet" created?
    //"slur" & "phrasing_slur" are created in AddIndicationCommand

    //"Slurs" subMenu
    //where are "restore_slurs", "slurs_above", "slurs_below" created?

    //Where are "tie_notes", "untie_notes", created?

    //"Ties" subMenu
    //"restore_ties", "ties_above", & "ties_below" created?

    //"crescendo" & "decrescendo" are created in AddIndicationCommand

    //"octaves" subMenu
    //All are created in AddIndicationCommand

    //Actions first appear in "Adjust" Menubar menu

    //"rests" subMenu
    createAction("normalize_rests", SLOT(slotTransformsNormalizeRests()));
    //Where is "collapse_rests_aggresively" created?

    //"transform_notes" subMenu
    createAction("collapse_notes", SLOT(slotTransformsCollapseNotes()));
    //Where are "make_notes_viable" & "de_counterpoint" created?

    //Quantitize subMenu
    createAction("quantize", SLOT(slotTransformsQuantize()));
    //Where are "fix_quantization" & "remove_quantization" created?

    createAction("interpret", SLOT(slotTransformsInterpret()));

    //"Rescale" subMenu
    createAction("halve_durations", SLOT(slotHalveDurations()));
    createAction("double_durations", SLOT(slotDoubleDurations()));
    createAction("rescale", SLOT(slotRescale()));

    //"Transpose" subMenu
    createAction("transpose_up", SLOT(slotTransposeUp()));
    createAction("transpose_down", SLOT(slotTransposeDown()));
    createAction("transpose_up_octave", SLOT(slotTransposeUpOctave()));
    createAction("transpose_down_octave", SLOT(slotTransposeDownOctave()));
    createAction("general_transpose", SLOT(slotTranspose()));
    createAction("general_diatonic_transpose", SLOT(slotDiatonicTranspose()));

    //"Convert" subMenu
    createAction("invert", SLOT(slotInvert()));
    createAction("retrograde", SLOT(slotRetrograde()));
    createAction("retrograde_invert", SLOT(slotRetrogradeInvert()));

    //"velocities" subMenu
    createAction("velocity_up", SLOT(slotVelocityUp()));
    createAction("velocity_down", SLOT(slotVelocityDown()));
    createAction("set_velocities", SLOT(slotSetVelocities()));

    //"fine_positioning" subMenu
    //Where are "fine_position_restore", "fine_position_left",
    //"fine_position_right", "fine_position_up" &
    //"fine_position_down" created?

    //"fine_timing" subMenu
    createAction("jog_left", SLOT(slotJogLeft()));
    createAction("jog_right", SLOT(slotJogRight()));

    //"visibility" subMenu
    //Where are "make_invisible" & "make_visible" created?

    //"controllers" Menubar menu
    createAction("set_controllers",   SLOT(slotSetControllers()));
    createAction("place_controllers", SLOT(slotPlaceControllers()));

    //Actions first appear in "Tools" Menubar menu
    createAction("select", SLOT(slotSetSelectTool()));
    createAction("selectnoties", SLOT(slotSetSelectNoTiesTool()));
    createAction("erase", SLOT(slotSetEraseTool()));
    createAction("draw", SLOT(slotSetNoteRestInserter()));

    // These actions do as their names imply, and in this case, the toggle will
    // call one or the other of these
    // These rely on .rc script keeping the right state visible
    createAction("switch_to_rests", SLOT(slotSwitchToRests()));
    createAction("switch_to_notes", SLOT(slotSwitchToNotes()));

    // These actions always just pass straight to the toggle.
    // These rely on .rc script keeping the right state visible
    createAction("switch_dots_on", SLOT(slotToggleDot()));
    createAction("switch_dots_off", SLOT(slotToggleDot()));

    // Menu uses now "Switch to Notes", "Switch to Rests" and "Durations".
    createAction("duration_breve", SLOT(slotNoteAction()));
    createAction("duration_semibreve", SLOT(slotNoteAction()));
    createAction("duration_minim", SLOT(slotNoteAction()));
    createAction("duration_crotchet", SLOT(slotNoteAction()));
    createAction("duration_quaver", SLOT(slotNoteAction()));
    createAction("duration_semiquaver", SLOT(slotNoteAction()));
    createAction("duration_demisemi", SLOT(slotNoteAction()));
    createAction("duration_hemidemisemi", SLOT(slotNoteAction()));
    createAction("duration_dotted_breve", SLOT(slotNoteAction()));
    createAction("duration_dotted_semibreve", SLOT(slotNoteAction()));
    createAction("duration_dotted_minim", SLOT(slotNoteAction()));
    createAction("duration_dotted_crotchet", SLOT(slotNoteAction()));
    createAction("duration_dotted_quaver", SLOT(slotNoteAction()));
    createAction("duration_dotted_semiquaver", SLOT(slotNoteAction()));
    createAction("duration_dotted_demisemi", SLOT(slotNoteAction()));
    createAction("duration_dotted_hemidemisemi", SLOT(slotNoteAction()));

    // since we can't create toolbars with disabled icons, and to avoid having
    // to draw a lot of fancy icons for disabled durations, we have this dummy
    // filler to keep spacing the same across all toolbars, and there have to
    // two of them
    // Without this handler, the action takes up no space on the toolbar.
    createAction("dummy_1", SLOT(slotDummy1()));

    //"NoteTool" subMenu
    //NEED to create action methods
    createAction("breve", SLOT(slotNoteAction()));
    createAction("semibreve", SLOT(slotNoteAction()));
    createAction("minim", SLOT(slotNoteAction()));
    createAction("crotchet", SLOT(slotNoteAction()));
    createAction("quaver", SLOT(slotNoteAction()));
    createAction("semiquaver", SLOT(slotNoteAction()));
    createAction("demisemi", SLOT(slotNoteAction()));
    createAction("hemidemisemi", SLOT(slotNoteAction()));
    createAction("dotted_breve", SLOT(slotNoteAction()));
    createAction("dotted_semibreve", SLOT(slotNoteAction()));
    createAction("dotted_minim", SLOT(slotNoteAction()));
    createAction("dotted_crotchet", SLOT(slotNoteAction()));
    createAction("dotted_quaver", SLOT(slotNoteAction()));
    createAction("dotted_semiquaver", SLOT(slotNoteAction()));
    createAction("dotted_demisemi", SLOT(slotNoteAction()));
    createAction("dotted_hemidemisemi", SLOT(slotNoteAction()));

    //"RestTool" subMenu
    //NEED to create action methods
    createAction("rest_breve", SLOT(slotNoteAction()));
    createAction("rest_semibreve", SLOT(slotNoteAction()));
    createAction("rest_minim", SLOT(slotNoteAction()));
    createAction("rest_crotchet", SLOT(slotNoteAction()));
    createAction("rest_quaver", SLOT(slotNoteAction()));
    createAction("rest_semiquaver", SLOT(slotNoteAction()));
    createAction("rest_demisemi", SLOT(slotNoteAction()));
    createAction("rest_hemidemisemi", SLOT(slotNoteAction()));
    createAction("rest_dotted_breve", SLOT(slotNoteAction()));
    createAction("rest_dotted_semibreve", SLOT(slotNoteAction()));
    createAction("rest_dotted_minim", SLOT(slotNoteAction()));
    createAction("rest_dotted_crotchet", SLOT(slotNoteAction()));
    createAction("rest_dotted_quaver", SLOT(slotNoteAction()));
    createAction("rest_dotted_semiquaver", SLOT(slotNoteAction()));
    createAction("rest_dotted_demisemi", SLOT(slotNoteAction()));
    createAction("rest_dotted_hemidemisemi", SLOT(slotNoteAction()));

    //"Accidentals" submenu
    createAction("no_accidental", SLOT(slotNoAccidental()));
    createAction("follow_accidental", SLOT(slotFollowAccidental()));
    createAction("sharp_accidental", SLOT(slotSharp()));
    createAction("flat_accidental", SLOT(slotFlat()));
    createAction("natural_accidental", SLOT(slotNatural()));
    createAction("double_sharp_accidental", SLOT(slotDoubleSharp()));
    createAction("double_flat_accidental", SLOT(slotDoubleFlat()));

    //JAS "Clefs" subMenu
    createAction("treble_clef", SLOT(slotClefAction()));
    createAction("alto_clef", SLOT(slotClefAction()));
    createAction("tenor_clef", SLOT(slotClefAction()));
    createAction("bass_clef", SLOT(slotClefAction()));

    createAction("text", SLOT(slotText()));
    createAction("guitarchord", SLOT(slotGuitarChord()));

    // "Symbols" (sub)Menu
    createAction("add_segno", SLOT(slotSymbolAction()));
    createAction("add_coda", SLOT(slotSymbolAction()));
    createAction("add_breath", SLOT(slotSymbolAction()));

    //JAS "Move" subMenu
    createAction("extend_selection_backward", SLOT(slotExtendSelectionBackward()));
    createAction("extend_selection_forward", SLOT(slotExtendSelectionForward()));
    createAction("preview_selection", SLOT(slotPreviewSelection()));
    createAction("clear_loop", SLOT(slotClearLoop()));

    createAction("cursor_up_staff", SLOT(slotCurrentStaffUp()));
    createAction("cursor_down_staff", SLOT(slotCurrentStaffDown()));
    createAction("cursor_prior_segment", SLOT(slotCurrentSegmentPrior()));
    createAction("cursor_next_segment", SLOT(slotCurrentSegmentNext()));
    createAction("unadopt_segment", SLOT(slotUnadoptSegment()));

    //"Transport" subMenu
    createAction("play", SIGNAL(play()));
    createAction("stop", SIGNAL(stop()));
    //Step Backward/Forward are protected signals
    // so the pitch tracker (our derrived class) can see them
    // Because they're protected, we'll connect them here.
    createAction("cursor_back", SIGNAL(stepBackward()));
    connect(this, &NotationView::stepBackward,
            this, &NotationView::slotStepBackward);
    createAction("cursor_forward", SIGNAL(stepForward()));
    connect(this, &NotationView::stepForward,
            this, &NotationView::slotStepForward);
    createAction("playback_pointer_back_bar", SIGNAL(rewindPlayback()));
    createAction("playback_pointer_forward_bar", SIGNAL(fastForwardPlayback()));
    createAction("playback_pointer_start", SIGNAL(rewindPlaybackToBeginning()));
    createAction("playback_pointer_end", SIGNAL(fastForwardPlaybackToEnd()));
    createAction("toggle_solo", SLOT(slotToggleSolo()));
    createAction("toggle_tracking", SLOT(slotToggleTracking()));
    createAction("panic", SIGNAL(panic()));

    //"insert_note_actionmenu" coded below.

    createAction("chord_mode", SLOT(slotUpdateInsertModeStatus()));
    createAction("triplet_mode", SLOT(slotUpdateInsertModeStatusTriplet()));
    createAction("tuplet_mode", SLOT(slotUpdateInsertModeStatusTuplet()));
    createAction("grace_mode", SLOT(slotUpdateInsertModeStatus()));
    createAction("toggle_step_by_step", SLOT(slotToggleStepByStep()));

    /// YG: Only for debug
     createAction("dump_staves", SLOT(slotDebugDump()));
     createAction("dump_bardata", SLOT(slotBarDataDump()));

    createAction("manual", SLOT(slotHelp()));
    createAction("tutorial", SLOT(slotTutorial()));
    createAction("guidelines", SLOT(slotBugGuidelines()));
    createAction("help_about_app", SLOT(slotHelpAbout()));
    createAction("help_about_qt", SLOT(slotHelpAboutQt()));
    createAction("donate", SLOT(slotDonate()));

    createAction("toggle_velocity_ruler", SLOT(slotToggleVelocityRuler()));
    createAction("toggle_pitchbend_ruler", SLOT(slotTogglePitchbendRuler()));
    createAction("add_control_ruler", "");

    createAction("cycle_slashes", SLOT(slotCycleSlashes()));

    createAction("interpret_activate", SLOT(slotInterpretActivate()));
    // I don't think you can use <qt> in tooltips in .rc files, and this one
    // wants formatting, so I pulled it out here.
    findAction("interpret_activate")->setToolTip(tr("<qt><p>Apply the interpretations selected on this toolbar to the selection.</p><p>If there is no selection, interpretations apply to the entire segment automatically.</p></qt>"));

    // These have to connect to something, so connect to the dummy slot:
    createAction("interpret_text_dynamics", SLOT(slotDummy1()));
    createAction("interpret_hairpins", SLOT(slotDummy1()));
    createAction("interpret_slurs", SLOT(slotDummy1()));
    createAction("interpret_beats", SLOT(slotDummy1()));

    QMenu *addControlRulerMenu = new QMenu;
    Controllable *c =
        dynamic_cast<MidiDevice *>(getCurrentDevice());
    if (!c) {
        c = dynamic_cast<SoftSynthDevice *>(getCurrentDevice());
    }

    if (c) {

        const ControlList &list = c->getControlParameters();

        QString itemStr;

        for (ControlList::const_iterator it = list.begin();
             it != list.end(); ++it) {

            // Pitch Bend is treated separately now, and there's no
            // point in adding "unsupported" controllers to the menu,
            // so skip everything else
            if (it->getType() != Controller::EventType) continue;

            const QString hexValue =
                QString::asprintf("(0x%x)", it->getControllerNumber());

            // strings extracted from data files must be QObject::tr()
            itemStr = QObject::tr("%1 Controller %2 %3")
                .arg(QObject::tr(it->getName().c_str()))
                .arg(it->getControllerNumber())
                .arg(hexValue);

            addControlRulerMenu->addAction(itemStr);
        }
    }

    connect(addControlRulerMenu, &QMenu::triggered,
            this, &NotationView::slotAddControlRuler);

    connect(m_notationWidget, &NotationWidget::hoveredOverNoteChanged,
            this, &NotationView::slotHoveredOverNoteChanged);

    findAction("add_control_ruler")->setMenu(addControlRulerMenu);

    //Actions first appear in "settings" Menubar menu
    //"toolbars" subMenu
    createAction("options_show_toolbar", SLOT(slotToggleGeneralToolBar()));
    createAction("show_tools_toolbar", SLOT(slotToggleToolsToolBar()));
    createAction("show_duration_toolbar", SLOT(slotToggleDurationToolBar()));
    createAction("show_accidentals_toolbar", SLOT(slotToggleAccidentalsToolBar()));
    createAction("show_clefs_toolbar", SLOT(slotToggleClefsToolBar()));
    createAction("show_marks_toolbar", SLOT(slotToggleMarksToolBar()));
    createAction("show_group_toolbar", SLOT(slotToggleGroupToolBar()));
    createAction("show_symbol_toolbar", SLOT(slotToggleSymbolsToolBar()));
    createAction("show_transport_toolbar", SLOT(slotToggleTransportToolBar()));
    createAction("show_layout_toolbar", SLOT(slotToggleLayoutToolBar()));
    createAction("show_layer_toolbar", SLOT(slotToggleLayerToolBar()));
    createAction("show_rulers_toolbar", SLOT(slotToggleRulersToolBar()));
    createAction("show_interpret_toolbar", SLOT(slotToggleInterpretToolBar()));

    //"rulers" subMenu
    createAction("show_chords_ruler", SLOT(slotToggleChordsRuler()));
    createAction("show_raw_note_ruler", SLOT(slotToggleRawNoteRuler()));
    createAction("show_tempo_ruler", SLOT(slotToggleTempoRuler()));

    //createAction("show_annotations", SLOT(slotToggleAnnotations()));
    //createAction("show_lilypond_directives", SLOT(slotToggleLilyPondDirectives()));

    createAction("extend_selection_backward_bar", SLOT(slotExtendSelectionBackwardBar()));
    createAction("extend_selection_forward_bar", SLOT(slotExtendSelectionForwardBar()));
    //!!! not here yet createAction("move_selection_left", SLOT(slotMoveSelectionLeft()));
    //&&& NB Play has two shortcuts (Enter and Ctrl+Return) -- need to
    // ensure both get carried across somehow
    createAction("add_dot", SLOT(slotAddDot()));
    createAction("add_notation_dot", SLOT(slotAddDotNotationOnly()));

    //set duration of notes by CTRL+<number>
    createAction("set_note_type_doublewhole",SLOT(slotSetNoteType()));
    createAction("set_note_type_whole",SLOT(slotSetNoteType()));
    createAction("set_note_type_half",SLOT(slotSetNoteType()));
    createAction("set_note_type_quarter",SLOT(slotSetNoteType()));
    createAction("set_note_type_eighth",SLOT(slotSetNoteType()));
    createAction("set_note_type_sixteenth",SLOT(slotSetNoteType()));
    createAction("set_note_type_thirtysecond",SLOT(slotSetNoteType()));
    createAction("set_note_type_sixtyfourth",SLOT(slotSetNoteType()));

    //set duration of notes by CTRL+ALT+<number>
    createAction("set_note_type_notation_doublewhole",SLOT(slotSetNoteTypeNotationOnly()));
    createAction("set_note_type_notation_whole",SLOT(slotSetNoteTypeNotationOnly()));
    createAction("set_note_type_notation_half",SLOT(slotSetNoteTypeNotationOnly()));
    createAction("set_note_type_notation_quarter",SLOT(slotSetNoteTypeNotationOnly()));
    createAction("set_note_type_notation_eighth",SLOT(slotSetNoteTypeNotationOnly()));
    createAction("set_note_type_notation_sixteenth",SLOT(slotSetNoteTypeNotationOnly()));
    createAction("set_note_type_notation_thirtysecond",SLOT(slotSetNoteTypeNotationOnly()));
    createAction("set_note_type_notation_sixtyfourth",SLOT(slotSetNoteTypeNotationOnly()));

    //JAS insert note section is a rewrite
    //JAS from EditView::createInsertPitchActionMenu()
    for (int octave = 0; octave <= 2; ++octave) {
        QString octaveSuffix;
        if (octave == 1) octaveSuffix = "_high";
        else if (octave == 2) octaveSuffix = "_low";

        createAction(QString("insert_0%1").arg(octaveSuffix),
                     SLOT(slotInsertNoteFromAction()));
        createAction(QString("insert_0_sharp%1").arg(octaveSuffix),
                     SLOT(slotInsertNoteFromAction()));
        createAction(QString("insert_1_flat%1").arg(octaveSuffix),
                     SLOT(slotInsertNoteFromAction()));
        createAction(QString("insert_1%1").arg(octaveSuffix),
                     SLOT(slotInsertNoteFromAction()));
        createAction(QString("insert_1_sharp%1").arg(octaveSuffix),
                     SLOT(slotInsertNoteFromAction()));
        createAction(QString("insert_2_flat%1").arg(octaveSuffix),
                     SLOT(slotInsertNoteFromAction()));
        createAction(QString("insert_2%1").arg(octaveSuffix),
                     SLOT(slotInsertNoteFromAction()));
        createAction(QString("insert_3%1").arg(octaveSuffix),
                     SLOT(slotInsertNoteFromAction()));
        createAction(QString("insert_3_sharp%1").arg(octaveSuffix),
                     SLOT(slotInsertNoteFromAction()));
        createAction(QString("insert_4_flat%1").arg(octaveSuffix),
                     SLOT(slotInsertNoteFromAction()));
        createAction(QString("insert_4%1").arg(octaveSuffix),
                     SLOT(slotInsertNoteFromAction()));
        createAction(QString("insert_4_sharp%1").arg(octaveSuffix),
                     SLOT(slotInsertNoteFromAction()));
        createAction(QString("insert_5_flat%1").arg(octaveSuffix),
                     SLOT(slotInsertNoteFromAction()));
        createAction(QString("insert_5%1").arg(octaveSuffix),
                     SLOT(slotInsertNoteFromAction()));
        createAction(QString("insert_5_sharp%1").arg(octaveSuffix),
                     SLOT(slotInsertNoteFromAction()));
        createAction(QString("insert_6_flat%1").arg(octaveSuffix),
                     SLOT(slotInsertNoteFromAction()));
        createAction(QString("insert_6%1").arg(octaveSuffix),
                     SLOT(slotInsertNoteFromAction()));
    }
    createAction(QString("insert_rest"),SLOT(slotInsertRestFromAction()));

    std::set<QString> fs(NoteFontFactory::getFontNames());
    std::vector<QString> f;
    for (std::set<QString>::const_iterator i = fs.begin(); i != fs.end(); ++i) {
        f.push_back(*i);
    }
    std::sort(f.begin(), f.end());

    // Custom Note Font Menu creator
    QMenu *fontActionMenu = new QMenu(tr("Note &Font"), this);
    fontActionMenu->setObjectName("note_font_actionmenu");

    QActionGroup *ag = new QActionGroup(this);

    QSettings settings;
    settings.beginGroup(NotationViewConfigGroup);

    m_fontName = settings.value("notefont", NoteFontFactory::getDefaultFontName()).toString();

    for (std::vector<QString>::iterator i = f.begin(); i != f.end(); ++i) {

        QString fontQName(*i);

        m_availableFontNames.push_back(fontQName);

        QAction *a = createAction("note_font_" + fontQName,
                                  SLOT(slotChangeFontFromAction()));

        ag->addAction(a);

        a->setText(fontQName);
        a->setCheckable(true);
        a->setChecked(*i == m_fontName);

        fontActionMenu->addAction(a);
    }

    QMenu *fontSizeActionMenu = new QMenu(tr("Si&ze"), this);
    fontSizeActionMenu->setObjectName("note_font_size_actionmenu");
    ag = new QActionGroup(this);

    m_availableFontSizes = NoteFontFactory::getScreenSizes(m_fontName);

    for (unsigned int i = 0; i < m_availableFontSizes.size(); ++i) {

        QString actionName = QString("note_font_size_%1").arg(m_availableFontSizes[i]);

        QAction *sizeAction = createAction(actionName,
                                SLOT(slotChangeFontSizeFromAction()));
        sizeAction->setText(tr("%n pixel(s)", "", m_availableFontSizes[i]));
        sizeAction->setCheckable(true);
        ag->addAction(sizeAction);

        sizeAction->setChecked(m_availableFontSizes[i] == m_fontSize);
        fontSizeActionMenu->addAction(sizeAction);
    }

    QMenu *spacingActionMenu = new QMenu(tr("S&pacing"), this);
    spacingActionMenu->setObjectName("stretch_actionmenu");

    m_notationWidget->getScene()->setHSpacing(
            RosegardenDocument::currentDocument->getComposition().m_notationSpacing);
    m_availableSpacings = NotationHLayout::getAvailableSpacings();

    ag = new QActionGroup(this);

    for (std::vector<int>::iterator i = m_availableSpacings.begin();
         i != m_availableSpacings.end(); ++i) {

        QAction *a = createAction(QString("spacing_%1").arg(*i),
                                  SLOT(slotChangeSpacingFromAction()));

        ag->addAction(a);
        a->setText(QString("%1%").arg(*i));
        a->setCheckable(true);
        a->setChecked(*i == RosegardenDocument::currentDocument->getComposition().m_notationSpacing);

        spacingActionMenu->addAction(a);
    }

    // no more duration factor controls

    settings.endGroup();

    // connect up the segment changer signals
    connect(m_notationWidget, &NotationWidget::currentSegmentNext,
            this, &NotationView::slotCurrentSegmentNext);
    connect(m_notationWidget, &NotationWidget::currentSegmentPrior,
            this, &NotationView::slotCurrentSegmentPrior);
}

void
NotationView::slotUpdateMenuStates()
{
    //NOTATION_DEBUG << "NotationView::slotUpdateMenuStates";

    // Clear states first, then enter only those ones that apply
    // (so as to avoid ever clearing one after entering another, in
    // case the two overlap at all)
    leaveActionState("have_notation_selection");
    leaveActionState("have_notes_in_selection");
    leaveActionState("have_rests_in_selection");
    leaveActionState("have_clefs_in_selection");
    leaveActionState("have_symbols_in_selection");
    leaveActionState("have_linked_segment");

    if (!m_notationWidget) return;

    // * Selection states

    EventSelection *selection = m_notationWidget->getSelection();
    const bool haveNotationSelection =
            (selection  &&  !selection->getSegmentEvents().empty());

    if (haveNotationSelection) {

        //NOTATION_DEBUG << "NotationView::slotUpdateMenuStates: Have selection; it's " << selection << " covering range from " << selection->getStartTime() << " to " << selection->getEndTime() << " (" << selection->getSegmentEvents().size() << " events)";

        enterActionState("have_notation_selection");

        if (selection->contains(Note::EventType)) {
            enterActionState("have_notes_in_selection");
        }
        if (selection->contains(Note::EventRestType)) {
            enterActionState("have_rests_in_selection");
        }
        if (selection->contains(Clef::EventType)) {
            enterActionState("have_clefs_in_selection");
        }
        if (selection->contains(Symbol::EventType)) {
            enterActionState("have_symbols_in_selection");
        }

        // Special case - the AddDot command does nothing for tied
        // notes so if the selection contains only tied notes we
        // should disable the command
        bool allTied = true;
        EventContainer &ec =
            selection->getSegmentEvents();
        for (EventContainer::iterator i =
                 ec.begin(); i != ec.end(); ++i) {
            if ((*i)->isa(Note::EventType)) {
                bool tiedNote = ((*i)->has(BaseProperties::TIED_FORWARD) ||
                                 (*i)->has(BaseProperties::TIED_BACKWARD));
                if (! tiedNote) {
                    // found a note which is not tied
                    allTied = false;
                    break;
                }
            }
        }
        if (allTied) {
            // all selected notes are tied
            QAction *addDot = findAction("add_dot");
            QAction *addDotNotation = findAction("add_notation_dot");
            addDot->setEnabled(false);
            addDotNotation->setEnabled(false);
        }

    } else {
        //NOTATION_DEBUG << "Do not have a selection";
    }


    // * Set inserter-related states

    NoteRestInserter *currentTool =
            dynamic_cast<NoteRestInserter *>(m_notationWidget->getCurrentTool());
    if (currentTool) {
        //NOTATION_DEBUG << "Have NoteRestInserter ";
        enterActionState("note_rest_tool_current");

    } else {
        //NOTATION_DEBUG << "Do not have NoteRestInserter ";
        leaveActionState("note_rest_tool_current");
    }

    if (m_selectionCounter) {
        if (selection && !selection->getSegmentEvents().empty()) {
            m_selectionCounter->setText(tr("  %n event(s) selected ", "",
                                           selection->getSegmentEvents().size()));
        } else {
            m_selectionCounter->setText(tr("  No selection "));
        }
    }


    // * Linked segment specific states

    Segment *segment = getCurrentSegment();
    if (segment && segment->isLinked()) {
        enterActionState("have_linked_segment");
    }


    // * Control Ruler states

    ControlRulerWidget *controlRulerWidget =
            m_notationWidget->getControlsWidget();

    bool haveControllerSelection = false;

    if (controlRulerWidget->isAnyRulerVisible()) {
        enterActionState("have_control_ruler");

        if (controlRulerWidget->hasSelection()) {
            enterActionState("have_controller_selection");
            haveControllerSelection = true;
        } else {
            leaveActionState("have_controller_selection");
        }
    } else {
        leaveActionState("have_control_ruler");
        // No ruler implies no controller selection
        leaveActionState("have_controller_selection");
    }


    // * Selection state part 2

    // "have_selection" is enabled when either of the others is.
    if (haveNotationSelection  ||  haveControllerSelection)
        enterActionState("have_selection");
    else
        leaveActionState("have_selection");


    // * Multiple staffs - this can change through eg. add layer

    RG_DEBUG << "segment size" << m_segments.size();
    if (m_segments.size() > 1) {
        enterActionState("have_multiple_staffs");
    } else {
        leaveActionState("have_multiple_staffs");
    }

}

void
NotationView::initLayoutToolbar()
{
    QToolBar *layoutToolbar = findToolbar("Layout Toolbar");

    if (!layoutToolbar) {
        RG_WARNING << "NotationView::initLayoutToolbar() : layout toolbar not found";
        return;
    }

    QLabel *label = new QLabel(tr("  Font:  "), layoutToolbar);
    layoutToolbar->addWidget(label);


    //
    // font combo
    //
    m_fontCombo = new QComboBox(layoutToolbar);
    m_fontCombo->setEditable(false);
    layoutToolbar->addWidget(m_fontCombo);

    bool foundFont = false;

    for (std::vector<QString>::const_iterator i = m_availableFontNames.begin(); i != m_availableFontNames.end(); ++i) {

        QString fontQName(*i);

        m_fontCombo->addItem(fontQName);
        if (fontQName.toLower() == m_fontName.toLower()) {
            m_fontCombo->setCurrentIndex(m_fontCombo->count() - 1);
            foundFont = true;
        }
    }

    if (!foundFont) {
        // don't annoy user with stupid internal warning dialog (except while
        // debugging)
        QMessageBox::warning (this, tr("Rosegarden"), tr("Unknown font \"%1\", using default")
                             .arg(m_fontName) );
        m_fontName = NoteFontFactory::getDefaultFontName();
    }

    connect(m_fontCombo, SIGNAL(currentIndexChanged(int)),
            this, SLOT(slotFontComboChanged(int)));

    label = new QLabel(tr("  Size:  "), layoutToolbar);
    layoutToolbar->addWidget(label);

    QString value;

    //
    // font size combo
    //
    m_fontSizeCombo = new QComboBox(layoutToolbar);
    layoutToolbar->addWidget(m_fontSizeCombo);

    for (std::vector<int>::iterator i = m_availableFontSizes.begin(); i != m_availableFontSizes.end(); ++i) {
        value.setNum(*i);
        m_fontSizeCombo->addItem(value);
        if ((*i) == m_fontSize) {
            m_fontSizeCombo->setCurrentIndex(m_fontSizeCombo->count() - 1);
        }
    }

    connect(m_fontSizeCombo, SIGNAL(currentIndexChanged(int)),
            this, SLOT(slotSizeComboChanged(int)));

    label = new QLabel(tr("  Spacing:  "), layoutToolbar);

    layoutToolbar->addWidget(label);

    //
    // spacing combo
    //
    int spacing = m_notationWidget->getScene()->getHSpacing();
    m_availableSpacings = NotationHLayout::getAvailableSpacings();

    m_spacingCombo = new QComboBox(layoutToolbar);
    for (std::vector<int>::iterator i = m_availableSpacings.begin(); i != m_availableSpacings.end(); ++i) {

        value.setNum(*i);
        value += "%";
        m_spacingCombo->addItem(value);
        if ((*i) == spacing) {
            m_spacingCombo->setCurrentIndex(m_spacingCombo->count() - 1);
        }
    }

    connect(m_spacingCombo, SIGNAL(currentIndexChanged(int)),
            this, SLOT(slotSpacingComboChanged(int)));

    layoutToolbar->addWidget(m_spacingCombo);
}

void
NotationView::initRulersToolbar()
{
    QToolBar *rulersToolbar = findToolbar("Rulers Toolbar");
    if (!rulersToolbar) {
        RG_WARNING << "NotationView::initRulersToolbar() - rulers toolbar not found!";
        return;
    }

    // set the "ruler n" tool button to pop up its menu instantly
    QToolButton *tb = dynamic_cast<QToolButton *>(findToolbar("Rulers Toolbar")->widgetForAction(findAction("add_control_ruler")));
    if (tb) {
        tb->setPopupMode(QToolButton::InstantPopup);
    }
}

void
NotationView::initStatusBar()
{
    QStatusBar* sb = statusBar();

    m_hoveredOverNoteName = new QLabel(sb);
    m_hoveredOverNoteName->setMinimumWidth(32);
    sb->addPermanentWidget(m_hoveredOverNoteName);

    m_hoveredOverAbsoluteTime = new QLabel(sb);
    m_hoveredOverAbsoluteTime->setMinimumWidth(160);
    sb->addPermanentWidget(m_hoveredOverAbsoluteTime);

    m_currentNotePixmap = new QLabel(sb);
    m_currentNotePixmap->setMinimumWidth(20);
    sb->addPermanentWidget(m_currentNotePixmap);

    m_insertModeLabel = new QLabel(sb);
    sb->addPermanentWidget(m_insertModeLabel);

    m_annotationsLabel = new QLabel(sb);
    sb->addPermanentWidget(m_annotationsLabel);

    m_lilyPondDirectivesLabel = new QLabel(sb);
    sb->addPermanentWidget(m_lilyPondDirectivesLabel);

    m_selectionCounter = new QLabel(sb);
    sb->addWidget(m_selectionCounter);

    sb->setContentsMargins(0, 0, 0, 0);
}

void
NotationView::slotShowContextHelp(const QString &help)
{
    statusBar()->showMessage(help, 10000);
}

void
NotationView::readOptions()
{
    setCheckBoxState("options_show_toolbar", "General Toolbar");
    setCheckBoxState("show_tools_toolbar", "Tools Toolbar");
    setCheckBoxState("show_accidentals_toolbar", "Accidentals Toolbar");
    setCheckBoxState("show_clefs_toolbar", "Clefs Toolbar");
    setCheckBoxState("show_marks_toolbar", "Marks Toolbar");
    setCheckBoxState("show_group_toolbar", "Group Toolbar");
    setCheckBoxState("show_symbol_toolbar", "Symbols Toolbar");
    setCheckBoxState("show_transport_toolbar", "Transport Toolbar");
    setCheckBoxState("show_layout_toolbar", "Layout Toolbar");
    setCheckBoxState("show_layer_toolbar", "Layer Toolbar");
    setCheckBoxState("show_rulers_toolbar", "Rulers Toolbar");
    setCheckBoxState("show_duration_toolbar", "Duration Toolbar");
    setCheckBoxState("show_interpret_toolbar", "Interpret Toolbar");
    // Suspected BUG.  We read the options, but when do we ever write them?  Not
    // in slotToggleNamedToolBar() I don't imagine.  How would it translate name
    // "Foo Toolbar" into action "show_foo_toolbar" reliably?  I bet it doesn't,
    // but haven't looked.  I have a vague feeling all of these toggle actions
    // have never maintained their persistence reliably, and suspect I know why.
    // To be investigated one day...
}

void
NotationView::setCurrentNotePixmap(QPixmap p)
{
    if (!m_currentNotePixmap) return;
    QPixmap ip = invertPixmap(p);
    if (ip.height() > 16) {
        ip = ip.scaledToHeight(16, Qt::SmoothTransformation);
    }
    m_currentNotePixmap->setPixmap(ip);
}

void
NotationView::setCurrentNotePixmapFrom(QAction *a)
{
    if (!a) return;
    //setCurrentNotePixmap(a->icon().pixmap());
    // QT3: You have to use one of the ctors that takes a QSize() argument now,
    // but I only have the vaguest idea what this code does.  I pulled 32x32 out
    // my ass to get the code compiling, but there's a 99.99% chance this is
    // wrong, and even if it's right, it's still wrong to write code this way.
    setCurrentNotePixmap(a->icon().pixmap(QSize(32,32)));
}

bool
NotationView::exportLilyPondFile(QString file, bool forPreview)
{
    QString caption = "", heading = "";
    if (forPreview) {
        caption = tr("LilyPond Preview Options");
        heading = tr("LilyPond preview options");
    }

    LilyPondOptionsDialog dialog(this, RosegardenDocument::currentDocument, caption, heading, true);
    if (dialog.exec() != QDialog::Accepted) {
        return false;
    }

    RosegardenMainViewWidget * view = RosegardenMainWindow::self()->getView();

    LilyPondExporter e(RosegardenDocument::currentDocument, view->getSelection(), std::string(QFile::encodeName(file)), this);

    if (!e.write()) {
        QMessageBox::warning(this, tr("Rosegarden"), e.getMessage());
        return false;
    }

    return true;
}

void
NotationView::slotPrintLilyPond()
{
    TmpStatusMsg msg(tr("Printing with LilyPond..."), this);

    QString filename = getLilyPondTmpFilename();

    if (filename.isEmpty()) return;

    if (!exportLilyPondFile(filename, true)) {
        return ;
    }

    LilyPondProcessor *dialog = new LilyPondProcessor(this, LilyPondProcessor::Print, filename);

    dialog->exec();
}

void
NotationView::slotPreviewLilyPond()
{
    TmpStatusMsg msg(tr("Previewing with LilyPond..."), this);

    QString filename = getLilyPondTmpFilename();

    if (filename.isEmpty()) return;

    if (!exportLilyPondFile(filename, true)) {
        return ;
    }

    LilyPondProcessor *dialog = new LilyPondProcessor(this, LilyPondProcessor::Preview, filename);

    dialog->exec();
}

QString
NotationView::getLilyPondTmpFilename()
{
    QString mask = QString("%1/rosegarden_tmp_XXXXXX.ly").arg(QDir::tempPath());
    RG_DEBUG << "NotationView::getLilyPondTmpName() - using tmp file: " << qstrtostr(mask);

    QTemporaryFile *file = new QTemporaryFile(mask);
    file->setAutoRemove(true);
    if (!file->open()) {
        QMessageBox::warning(this, tr("Rosegarden"),
                                       tr("<qt><p>Failed to open a temporary file for LilyPond export.</p>"
                                          "<p>This probably means you have run out of disk space on <pre>%1</pre></p></qt>").
                                       arg(QDir::tempPath()));
        delete file;
        return QString();
    }
    QString filename = file->fileName(); // must call this before close()
    file->close(); // we just want the filename

    return filename;
}


void
NotationView::slotLinearMode()
{
    enterActionState("linear_mode");
    if (m_notationWidget) m_notationWidget->slotSetLinearMode();
}

void
NotationView::slotContinuousPageMode()
{
    leaveActionState("linear_mode");
    if (m_notationWidget) m_notationWidget->slotSetContinuousPageMode();
}

void
NotationView::slotMultiPageMode()
{
    leaveActionState("linear_mode");
    if (m_notationWidget) m_notationWidget->slotSetMultiPageMode();
}

void
NotationView::slotShowHeadersGroup()
{
    if (m_notationWidget) m_notationWidget->toggleHeadersView();
}

void
NotationView::slotChangeFontFromAction()
{
    const QObject *s = sender();
    QString name = s->objectName();
    if (name.left(10) == "note_font_") {
        name = name.right(name.length() - 10);
        if (m_notationWidget) m_notationWidget->slotSetFontName(name);
        for (uint i = 0; i < m_availableFontNames.size(); ++i) {
            if (m_availableFontNames[i] == name) {
                m_fontCombo->setCurrentIndex(i);
                break;
            }
        }
    } else {
        QMessageBox::warning
            (this, tr("Rosegarden"), tr("Unknown font action %1").arg(name));
    }
}

void
NotationView::slotChangeFontSizeFromAction()
{
    const QObject *s = sender();
    QString name = s->objectName();

    if (name.left(15) == "note_font_size_") {
        name = name.right(name.length() - 15);
        bool ok = false;
        int size = name.toInt(&ok);
        if (ok) {
            if (m_notationWidget) m_notationWidget->slotSetFontSize(size);
            for (uint i = 0; i < m_availableFontSizes.size(); ++i) {
                if (m_availableFontSizes[i] == size) {
                    m_fontSizeCombo->setCurrentIndex(i);
                    break;
                }
            }
            return;
        }
    }
    QMessageBox::warning
        (this, tr("Rosegarden"), tr("Unknown font size action %1").arg(name));
}

void
NotationView::slotChangeSpacingFromAction()
{
    const QObject *s = sender();
    QString name = s->objectName();

    if (name.left(8) == "spacing_") {
        name = name.right(name.length() - 8);
        bool ok = false;
        int spacing = name.toInt(&ok);
        if (ok) {
            if (m_notationWidget) m_notationWidget->getScene()->setHSpacing(spacing);
            for (uint i = 0; i < m_availableSpacings.size(); ++i) {
                if (m_availableSpacings[i] == spacing) {
                    m_spacingCombo->setCurrentIndex(i);
                    break;
                }
            }
            return;
        }
    }
    QMessageBox::warning
        (this, tr("Rosegarden"), tr("Unknown spacing action %1").arg(name));
}

Segment *
NotationView::getCurrentSegment()
{
    if (m_notationWidget) return m_notationWidget->getCurrentSegment();
    else return nullptr;
}

EventSelection *
NotationView::getSelection() const
{
    if (m_notationWidget) return m_notationWidget->getSelection();
    else return nullptr;
}

void
NotationView::setSelection(EventSelection *selection, bool preview)
{
    if (m_notationWidget) m_notationWidget->setSelection(selection, preview);
}

EventSelection *
NotationView::getRulerSelection() const
{
    if (!m_notationWidget)
        return nullptr;

    return m_notationWidget->getRulerSelection();
}

timeT
NotationView::getInsertionTime(bool allowEndTime) const
{
    if (m_notationWidget) {
        return m_notationWidget->getInsertionTime(allowEndTime);
    }
    else return 0;
}

void
NotationView::slotEditCut()
{
    const bool haveSelection = (getSelection()  &&  !getSelection()->empty());
    const bool haveRulerSelection =
            (getRulerSelection()  &&  !getRulerSelection()->empty());

    // Have neither?  Bail.
    if (!haveSelection  &&  !haveRulerSelection)
        return;

    CommandHistory::getInstance()->addCommand(
            new CutCommand(getSelection(),
                           getRulerSelection(),
                           getClipboard()));
}

void
NotationView::slotEditDelete()
{
    const bool haveSelection = (getSelection()  &&  !getSelection()->empty());
    const bool haveRulerSelection =
            (getRulerSelection()  &&  !getRulerSelection()->empty());

    // Have neither?  Bail.
    if (!haveSelection  &&  !haveRulerSelection)
        return;

    CommandHistory::getInstance()->addCommand(
            new EraseCommand(getSelection(),
                             getRulerSelection()));
}

void
NotationView::slotEditCopy()
{
    const bool haveSelection = (getSelection()  &&  !getSelection()->empty());
    const bool haveRulerSelection =
            (getRulerSelection()  &&  !getRulerSelection()->empty());

    // Have neither?  Bail.
    if (!haveSelection  &&  !haveRulerSelection)
        return;

    CommandHistory::getInstance()->addCommand(
            new CopyCommand(getSelection(),
                            getRulerSelection(),
                            getClipboard()));
}

void
NotationView::slotEditCutAndClose()
{
    EventSelection *selection = getSelection();
    if (!selection)
        return;

    CommandHistory::getInstance()->addCommand(
            new CutAndCloseCommand(selection, getClipboard()));
}

void
NotationView::slotEditPaste()
{
    Clipboard *clipboard = getClipboard();

    if (clipboard->isEmpty()) return;
    if (!clipboard->isSingleSegment()) {
        slotStatusHelpMsg(tr("Can't paste multiple Segments into one"));
        return;
    }

    Segment *segment = getCurrentSegment();
    if (!segment) return;

    // Paste at cursor position
    //
    timeT insertionTime = getInsertionTime();
    timeT endTime = insertionTime +
        (clipboard->getSingleSegment()->getEndTime() -
         clipboard->getSingleSegment()->getStartTime());

    PasteEventsCommand::PasteType defaultType =
        PasteNotationDialog::getSavedPasteType();

    PasteEventsCommand *command = new PasteEventsCommand
        (*segment, clipboard, insertionTime, defaultType);

    if (!command->isPossible()) {
        // NOTES: To get a reasonable presentation of the standard and detailed
        // text, we have to build up our own QMessageBox
        //
        // The old RESTRICTED_PASTE_DESCRIPTION was removed because it was
        // impossible to get the translation, which had to be done in the
        // QObject::tr() context, to work in this context here.  Qt is really
        // quirky that way.  Instead, I'm just block copying all of this now
        // that I've reworked it.  Is this copy you're looking at the original,
        // or the copy?  Only I know for sure, and I'll never tell!  Bwa haha!
        QMessageBox msgBox;
        msgBox.setWindowTitle(tr("Rosegarden"));
        msgBox.setIcon(QMessageBox::Warning);
        msgBox.setText(tr("Couldn't paste at this point."));
        if (defaultType == PasteEventsCommand::Restricted) {
            msgBox.setInformativeText(tr("<qt><p>The Restricted paste type requires enough empty space (containing only rests) at the paste position to hold all of the events to be pasted.</p><p>Not enough space was found.</p><p>If you want to paste anyway, consider using one of the other paste types from the <b>Paste...</b> option on the Edit menu.  You can also change the default paste type to something other than Restricted if you wish.</p></qt>"));
        }
        msgBox.setStandardButtons(QMessageBox::Ok);
        msgBox.setDefaultButton(QMessageBox::Ok);
        msgBox.exec();
        delete command;
    } else {
        CommandHistory::getInstance()->addCommand(command);
        setSelection(command->getSubsequentSelection(), false);
//!!!        slotSetInsertCursorPosition(endTime, true, false);
        m_document->slotSetPointerPosition(endTime);
    }
}

void
NotationView::slotEditGeneralPaste()
{
    Clipboard *clipboard = getClipboard();

    if (clipboard->isEmpty()) {
        slotStatusHelpMsg(tr("Clipboard is empty"));
        return ;
    }

    slotStatusHelpMsg(tr("Inserting clipboard contents..."));

    Segment *segment = getCurrentSegment();
    if (!segment) return;

    PasteNotationDialog dialog(this);

    if (dialog.exec() == QDialog::Accepted) {

        PasteEventsCommand::PasteType type = dialog.getPasteType();

        timeT insertionTime = getInsertionTime();
        timeT endTime = insertionTime +
            (clipboard->getSingleSegment()->getEndTime() -
             clipboard->getSingleSegment()->getStartTime());

        PasteEventsCommand *command = new PasteEventsCommand
            (*segment, clipboard, insertionTime, type);

        if (!command->isPossible()) {
            // NOTES: To get a reasonable presentation of the standard and detailed
            // text, we have to build up our own QMessageBox
            //
            // The old RESTRICTED_PASTE_DESCRIPTION was removed because it was
            // impossible to get the translation, which had to be done in the
            // QObject::tr() context, to work in this context here.  Qt is really
            // quirky that way.  Instead, I'm just block copying all of this now
            // that I've reworked it.  Is this copy you're looking at the original,
            // or the copy?  Only I know for sure, and I'll never tell!  Bwa haha!
            QMessageBox msgBox;
            msgBox.setWindowTitle(tr("Rosegarden"));
            msgBox.setIcon(QMessageBox::Warning);
            msgBox.setText(tr("Couldn't paste at this point."));
            if (type == PasteEventsCommand::Restricted) {
                msgBox.setInformativeText(tr("<qt><p>The Restricted paste type requires enough empty space (containing only rests) at the paste position to hold all of the events to be pasted.</p><p>Not enough space was found.</p><p>If you want to paste anyway, consider using one of the other paste types from the <b>Paste...</b> option on the Edit menu.  You can also change the default paste type to something other than Restricted if you wish.</p></qt>"));
            }
            msgBox.setStandardButtons(QMessageBox::Ok);
            msgBox.setDefaultButton(QMessageBox::Ok);
            msgBox.exec();
            delete command;
        } else {
            CommandHistory::getInstance()->addCommand(command);
            setSelection(new EventSelection(*segment, insertionTime, endTime),
                         false);
//!!!            slotSetInsertCursorPosition(endTime, true, false);
            m_document->slotSetPointerPosition(endTime);
        }
    }
}

void
NotationView::slotPreviewSelection()
{
    if (!getSelection())
        return ;

    RosegardenDocument::currentDocument->slotSetLoop(getSelection()->getStartTime(),
                               getSelection()->getEndTime());
}

void
NotationView::slotClearSelection()
{
    setSelection(nullptr, false);
}

void NotationView::slotEscapePressed()
{
    // Esc switches us back to the select tool (see bug #1615)
    auto *toolAction = findAction("select");
    if (!toolAction->isChecked()) {
        toolAction->setChecked(true);
        slotSetSelectTool();
    }

    // ... and clears selection
    slotClearSelection();
}

void
NotationView::slotEditSelectFromStart()
{
    timeT t = getInsertionTime();
    Segment *segment = getCurrentSegment();
    setSelection(new EventSelection(*segment,
                                    segment->getStartTime(),
                                    t),
                 false);
}

void
NotationView::slotEditSelectToEnd()
{
    timeT t = getInsertionTime();
    Segment *segment = getCurrentSegment();
    setSelection(new EventSelection(*segment,
                                    t,
                                    segment->getEndMarkerTime()),
                 false);
}

void
NotationView::slotEditSelectWholeStaff()
{
    QApplication::setOverrideCursor(QCursor(Qt::WaitCursor));
    Segment *segment = getCurrentSegment();
    setSelection(new EventSelection(*segment,
                                    segment->getStartTime(),
                                    segment->getEndMarkerTime()),
                 false);
    QApplication::restoreOverrideCursor();
}

void
NotationView::slotSearchSelect()
{
    NOTATION_DEBUG << "NotationView::slotSearchSelect";

    SelectDialog dialog(this);
    if (dialog.exec() == QDialog::Accepted) {
        NOTATION_DEBUG << "slotSearchSelect- accepted";
    }
}

void
NotationView::slotFilterSelection()
{
    NOTATION_DEBUG << "NotationView::slotFilterSelection";

    Segment *segment = getCurrentSegment();
    EventSelection *existingSelection = getSelection();
    if (!segment || !existingSelection)
        return ;

    EventFilterDialog dialog(this);
    if (dialog.exec() == QDialog::Accepted) {
        NOTATION_DEBUG << "slotFilterSelection- accepted";

        bool haveEvent = false;

        EventSelection *newSelection = new EventSelection(*segment);
        EventContainer &ec =
            existingSelection->getSegmentEvents();
        for (EventContainer::iterator i =
                 ec.begin(); i != ec.end(); ++i) {
            if (dialog.keepEvent(*i)) {
                haveEvent = true;
                newSelection->addEvent(*i);
            }
        }

        if (haveEvent) {
            setSelection(newSelection, false);
        } else {
            setSelection(nullptr, false);
        }
    }
}

// Launch SelectAddEvenNotesCommand
void
NotationView::slotSelectEvenlySpacedNotes()
{
    if (!getSelection()) { return; }

    EventSelection *eventSelection = getSelection();
    if (eventSelection->getSegmentEvents().size() < 2) { return; }
    BasicCommand *command = new
        SelectAddEvenNotesCommand(SelectAddEvenNotesCommand::findBeatEvents(eventSelection),
                           &eventSelection->getSegment());

    CommandHistory::getInstance()->addCommand(command);
    setSelection(command->getSubsequentSelection(), false);
}

void
NotationView::slotVelocityUp()
{
    if (!getSelection())
        return ;
    TmpStatusMsg msg(tr("Raising velocities..."), this);

    CommandHistory::getInstance()->addCommand(new ChangeVelocityCommand(
            10, *getSelection()));
}

void
NotationView::slotVelocityDown()
{
    if (!getSelection())
        return ;
    TmpStatusMsg msg(tr("Lowering velocities..."), this);

    CommandHistory::getInstance()->addCommand(new ChangeVelocityCommand(
            -10, *getSelection()));
}

void
NotationView::slotSetVelocities()
{
    ParameterPattern::
        setVelocities(this, getSelection());
}

void
NotationView::slotSetControllers()
{
    ControlRulerWidget * cr = m_notationWidget->getControlsWidget();
    ParameterPattern::setProperties(
            this,
            tr("Set Controller Values"),
            cr->getSituation(),
            &ParameterPattern::VelocityPatterns);
}

void
NotationView::slotPlaceControllers()
{
    EventSelection *selection = getSelection();
    if (!selection) { return; }

    ControlRulerWidget *cr = m_notationWidget->getControlsWidget();
    if (!cr) { return; }

    ControlParameter *cp = cr->getControlParameter();
    if (!cp) { return; }

    const Instrument *instrument =
        RosegardenDocument::currentDocument->getInstrument(getCurrentSegment());
    if (!instrument) { return; }

    PlaceControllersCommand *command =
        new PlaceControllersCommand(*selection,
                                    instrument,
                                    cp);
    CommandHistory::getInstance()->addCommand(command);
}

void
NotationView::slotClearLoop()
{
    RosegardenDocument::currentDocument->slotSetLoop(0, 0);
}

void
NotationView::slotCurrentStaffUp()
{
    NotationScene *scene = m_notationWidget->getScene();
    if (!scene) return;
    timeT pointerPosition = RosegardenDocument::currentDocument->getComposition().getPosition();
    // if the pointer has moved take that time
    if (pointerPosition != m_oldPointerPosition) {
        m_oldPointerPosition = pointerPosition;
        m_cursorPosition = pointerPosition;
    }
    timeT targetTime = m_cursorPosition;
    NotationStaff *staff = scene->getStaffAbove(targetTime);
    if (!staff) return;
    setCurrentStaff(staff);

    // This can take a very long time.
    //slotEditSelectWholeStaff();
}

void
NotationView::slotCurrentStaffDown()
{
    NotationScene *scene = m_notationWidget->getScene();
    if (!scene) return;
    timeT pointerPosition = RosegardenDocument::currentDocument->getComposition().getPosition();
    // if the pointer has moved take that time
    if (pointerPosition != m_oldPointerPosition) {
        m_oldPointerPosition = pointerPosition;
        m_cursorPosition = pointerPosition;
    }
    timeT targetTime = m_cursorPosition;
    NotationStaff *staff = scene->getStaffBelow(targetTime);
    if (!staff) return;
    setCurrentStaff(staff);

    // This can take a very long time.
    //slotEditSelectWholeStaff();
}

void
NotationView::slotCurrentSegmentPrior()
{
    NotationScene *scene = m_notationWidget->getScene();
    if (!scene) return;
    NotationStaff *staff = scene->getPriorStaffOnTrack();
    if (!staff) {
        // move to next staff above this one
        staff = scene->getStaffAbove(0);
        if (!staff) return;
        // make sure it is the last
        NotationStaff *nextRightStaff = staff;
        while (nextRightStaff) {
            staff = nextRightStaff;
            setCurrentStaff(staff);
            nextRightStaff = scene->getNextStaffOnTrack();
        }
    }
    m_cursorPosition = staff->getStartTime();
    setCurrentStaff(staff);

    // This can take a very long time.  But there is no other indicator
    // of which notes are in the current Segment.  We should probably
    // either gray the notes that aren't in the current Segment, or
    // highlight the notes that are.
    slotEditSelectWholeStaff();
}

void
NotationView::slotCurrentSegmentNext()
{
    NotationScene *scene = m_notationWidget->getScene();
    if (!scene) return;
    NotationStaff *staff = scene->getNextStaffOnTrack();
    if (!staff) {
        // move to next staff below this one
        staff = scene->getStaffBelow(0);
        if (!staff) return;
        // make sure it is the first
        NotationStaff *nextLeftStaff = staff;
        while (nextLeftStaff) {
            staff = nextLeftStaff;
            setCurrentStaff(staff);
            nextLeftStaff = scene->getPriorStaffOnTrack();
        }
    }
    m_cursorPosition = staff->getStartTime();
    setCurrentStaff(staff);

    // This can take a very long time.  But there is no other indicator
    // of which notes are in the current Segment.  We should probably
    // either gray the notes that aren't in the current Segment, or
    // highlight the notes that are.
    slotEditSelectWholeStaff();
}

void
NotationView::setCurrentStaff(NotationStaff *staff)
{
    if (!staff) return;
    NotationScene *scene = m_notationWidget->getScene();
    if (!scene) return;

    if (findAdopted(&staff->getSegment()) != m_adoptedSegments.end())
        { enterActionState("focus_adopted_segment"); }
    else
        { leaveActionState("focus_adopted_segment"); }

    scene->setCurrentStaff(staff);
}

void
NotationView::slotToggleGeneralToolBar()
{
    toggleNamedToolBar("General Toolbar");
}

void
NotationView::slotToggleToolsToolBar()
{
    toggleNamedToolBar("Tools Toolbar");
}

void
NotationView::slotToggleDurationToolBar()
{
    toggleNamedToolBar("Duration Toolbar");
}

void
NotationView::slotToggleInterpretToolBar()
{
    toggleNamedToolBar("Interpret Toolbar");
}

void
NotationView::slotToggleAccidentalsToolBar()
{
    toggleNamedToolBar("Accidentals Toolbar");
}

void
NotationView::slotToggleClefsToolBar()
{
    toggleNamedToolBar("Clefs Toolbar");
}

void
NotationView::slotToggleMarksToolBar()
{
    toggleNamedToolBar("Marks Toolbar");
}

void
NotationView::slotToggleGroupToolBar()
{
    toggleNamedToolBar("Group Toolbar");
}

void
NotationView::slotToggleSymbolsToolBar()
{
    toggleNamedToolBar("Symbols Toolbar");
}

void
NotationView::slotToggleLayoutToolBar()
{
    toggleNamedToolBar("Layout Toolbar");
}

void
NotationView::slotToggleRulersToolBar()
{
    toggleNamedToolBar("Rulers Toolbar");
}

void
NotationView::slotToggleTransportToolBar()
{
    toggleNamedToolBar("Transport Toolbar");
}

void
NotationView::slotToggleLayerToolBar()
{
    toggleNamedToolBar("Layer Toolbar");
}

void
NotationView::toggleNamedToolBar(const QString& toolBarName, bool* force)
{
//     QToolBar *namedToolBar = toolBar(toolBarName);
    QToolBar *namedToolBar = findChild<QToolBar*>(toolBarName);

    if (!namedToolBar) {
        NOTATION_DEBUG << "NotationView::toggleNamedToolBar() : toolBar "
                       << toolBarName << " not found";
        return ;
    }

    if (!force) {

        if (namedToolBar->isVisible())
            namedToolBar->hide();
        else
            namedToolBar->show();
    } else {

        if (*force)
            namedToolBar->show();
        else
            namedToolBar->hide();
    }

//     setSettingsDirty();    //&&& not required ?

}

void
NotationView::slotSetSelectTool()
{
    if (m_notationWidget) m_notationWidget->slotSetSelectTool();
    slotUpdateMenuStates();
}

void
NotationView::slotSetSelectNoTiesTool()
{
    if (m_notationWidget) m_notationWidget->slotSetSelectNoTiesTool();
    slotUpdateMenuStates();
}

void
NotationView::slotSetEraseTool()
{
    if (m_notationWidget) m_notationWidget->slotSetEraseTool();
    slotUpdateMenuStates();
}

void
NotationView::slotSetNoteRestInserter()
{
    NOTATION_DEBUG << "NotationView::slotSetNoteRestInserter : entered. ";

    if (m_notationWidget) m_notationWidget->slotSetNoteRestInserter();

    //Must ensure it is set since may be called from multiple actions.
    findAction("draw")->setChecked(true);
    slotUpdateMenuStates();
}

void
NotationView::slotSwitchToNotes()
{
    NOTATION_DEBUG << "NotationView::slotSwitchToNotes : entered. ";

    QString actionName = "";
    NoteRestInserter *currentInserter = nullptr;
    if (m_notationWidget) {
        currentInserter = dynamic_cast<NoteRestInserter *>
            (m_notationWidget->getCurrentTool());

        if (!currentInserter) {
            // Switch to NoteRestInserter
            slotSetNoteRestInserter();
            NOTATION_DEBUG << "NotationView::slotSwitchToNotes() : "
                    << "NoteRestInserter not current. Attempted to  switch. ";
            //Try again to see if tool is set.
            currentInserter = dynamic_cast<NoteRestInserter *>
                    (m_notationWidget->getCurrentTool());
            if (!currentInserter) {
                NOTATION_DEBUG << "NotationView::slotSwitchToNotes() : expected"
                        << " NoteRestInserter as current tool & "
                        << "could not switch to it.  Silent exit.";
                return;
            }
        }

        Note::Type unitType = currentInserter->getCurrentNote()
            .getNoteType();
        int dots = (currentInserter->getCurrentNote().getDots() ? 1 : 0);
        actionName = NotationStrings::getReferenceName(Note(unitType,dots));
        actionName.replace(QRegularExpression("-"), "_");

        m_notationWidget->slotSetNoteInserter();
    }

    //Must set duration_ shortcuts to false to fix bug when in rest mode
    // and a duration shortcut key is pressed (or selected from dur. menu).
    findAction(QString("duration_%1").arg(actionName))->setChecked(false);
    QAction *currentAction = findAction(actionName);
    currentAction->setChecked(true);

    // This code and last line above used to maintain exclusive state
    // of the Duration Toolbar so we can reactivate the NoteRestInserter
    // even when from a pressed button on the bar.

    // Now un-select previous pressed button pressed
    if (currentAction != m_durationPressed) {
        m_durationPressed->setChecked(false);
        m_durationPressed = currentAction;
    }

    morphDurationMonobar();

    slotUpdateMenuStates();
}

void
NotationView::slotSwitchToRests()
{
    NOTATION_DEBUG << "NotationView::slotSwitchToRests : entered. ";

    QString actionName = "";
    NoteRestInserter *currentInserter = nullptr;
    if (m_notationWidget) {
        currentInserter = dynamic_cast<NoteRestInserter *>
            (m_notationWidget->getCurrentTool());

        if (!currentInserter) {
            // Switch to NoteRestInserter
            slotSetNoteRestInserter();
            NOTATION_DEBUG << "NotationView::slotSwitchToRests() : "
                    << "NoteRestInserter not current. Attempted to  switch. ";

            //Try again to see if tool is set.
            currentInserter = dynamic_cast<NoteRestInserter *>
                    (m_notationWidget->getCurrentTool());
            if (!currentInserter) {
                NOTATION_DEBUG << "NotationView::slotSwitchToRests() : expected"
                        << " NoteRestInserter as current tool & "
                        << "could not switch to it.  Silent exit.";
                return;
            }
        }

        Note::Type unitType = currentInserter->getCurrentNote()
            .getNoteType();
        int dots = (currentInserter->getCurrentNote().getDots() ? 1 : 0);
        actionName = NotationStrings::getReferenceName(Note(unitType,dots));
        actionName.replace(QRegularExpression("-"), "_");

        m_notationWidget->slotSetRestInserter();
    }

    //Must set duration_ shortcuts to false to fix bug when in rest mode
    // and a duration shortcut key is pressed (or selected from dur. menu).
    findAction(QString("duration_%1").arg(actionName))->setChecked(false);
    findAction(QString("rest_%1").arg(actionName))->setChecked(true);


    //Must set duration_ shortcuts to false to fix bug when in rest mode
    // and a duration shortcut key is pressed (or selected from dur. menu).
    findAction(QString("duration_%1").arg(actionName))->setChecked(false);
    QAction *currentAction = findAction(QString("rest_%1").arg(actionName));
    currentAction->setChecked(true);

    // This code and last line above used to maintain exclusive state
    // of the Duration Toolbar so we can reactivate the NoteRestInserter
    // even when from a pressed button on the bar.

    // Now un-select previous pressed button pressed
    if (currentAction != m_durationPressed) {
        m_durationPressed->setChecked(false);
        m_durationPressed = currentAction;
    }

    morphDurationMonobar();

    slotUpdateMenuStates();
}

void
NotationView::morphDurationMonobar()
{
    NOTATION_DEBUG << "NotationView::morphDurationMonobar : entered. ";

    NoteRestInserter *currentInserter = nullptr;
    if (m_notationWidget) {
        currentInserter = dynamic_cast<NoteRestInserter *>
        (m_notationWidget->getCurrentTool());
    }

    if (!currentInserter)
    {
        // Morph called when NoteRestInserter not set as current tool
        NOTATION_DEBUG << "NotationView::morphNotationToolbar() : expected"
               << " NoteRestInserter.  Silent Exit."
              ;
        return;

    }
    // Retrieve duration and dot values
    int dots = currentInserter->getCurrentNote().getDots();
    Note::Type note = currentInserter->getCurrentNote().getNoteType();

    // Determine duration tooolbar mode
    DurationMonobarModeType newMode = InsertingNotes;
    if (currentInserter->isaRestInserter()) {
        newMode = (dots ? InsertingDottedRests : InsertingRests);
    } else {
        newMode = (dots ? InsertingDottedNotes : InsertingNotes);
    }

    //Convert to English for debug purposes.
    std::string modeStr;
    switch (newMode) {

    case InsertingNotes: modeStr = "Notes Toolbar"; break;
    case InsertingDottedNotes: modeStr = "Dotted Notes Toolbar"; break;
    case InsertingRests: modeStr = "Rests Toolbar"; break;
    case InsertingDottedRests: modeStr = "Dotted Rests Toolbar"; break;
    default: modeStr = "WTF?  This won't be pretty.";

    }
    NOTATION_DEBUG << "NotationView::morphDurationMonobar: morphing to "
        << modeStr;

    if (newMode == m_durationMode && note != Note::Shortest && dots) {
        NOTATION_DEBUG << "NotationView::morphDurationMonobar: new "
            << "mode and last mode are the same.  exit wothout morphing."
           ;
        return;
    }

    // Turn off current state (or last state--depending on perspective.)
    switch (m_durationMode) {

    case InsertingNotes:
        leaveActionState("note_0_dot_mode");
        break;

    case InsertingDottedNotes:
        leaveActionState("note_1_dot_mode");
        break;

    case InsertingRests:
        leaveActionState("rest_0_dot_mode");
        break;

    case InsertingDottedRests:
        leaveActionState("rest_1_dot_mode");
        break;

    default:
        NOTATION_DEBUG << "NotationView::morphDurationMonobar:  None of "
            << "The standard four modes were selected for m_durationMode. "
            << "How did that happen?";
    }

    // transfer new mode to member for next recall.
    m_durationMode = newMode;

    // Now morph to new state.
    switch (newMode) {

    case InsertingNotes:
        enterActionState("note_0_dot_mode");
        break;

    case InsertingDottedNotes:
        enterActionState("note_1_dot_mode");
        break;

    case InsertingRests:
        enterActionState("rest_0_dot_mode");
        break;

    case InsertingDottedRests:
        enterActionState("rest_1_dot_mode");
        break;
    default:
        NOTATION_DEBUG << "NotationView::morphDurationMonobar:  None of "
            << "The standard four modes were selected for newMode. "
            << "How did that happen?";
    }

    // This code to manage shortest dotted note selection.
    // Disable the shortcut in the menu for shortest duration.
    if (note == Note::Shortest && !dots) {
        NOTATION_DEBUG << "NotationView::morphDurationMonobar:  shortest "
            << "note / no dots.  disable off +. action";
        QAction *switchDots = findAction("switch_dots_on");
        switchDots->setEnabled(false);
    }
}

void
NotationView::initializeNoteRestInserter()
{
    // Set Default Duration based on Time Signature denominator.
    // The default unitType is taken from the denominator of the time signature:
    //   e.g. 4/4 -> 1/4, 6/8 -> 1/8, 2/2 -> 1/2.
    TimeSignature sig = RosegardenDocument::currentDocument->getComposition().getTimeSignatureAt(getInsertionTime());
    Note::Type unitType = sig.getUnit();

    QString actionName = NotationStrings::getReferenceName(Note(unitType,0));
    actionName.replace(QRegularExpression("-"), "_");

    //Initialize Duration Toolbar (hide all buttons)
    leaveActionState("note_0_dot_mode");
    leaveActionState("note_1_dot_mode");
    leaveActionState("rest_0_dot_mode");
    leaveActionState("rest_1_dot_mode");

    //Change exclusive settings so we can retrigger Duration Toolbar
    //actions when button needed is pressed.
    //exclusive state maintianed via slotSwitchToRests() / slotSwitchToNotes().
    findGroup("duration_toolbar")->setExclusive(false);


    // Initialize the m_durationPressed so we don't have to null check elswhere.
    m_durationPressed = findAction(QString("duration_%1").arg(actionName));

    // Counting on a InsertingRests to be stored in NoteRestInserter::
    // m_durationMode which it was passed in the constructor.  This will
    // ensure morphDurationMonobar always fires correctly since
    // a duration_ shortcut is always tied to the note palette.
    m_durationPressed->trigger();

    //Change exclusive settings so we can retrigger Accidental Toolbar
    //actions when button needed is pressed.
    //exclusive state maintianed via manageAccidentalAction().
    findGroup("accidentals")->setExclusive(false);

    // Initialize the m_durationPressed so we don't have to null check elswhere.
    m_accidentalPressed = findAction("no_accidental");
}

int
NotationView::getPitchFromNoteInsertAction(QString name,
                                              Accidental &accidental,
                                              const Clef &clef,
                                              const Rosegarden::Key &key)
{
    using namespace Accidentals;

    accidental = NoAccidental;

    if (name.left(7) == "insert_") {

        name = name.right(name.length() - 7);

        // int modify = 0;
        int octave = 0;

        if (name.right(5) == "_high") {

            octave = 1;
            name = name.left(name.length() - 5);

        } else if (name.right(4) == "_low") {

            octave = -1;
            name = name.left(name.length() - 4);
        }

        if (name.right(6) == "_sharp") {

            // modify = 1;
            accidental = Sharp;
            name = name.left(name.length() - 6);

        } else if (name.right(5) == "_flat") {

            // modify = -1;
            accidental = Flat;
            name = name.left(name.length() - 5);
        }

        int scalePitch = name.toInt();

        if (scalePitch < 0 || scalePitch > 7) {
            RG_WARNING << "NotationView::getPitchFromNoteInsertAction: pitch "
                      << scalePitch << " out of range, using 0";
            scalePitch = 0;
        }

        Pitch clefPitch(clef.getAxisHeight(), clef, key, NoAccidental);

        int clefOctave = clefPitch.getOctave();
        int pitchOctave = clefOctave + octave;

        NOTATION_DEBUG << "NotationView::getPitchFromNoteInsertAction:"
                       << " key = " << key.getName()
                       << ", clef = " << clef.getClefType()
                       << ", octaveoffset = " << clef.getOctaveOffset()
                      ;
        NOTATION_DEBUG << "NotationView::getPitchFromNoteInsertAction: octave = "
                       << pitchOctave;

        // Rewrite to fix bug #2997303 :
        //
        // We want to make sure that
        //    (i) The lowest note in scale (with octave = -1) is drawn below
        //        the staff
        //    (ii) The highest note in scale (with octave = +1) is drawn above
        //         the staff
        //
        // Let lnh be the height on staff of this lowest note and let hnh be
        // the height on staff of this highest note.
        //    (iii) hnh = lnh + 7 + 7 + 6 = lnh + 20
        //
        // (iv) One way to have (i) and (ii) verified is to make the middle
        // of lnh and hnh, i.e. (lnh + hnh) / 2, as near as possible of
        // the middle of the staff, i.e. 4.
        //
        // (iii) and (iv) result in lnh being as near as possible of -6,
        //    i.e.  -10 < lnh < -2.

        int lowestNoteInScale = 0;
        Pitch lowestPitch(lowestNoteInScale, clefOctave - 1, key, NoAccidental);

        int lnh = lowestPitch.getHeightOnStaff(clef, key);
        for (; lnh < -9; lnh += 7) pitchOctave++;
        for (; lnh > -3; lnh -= 7) pitchOctave--;

        NOTATION_DEBUG << "NotationView::getPitchFromNoteInsertAction: octave = "
                       << pitchOctave << " (adjusted)";

        Pitch pitch(scalePitch, pitchOctave, key, accidental);
        return pitch.getPerformancePitch();

    } else {

        throw Exception("Not an insert action",
                        __FILE__, __LINE__);
    }
}

void
NotationView::slotExpressionSequence()
{
    insertControllerSequence(ControlParameter::getExpression());
}

void
NotationView::slotPitchBendSequence()
{
    insertControllerSequence(ControlParameter::getPitchBend());
}

void
NotationView::slotControllerSequence()
{
    ControlRulerWidget *cr = m_notationWidget->getControlsWidget();
    if (!cr)
        return;

    const ControlParameter *cp = cr->getControlParameter();
    if (!cp)
    {
        QMessageBox::information(
                this,
                tr("Rosegarden"),
                tr("Please select a control ruler first."));

        return;
    }

    insertControllerSequence(*cp);
}

void
NotationView::
insertControllerSequence(const ControlParameter &controlParameter)
{
    EventSelection *selection = getSelection();

    // No selection?  Bail.
    if (!selection)
        return;

    const timeT startTime = selection->getStartTime();
    const timeT endTime = selection->getEndTime();

    // Times make no sense?  Bail.
    if (startTime >= endTime)
        return;

    PitchBendSequenceDialog dialog(
            this,  // parent
            getCurrentSegment(),
            controlParameter,
            startTime,
            endTime);

    dialog.exec();
}

void
NotationView::slotInsertNoteFromAction()
{
    const QObject *s = sender();
    QString name = s->objectName();

    Segment *segment = getCurrentSegment();
    if (!segment) return;

    NoteRestInserter *currentInserter = nullptr;
    if(m_notationWidget) {
        currentInserter = dynamic_cast<NoteRestInserter *>
            (m_notationWidget->getCurrentTool());

        if(!currentInserter) {
            //set the NoteRestInserter as current
            slotSetNoteRestInserter();
            //re-fetch the current tool for analysis
            currentInserter = dynamic_cast<NoteRestInserter *>
                (m_notationWidget->getCurrentTool());
        }

        if (currentInserter) {
            if (currentInserter->isaRestInserter()) {
                slotSwitchToNotes();
            }
            int pitch = 0;
            Accidental accidental = Accidentals::NoAccidental;

            timeT insertionTime = getInsertionTime();
            Rosegarden::Key key = segment->getKeyAtTime(insertionTime);
            Clef clef = segment->getClefAtTime(insertionTime);

            try {

                RG_DEBUG << "NotationView::slotInsertNoteFromAction: time = "
                    << insertionTime << ", key = " << key.getName()
                    << ", clef = " << clef.getClefType() << ", octaveoffset = "
                    << clef.getOctaveOffset();

                pitch = getPitchFromNoteInsertAction(name, accidental, clef, key);

            } catch (...) {

                QMessageBox::warning
                    (this, tr("Rosegarden"),  tr("Unknown note insert action %1").arg(name));
                return ;
            }

            TmpStatusMsg msg(tr("Inserting note"), this);

            NOTATION_DEBUG << "Inserting note at pitch " << pitch;
            currentInserter->insertNote(*segment, insertionTime,
                pitch, accidental, 100); // Velocity hard coded for now.
        }
    }
}

void
NotationView::slotInsertRestFromAction()
{
    Segment *segment = getCurrentSegment();
    if (!segment) return;

    NoteRestInserter *currentInserter = nullptr;
    if(m_notationWidget) {
        currentInserter = dynamic_cast<NoteRestInserter *>
            (m_notationWidget->getCurrentTool());

        if(!currentInserter) {
            //set the NoteRestInserter as current
            slotSetNoteRestInserter();
            //re-fetch the current tool for analysis
            currentInserter = dynamic_cast<NoteRestInserter *>
                (m_notationWidget->getCurrentTool());
        }

        if (currentInserter) {
            if (!currentInserter->isaRestInserter()) {
                slotSwitchToRests();
            }
           timeT insertionTime = getInsertionTime();

           currentInserter->insertNote(*segment, insertionTime,
               0, Accidentals::NoAccidental, true);
        }
    }
}

void
NotationView::slotToggleDot()
{
    NOTATION_DEBUG << "NotationView::slotToggleDot : entered. ";
    NoteRestInserter *currentInserter = nullptr;
    if (m_notationWidget) {
        currentInserter = dynamic_cast<NoteRestInserter *>
            (m_notationWidget->getCurrentTool());
        if (!currentInserter) {
            // Switch to NoteRestInserter
            slotSetNoteRestInserter();
            NOTATION_DEBUG << "NotationView::slotToggleDot() : "
                    << "NoteRestInserter not current. Attempted to  switch. ";

            //Try again to see if tool is set.
            currentInserter = dynamic_cast<NoteRestInserter *>
                    (m_notationWidget->getCurrentTool());
            if (!currentInserter) {

                NOTATION_DEBUG << "NotationView::slotToggleDot() : expected"
                        << " NoteRestInserter as current tool & "
                        << "could not switch to it.  Silent exit.";
                return;
            }
        }
        Note note = currentInserter->getCurrentNote();

        Note::Type noteType = note.getNoteType();
        int noteDots = (note.getDots() ? 0 : 1); // Toggle the dot state

        if (noteDots && noteType == Note::Shortest)
        {
            // This might have been invoked via a keboard shortcut or other
            // toggling the +. button when the shortest note was pressed.
            // RG does not render dotted versions of its shortest duration
            // and rounds it up to the next duration.
            // Following RG's lead on this makes the inteface feel off since
            // This moves the toggle to the next longest duration without
            // switching the pallete to dots.
            // So just leave the duration alone and don't toggle the dot
            // in this case.
            noteDots = 0;
        }

        QString actionName(NotationStrings::getReferenceName(Note(noteType,noteDots)));
        actionName.replace(QRegularExpression("-"), "_");

        m_notationWidget->slotSetInsertedNote(noteType, noteDots);
        if (currentInserter->isaRestInserter()) {
            slotSwitchToRests();
        } else {
            slotSwitchToNotes();
        }
    }
}

void
NotationView::slotNoteAction()
{
    NOTATION_DEBUG << "NotationView::slotNoteAction : entered. ";

    QObject *s = sender();
    QAction *a = dynamic_cast<QAction *>(s);
    QString name = s->objectName();
    QString noteToolbarName;

    //Set defaults for duration_ shortcut calls
    bool rest = false;
    int dots = 0;

    if (m_notationWidget) {
        NoteRestInserter *currentTool = dynamic_cast<NoteRestInserter *>
            (m_notationWidget->getCurrentTool());
        if (!currentTool) {
            //Must select NoteRestInserter tool as current Tool
            slotSetNoteRestInserter();
            //Now re-fetch the current tool for analysis.
            currentTool = dynamic_cast<NoteRestInserter *>(m_notationWidget
                ->getCurrentTool());
        }
        if (name.startsWith("duration_")) {
            name = name.replace("duration_", "");
            NOTATION_DEBUG << "NotationView::slotNoteAction : "
                << "Duration shortcut called.";
            //duration shortcut called from keyboard or menu.
            //Must switch to insert Notes mode.

        } else if (currentTool->isaRestInserter()) {
            NOTATION_DEBUG << "NotationView::slotNoteAction : "
                << "Have rest inserter.";
            if (name.startsWith("rest_")) {
                name = name.replace("rest_", "");
            }
            rest = true;
        } else {
            NOTATION_DEBUG << "NotationView::slotNoteAction : "
                << "Have note inserter.";
        }
    }

    if (name.startsWith("dotted_")) {
        dots = 1;
        name = name.replace("dotted_", "");
    }

    Note::Type type = NotationStrings::getNoteForName(name).getNoteType();
    if (m_notationWidget) {
        m_notationWidget->slotSetInsertedNote(type, dots);
        if (rest) {
            slotSwitchToRests();
        } else {
            slotSwitchToNotes();
        }
    }

    setCurrentNotePixmapFrom(a);
}

void
NotationView::slotDummy1()
{
    // Empty function required to appease Qt.
}

void
NotationView::manageAccidentalAction(QString actionName)
{
     NOTATION_DEBUG << "NotationView::manageAccidentalAction: enter. "
         << "actionName = " << actionName << ".";

    // Manage exclusive group setting since group->isExclusive() == false.
    QAction *currentAction = findAction(actionName);
    // Force the current button to be pressed
    currentAction->setChecked(true);
    if (m_accidentalPressed != currentAction) {
        m_accidentalPressed->setChecked(false);
        m_accidentalPressed = currentAction;
    }

    // Set The Note / Rest Inserter Tool as curretn tool if needed.
    if (m_notationWidget) {
        NoteRestInserter *currentInserter = dynamic_cast<NoteRestInserter *>
            (m_notationWidget->getCurrentTool());
        if (!currentInserter) {
            slotSetNoteRestInserter();

            // re-fetch tool for analysis.
            currentInserter = dynamic_cast<NoteRestInserter *>
            (m_notationWidget->getCurrentTool());
        }
        if (currentInserter->isaRestInserter()) {
            slotSwitchToNotes();
        }
    }

}

void
NotationView::slotNoAccidental()
{
    QObject *s = sender();
    QString name = s->objectName();

    manageAccidentalAction(name);

    if (m_notationWidget) m_notationWidget->slotSetAccidental(NoAccidental, false);
}

void
NotationView::slotFollowAccidental()
{
    QObject *s = sender();
    QString name = s->objectName();

    manageAccidentalAction(name);

    if (m_notationWidget) m_notationWidget->slotSetAccidental(NoAccidental, true);
}

void
NotationView::slotSharp()
{
    QObject *s = sender();
    QString name = s->objectName();

    manageAccidentalAction(name);

    if (m_notationWidget) m_notationWidget->slotSetAccidental(Sharp, false);
}

void
NotationView::slotFlat()
{
    QObject *s = sender();
    QString name = s->objectName();

    manageAccidentalAction(name);

    if (m_notationWidget) m_notationWidget->slotSetAccidental(Flat, false);
}

void
NotationView::slotNatural()
{
    QObject *s = sender();
    QString name = s->objectName();

    manageAccidentalAction(name);

    if (m_notationWidget) m_notationWidget->slotSetAccidental(Natural, false);
}

void
NotationView::slotDoubleSharp()
{
    QObject *s = sender();
    QString name = s->objectName();

    manageAccidentalAction(name);

    if (m_notationWidget) m_notationWidget->slotSetAccidental(DoubleSharp, false);
}

void
NotationView::slotDoubleFlat()
{
    QObject *s = sender();
    QString name = s->objectName();

    manageAccidentalAction(name);

    if (m_notationWidget) m_notationWidget->slotSetAccidental(DoubleFlat, false);
}

void
NotationView::slotClefAction()
{
    QObject *s = sender();
    QAction *a = dynamic_cast<QAction *>(s);
    QString n = s->objectName();

    Clef type = Clef::Treble;

    if (n == "treble_clef") type = Clef::Treble;
    else if (n == "alto_clef") type = Clef::Alto;
    else if (n == "tenor_clef") type = Clef::Tenor;
    else if (n == "bass_clef") type = Clef::Bass;

    setCurrentNotePixmapFrom(a);

    if (!m_notationWidget) return;
    m_notationWidget->slotSetClefInserter();
    m_notationWidget->slotSetInsertedClef(type);
    slotUpdateMenuStates();
}

void
NotationView::slotText()
{
    QObject *s = sender();
    setCurrentNotePixmapFrom(dynamic_cast<QAction *>(s));

    if (!m_notationWidget) return;
    m_notationWidget->slotSetTextInserter();
    slotUpdateMenuStates();
}

void
NotationView::slotGuitarChord()
{
    QObject *s = sender();
    setCurrentNotePixmapFrom(dynamic_cast<QAction *>(s));

    if (!m_notationWidget) return;
    m_notationWidget->slotSetGuitarChordInserter();
    slotUpdateMenuStates();
}

void
NotationView::slotTransformsQuantize()
{
    EventSelection *selection = getSelection();
    if (!selection) return;

    QuantizeDialog dialog(this, true);

    if (dialog.exec() == QDialog::Accepted) {
        CommandHistory::getInstance()->addCommand
             (new EventQuantizeCommand
              (*selection,
               dialog.getQuantizer()));
    }
}

void
NotationView::slotTransformsInterpret()
{
    EventSelection *selection = getSelection();
    if (!selection) return;

    InterpretDialog dialog(this);
    if (dialog.exec() == QDialog::Accepted) {
        CommandHistory::getInstance()->addCommand
            (new InterpretCommand
             (*selection,
              RosegardenDocument::currentDocument->getComposition().getNotationQuantizer(),
              dialog.getInterpretations()));
    }
}

void
NotationView::slotMakeOrnament()
{
    if (!getSelection())
        return ;

    EventContainer &ec =
        getSelection()->getSegmentEvents();

    int basePitch = -1;
    int baseVelocity = -1;

    QSharedPointer<NoteStyle> style = NoteStyleFactory::getStyle(NoteStyleFactory::DefaultStyle);

    for (EventContainer::iterator i =
             ec.begin(); i != ec.end(); ++i) {
        if ((*i)->isa(Note::EventType)) {
            if ((*i)->has(BaseProperties::PITCH)) {
                basePitch = (*i)->get<Int>(BaseProperties::PITCH);
                style = NoteStyleFactory::getStyleForEvent(*i);
                if (baseVelocity != -1) break;
            }
            if ((*i)->has(BaseProperties::VELOCITY)) {
                baseVelocity = (*i)->get<Int>(BaseProperties::VELOCITY);
                if (basePitch != -1) break;
            }
        }
    }

    Segment *segment = getCurrentSegment();
    if (!segment) return;

    timeT absTime = getSelection()->getStartTime();

    Track *track =
        segment->getComposition()->getTrackById(segment->getTrack());
    QString name;
    int barNo = segment->getComposition()->getBarNumber(absTime);
    if (track) {
        name = QString(tr("Ornament track %1 bar %2").arg(track->getPosition() + 1).arg(barNo + 1));
    } else {
        name = QString(tr("Ornament bar %1").arg(barNo + 1));
    }

    MakeOrnamentDialog dialog(this, name, basePitch);
    if (dialog.exec() != QDialog::Accepted)
        return ;

    name = dialog.getName();
    basePitch = dialog.getBasePitch();

    CommandHistory::getInstance()->
        addCommand(new CutToTriggerSegmentCommand
                   (getSelection(), RosegardenDocument::currentDocument->getComposition(),
                    name, basePitch, baseVelocity,
                    style->getName(), true,
                    BaseProperties::TRIGGER_SEGMENT_ADJUST_NONE,
                    Marks::NoMark));
}

void
NotationView::slotUseOrnament()
{
    // Take an existing note and match an ornament to it.

    if (!getSelection())
        return ;

    UseOrnamentDialog dialog(this, &RosegardenDocument::currentDocument->getComposition());
    if (dialog.exec() != QDialog::Accepted)
        return ;

    CommandHistory::getInstance()->addCommand(
            new SetTriggerCommand(*getSelection(),
                                  dialog.getId(),
                                  true,
                                  dialog.getRetune(),
                                  dialog.getTimeAdjust(),
                                  dialog.getMark(),
                                  tr("Use Ornament")));
}

void
NotationView::slotRemoveOrnament()
{
    if (!getSelection())
        return ;

    CommandHistory::getInstance()->addCommand(
            new ClearTriggersCommand(*getSelection(),
                                     tr("Remove Ornaments")));
}

void
NotationView::slotEditOrnamentInline()
{
    ForAllSelection(&NotationView::EditOrnamentInline);
}

void
NotationView::slotShowOrnamentExpansion()
{
    ForAllSelection(&NotationView::ShowOrnamentExpansion);
}

void
NotationView::EditOrnamentInline(Event *trigger, Segment *containing)
{
    TriggerSegmentRec *rec =
        RosegardenDocument::currentDocument->getComposition().getTriggerSegmentRec(trigger);

    if (!rec) { return; }
    Segment *link = rec->makeLinkedSegment(trigger, containing);

    // makeLinkedSegment can return nullptr, eg if ornament was squashed.
    if (!link) { return; }

    link->setParticipation(Segment::editableClone);
    // The same track the host segment had
    link->setTrack(containing->getTrack());
    // Give it a composition so it doesn't get into trouble.
    link->setComposition(&RosegardenDocument::currentDocument->getComposition());

    // Adopt it into the view.
    CommandHistory::getInstance()->addCommand
        (new AdoptSegmentCommand
         (tr("Edit ornament inline"), *this, link, true));
}


void
NotationView::ShowOrnamentExpansion(Event *trigger, Segment *containing)
{
    TriggerSegmentRec *rec =
        RosegardenDocument::currentDocument->getComposition().getTriggerSegmentRec(trigger);
    if (!rec) { return; }
    Instrument *instrument = RosegardenDocument::currentDocument->getInstrument(containing);

    Segment *s =
        rec->makeExpansion(trigger, containing, instrument);

    if (!s) { return; }

    s->setParticipation(Segment::readOnly);
    s->setGreyOut();
    // The same track the host segment had
    s->setTrack(containing->getTrack());
    s->setComposition(&RosegardenDocument::currentDocument->getComposition());
    s->normalizeRests(s->getStartTime(), s->getEndTime());

    // Adopt it into the view.
    CommandHistory::getInstance()->addCommand
        (new AdoptSegmentCommand
         (tr("Show ornament expansion"), *this, s, true));
}

void
NotationView::
ForAllSelection(opOnEvent op)
{
    EventSelection *selection = getSelection();
    if (!selection) { return; }

    EventContainer ec =
        selection->getSegmentEvents();

    for (EventContainer::iterator i = ec.begin();
         i != ec.end();
         ++i) {
        CALL_MEMBER_FN(*this,op)(*i, getCurrentSegment());
    }
}

void
NotationView::
slotUnadoptSegment()
{
    // unadoptSegment checks this too, but we check now so that (a) we
    // don't have a did-nothing command on the history, and (b)
    // because undoing that command would be very wrong.
    SegmentVector::iterator found = findAdopted(getCurrentSegment());

    if (found == m_adoptedSegments.end()) { return; }

    CommandHistory::getInstance()->addCommand
        (new AdoptSegmentCommand
         (tr("Unadopt Segment"), *this, *found, false));
}

void
NotationView::slotMaskOrnament()
{
    if (!getSelection())
        { return; }

    CommandHistory::getInstance()->addCommand
        (new MaskTriggerCommand(*getSelection(), false));
}

void
NotationView::slotUnmaskOrnament()
{
    if (!getSelection())
        { return; }

    CommandHistory::getInstance()->addCommand
        (new MaskTriggerCommand(*getSelection(), true));
}

void
NotationView::slotEditAddClef()
{
    Segment *segment = getCurrentSegment();
    timeT insertionTime = getInsertionTime();
    static Clef lastClef = segment->getClefAtTime(insertionTime);

    NotationScene *scene = m_notationWidget->getScene();
    if (!scene) return;

    // Fix bug #2997311 : don't use a NotePixmapFactory in selection mode
    // to draw inside the dialog
    NotePixmapFactory npf = *scene->getNotePixmapFactory();
    npf.setSelected(false);

    ClefDialog dialog(this, &npf, lastClef);

    if (dialog.exec() == QDialog::Accepted) {

        ClefDialog::ConversionType conversion = dialog.getConversionType();

        bool shouldChangeOctave = (conversion != ClefDialog::NoConversion);
        bool shouldTranspose = (conversion == ClefDialog::Transpose);

        CommandHistory::getInstance()->addCommand(
                new ClefInsertionCommand(*segment,
                                         insertionTime,
                                         dialog.getClef(),
                                         shouldChangeOctave,
                                         shouldTranspose));

        lastClef = dialog.getClef();
    }
}

void
NotationView::slotEditAddClefLinkOnly()
{
    Segment *segment = getCurrentSegment();
    if (!segment->isLinked()) {
        return;
    }
    timeT insertionTime = getInsertionTime();
    static Clef lastClef = segment->getClefAtTime(insertionTime);

    NotationScene *scene = m_notationWidget->getScene();
    if (!scene) return;

    NotePixmapFactory npf = *scene->getNotePixmapFactory();
    npf.setSelected(false);

    ClefDialog dialog(this, &npf, lastClef);

    if (dialog.exec() == QDialog::Accepted) {

        ClefDialog::ConversionType conversion = dialog.getConversionType();

        bool shouldChangeOctave = (conversion != ClefDialog::NoConversion);
        bool shouldTranspose = (conversion == ClefDialog::Transpose);

        CommandHistory::getInstance()->addCommand(
                new ClefLinkInsertionCommand(*segment,
                                            insertionTime,
                                            dialog.getClef(),
                                            shouldChangeOctave,
                                            shouldTranspose));

        lastClef = dialog.getClef();
    }
}

void
NotationView::slotEditAddKeySignature()
{
    Segment *segment = getCurrentSegment();
    timeT insertionTime = getInsertionTime();
    Clef clef = segment->getClefAtTime(insertionTime);
    Key key = AnalysisHelper::guessKeyForSegment(insertionTime, segment);

    NotationScene *scene = m_notationWidget->getScene();
    if (!scene) return;

    // Fix bug #2997311 : don't use a NotePixmapFactory in selection mode
    // to draw inside the dialog
    NotePixmapFactory npf = *scene->getNotePixmapFactory();
    npf.setSelected(false);

    KeySignatureDialog dialog(this,
                              &npf,
                              clef,
                              key,
                              true,
                              true,
                              tr("Estimated key signature shown"));

    if (dialog.exec() == QDialog::Accepted &&
        dialog.isValid()) {

        KeySignatureDialog::ConversionType conversion =
            dialog.getConversionType();

        bool transposeKey = dialog.shouldBeTransposed();
        bool applyToAll = dialog.shouldApplyToAll();
        bool ignorePercussion = dialog.shouldIgnorePercussion();

        if (applyToAll) {
            CommandHistory::getInstance()->addCommand(
                    new MultiKeyInsertionCommand(
                            RosegardenDocument::currentDocument,
                            insertionTime, dialog.getKey(),
                            conversion == KeySignatureDialog::Convert,
                            conversion == KeySignatureDialog::Transpose,
                            transposeKey,
                            ignorePercussion));
        } else {
            CommandHistory::getInstance()->addCommand(
                    new KeyInsertionCommand(*segment,
                                            insertionTime,
                                            dialog.getKey(),
                                            conversion == KeySignatureDialog::Convert,
                                            conversion == KeySignatureDialog::Transpose,
                                            transposeKey,
                                            false));
        }
    }
}

void
NotationView::slotEditAddSustain(bool down)
{
    Segment *segment = getCurrentSegment();
    timeT insertionTime = getInsertionTime();

    Studio *studio = &RosegardenDocument::currentDocument->getStudio();
    Track *track = segment->getComposition()->getTrackById(segment->getTrack());

    if (track) {

        Instrument *instrument = studio->getInstrumentById
            (track->getInstrument());
        if (instrument) {
            MidiDevice *device = dynamic_cast<MidiDevice *>
                (instrument->getDevice());
            if (device) {
                for (ControlList::const_iterator i =
                         device->getControlParameters().begin();
                     i != device->getControlParameters().end(); ++i) {

                    if (i->getType() == Controller::EventType &&
                        (i->getName() == "Sustain" ||
                         strtoqstr(i->getName()) == tr("Sustain"))) {

                        CommandHistory::getInstance()->addCommand(
                                new SustainInsertionCommand(*segment, insertionTime, down,
                                                            i->getControllerNumber()));
                        return ;
                    }
                }
            } else if (instrument->getDevice() &&
                       instrument->getDevice()->getType() == Device::SoftSynth) {
                CommandHistory::getInstance()->addCommand(
                        new SustainInsertionCommand(*segment, insertionTime, down, 64));
                return;
            }
        }
    }

    QMessageBox::warning(this, tr("Rosegarden"), tr("There is no sustain controller defined for this device.\nPlease ensure the device is configured correctly in the Manage MIDI Devices dialog in the main window."));
}

void
NotationView::slotEditAddSustainDown()
{
    slotEditAddSustain(true);
}

void
NotationView::slotEditAddSustainUp()
{
    slotEditAddSustain(false);
}

void
NotationView::slotEditTranspose()
{
    IntervalDialog intervalDialog(this, true, true);
    int ok = intervalDialog.exec();

    int semitones = intervalDialog.getChromaticDistance();
    int steps = intervalDialog.getDiatonicDistance();

    if (!ok || (semitones == 0 && steps == 0)) return;

    // TODO combine commands into one
    for (size_t i = 0; i < m_segments.size(); i++)
    {
        CommandHistory::getInstance()->addCommand(new SegmentTransposeCommand(
                *(m_segments[i]),
                intervalDialog.getChangeKey(), steps, semitones,
                intervalDialog.getTransposeSegmentBack()));
    }
}

void
NotationView::slotEditSwitchPreset()
{
    PresetHandlerDialog dialog(this, true);

    if (dialog.exec() != QDialog::Accepted) return;

    if (dialog.getConvertAllSegments()) {
        // get all segments for this track and convert them.
        Composition& comp = RosegardenDocument::currentDocument->getComposition();
        TrackId selectedTrack = getCurrentSegment()->getTrack();

        // satisfy #1885251 the way that seems most reasonble to me at the
        // moment, only changing track parameters when acting on all segments on
        // this track from the notation view
        //
        //!!! This won't be undoable, and I'm not sure if that's seriously
        // wrong, or just mildly wrong, but I'm betting somebody will tell me
        // about it if this was inappropriate
        Track *track = comp.getTrackById(selectedTrack);
        track->setPresetLabel( qstrtostr(dialog.getName()) );
        track->setClef(dialog.getClef());
        track->setTranspose(dialog.getTranspose());
        track->setLowestPlayable(dialog.getLowRange());
        track->setHighestPlayable(dialog.getHighRange());

        CommandHistory::getInstance()->addCommand(new SegmentSyncCommand(
                            comp.getSegments(), selectedTrack,
                            dialog.getTranspose(),
                            dialog.getLowRange(),
                            dialog.getHighRange(),
                            clefIndexToClef(dialog.getClef())));

        comp.notifyTrackChanged(track);

    } else {
        CommandHistory::getInstance()->addCommand(new SegmentSyncCommand(
                            m_segments,
                            dialog.getTranspose(),
                            dialog.getLowRange(),
                            dialog.getHighRange(),
                            clefIndexToClef(dialog.getClef())));
    }

    RosegardenDocument::currentDocument->slotDocumentModified();
}

void
NotationView::slotToggleChordsRuler()
{
    bool visible = findAction("show_chords_ruler")->isChecked();

    m_notationWidget->setChordNameRulerVisible(visible);

    QSettings settings;
    settings.beginGroup(NotationViewConfigGroup);
    settings.setValue("Chords ruler shown", visible);
    settings.endGroup();
}

void
NotationView::slotToggleTempoRuler()
{
    bool visible = findAction("show_tempo_ruler")->isChecked();

    m_notationWidget->setTempoRulerVisible(visible);

    QSettings settings;
    settings.beginGroup(NotationViewConfigGroup);
    settings.setValue("Tempo ruler shown", visible);
    settings.endGroup();
}

void
NotationView::slotAddTempo()
{
    const timeT insertionTime = getInsertionTime();
    EditTempoController::self()->editTempo(this, insertionTime);
}

void
NotationView::slotAddTimeSignature()
{
    Segment *segment = getCurrentSegment();
    if (!segment)
        return ;
    Composition *composition = segment->getComposition();
    timeT insertionTime = getInsertionTime();

    TimeSignatureDialog *dialog = nullptr;
    int timeSigNo = composition->getTimeSignatureNumberAt(insertionTime);

    if (timeSigNo >= 0) {

        dialog = new TimeSignatureDialog
                (this, composition, insertionTime,
                 composition->getTimeSignatureAt(insertionTime));

    } else {

        timeT endTime = composition->getDuration();
        if (composition->getTimeSignatureCount() > 0) {
            endTime = composition->getTimeSignatureChange(0).first;
        }

        CompositionTimeSliceAdapter adapter
                (composition, insertionTime, endTime);
        AnalysisHelper helper;
        TimeSignature timeSig = helper.guessTimeSignature(adapter);

        dialog = new TimeSignatureDialog
                (this, composition, insertionTime, timeSig, false,
                 tr("Estimated time signature shown"));
    }

    if (dialog->exec() == QDialog::Accepted) {

        insertionTime = dialog->getTime();

        if (dialog->shouldNormalizeRests()) {

            CommandHistory::getInstance()->addCommand(new AddTimeSignatureAndNormalizeCommand
                    (composition, insertionTime,
                     dialog->getTimeSignature()));

        } else {

            CommandHistory::getInstance()->addCommand(new AddTimeSignatureCommand
                    (composition, insertionTime,
                     dialog->getTimeSignature()));
        }
    }

    delete dialog;
}

// check composition for parallels

void
NotationView::slotCheckForParallels()
{
    qDebug() << "check for parallels...";

    Segment *segment = getCurrentSegment();

    if (!segment) return ;

    Composition *composition = segment->getComposition();

    CheckForParallelsDialog *dialog = nullptr;

    dialog = new CheckForParallelsDialog(this, m_document, m_notationWidget->getScene(), composition);

    dialog->show();
}

void
NotationView::slotToggleRawNoteRuler()
{
    bool visible = findAction("show_raw_note_ruler")->isChecked();

    m_notationWidget->setRawNoteRulerVisible(visible);

    QSettings settings;
    settings.beginGroup(NotationViewConfigGroup);
    settings.setValue("Raw note ruler shown", visible);
    settings.endGroup();
}

void
NotationView::slotToggleTracking()
{
    if (m_notationWidget) m_notationWidget->slotTogglePlayTracking();
}

void
NotationView::slotRegenerateScene()
{
    NOTATION_DEBUG << "NotationView::slotRegenerateScene: "
                   << m_notationWidget->getScene()->getSegmentsDeleted()->size()
                   << " segments deleted";

    // The scene is going to be deleted then restored.  To continue
    // processing at best is useless and at the worst may cause a
    // crash.  This call could replace the multiple calls in
    // NotationScene.
<<<<<<< HEAD
    disconnect(CommandHistory::getInstance(), SIGNAL(commandExecuted()),
               m_notationWidget->getScene(), SLOT(slotCommandExecuted()));
=======
    disconnect(CommandHistory::getInstance(), &CommandHistory::commandExecuted,
               m_notationWidget->getScene(), &NotationScene::slotCommandExecuted);
>>>>>>> 1c2e8006

    // Look for segments to be removed from vector
    std::vector<Segment *> * segmentDeleted =
        m_notationWidget->getScene()->getSegmentsDeleted();

    // If there is no such segment regenerate the notation widget directly
    if (segmentDeleted->size() != 0) {

        // else look if there is something to display still
        if (m_notationWidget->getScene()->isSceneEmpty()) {
            // All segments have been removed : don't regenerate anything
            // but close the editor.
            NOTATION_DEBUG << "NotationView::slotSceneDeleted";

            close();
            return;
        }

        // then remove the deleted segments
        for (std::vector<Segment *>::iterator isd = segmentDeleted->begin();
            isd != segmentDeleted->end(); ++isd) {
            for (std::vector<Segment *>::iterator i = m_segments.begin();
                i != m_segments.end(); ++i) {
                if (*isd == *i) {
                    m_segments.erase(i);
                    NOTATION_DEBUG << "NotationView::slotRegenerateScene:"
                                    " Erased segment from vector, have "
                                << m_segments.size() << " segment(s) remaining"
                               ;
                    break;
                }
            }
        }
        slotUpdateMenuStates(); // single <-> multiple
    }

    // Fix bug #2960243:
    // When a segment is deleted : remove the selection rect
    NotationTool * tool =  m_notationWidget->getCurrentTool();
    QString toolName;
    if (tool) {
        toolName = tool->getToolName();
        tool->stow();
    }

    // remember zoom factors
    double hZoomFactor = m_notationWidget->getHorizontalZoomFactor();
    double vZoomFactor = m_notationWidget->getVerticalZoomFactor();

    // TODO: remember scene position

    // regenerate the whole notation widget .
    setWidgetSegments();

    // restore size and spacing of notation police
    m_notationWidget->slotSetFontName(m_fontName);
    m_notationWidget->slotSetFontSize(m_fontSize);
    m_notationWidget->getScene()->setHSpacing(
            RosegardenDocument::currentDocument->getComposition().m_notationSpacing);

    // restore zoom factors
    m_notationWidget->setVerticalZoomFactor(vZoomFactor);
    m_notationWidget->setHorizontalZoomFactor(hZoomFactor);

    // TODO: restore scene position

    // and restore the current tool if any
    if (tool) m_notationWidget->slotSetTool(toolName);
}

void
NotationView::slotUpdateWindowTitle(bool)
{
    if (m_segments.empty()) return;

    // Scene may be empty and the editor is about to be closed,
    // but this info doesn't propagate to view still.
    // (Because signals used to trig slotUpdateWindowTitle() _are not queued_
    //  but signal used to trig slotRegenerateScene() _is queued_).
    // In such a case, don't do anything (to avoid a crash).
    if (m_notationWidget->getScene()->isSceneEmpty()) return;

    QString view = tr("Notation");
    setWindowTitle(getTitle(view));
}

void
NotationView::slotGroupSimpleTuplet()
{
    slotGroupTuplet(true);
}

void
NotationView::slotGroupGeneralTuplet()
{
    slotGroupTuplet(false);
}

void
NotationView::slotGroupTuplet(bool simple)
{
    timeT t = 0;
    timeT unit = 0;
    int tupled = 2;
    int untupled = 3;
    Segment *segment = nullptr;
    bool hasTimingAlready = false;
    EventSelection *selection = getSelection();

    if (selection) {
        t = selection->getStartTime();

        timeT duration = selection->getTotalDuration();
        Note::Type unitType = Note::getNearestNote(duration / 3, 0)
                                                   .getNoteType();
        unit = Note(unitType).getDuration();

        if (!simple) {
            TupletDialog dialog(this, unitType, duration);
            if (dialog.exec() != QDialog::Accepted)
                return ;
            unit = Note(dialog.getUnitType()).getDuration();
            tupled = dialog.getTupledCount();
            untupled = dialog.getUntupledCount();
            hasTimingAlready = dialog.hasTimingAlready();
        }

        segment = &selection->getSegment();

    } else {

        t = getInsertionTime();

        NoteRestInserter *currentInserter = dynamic_cast<NoteRestInserter *> (m_notationWidget->getCurrentTool());

        Note::Type unitType;

// Should fix this too (maybe go fetch the NoteRestTool and check its duration).
        if (currentInserter) {
            unitType = currentInserter->getCurrentNote().getNoteType();
        } else {
            unitType = Note::Quaver;
        }

        unit = Note(unitType).getDuration();

        if (!simple) {
            TupletDialog dialog(this, unitType);
            if (dialog.exec() != QDialog::Accepted)
                return ;
            unit = Note(dialog.getUnitType()).getDuration();
            tupled = dialog.getTupledCount();
            untupled = dialog.getUntupledCount();
            hasTimingAlready = dialog.hasTimingAlready();
        }

        segment = getCurrentSegment();
    }

    CommandHistory::getInstance()->addCommand(new TupletCommand
                                              (*segment, t, unit, untupled,
                                              tupled, hasTimingAlready));

    if (!hasTimingAlready) {
//        slotSetInsertCursorPosition(t + (unit * tupled), true, false);
        m_document->slotSetPointerPosition(t + (unit * tupled));
    }
}

void
NotationView::slotUpdateInsertModeStatusTriplet()
{
    if (isInTripletMode()) {
      m_notationWidget->setTupletMode(true);
      m_notationWidget->setTupledCount();
      m_notationWidget->setUntupledCount();
      (findAction("tuplet_mode"))->setChecked(false);
    } else m_notationWidget->setTupletMode(false);
    slotUpdateInsertModeStatus();
}

void
NotationView::slotUpdateInsertModeStatusTuplet()
{
    if (isInTupletMode()) {
      m_notationWidget->setTupletMode(true);
      InsertTupletDialog dialog(this, m_notationWidget->getUntupledCount(),  m_notationWidget->getTupledCount());
      if (dialog.exec() == QDialog::Accepted) {
        m_notationWidget->setTupledCount(dialog.getTupledCount());
        m_notationWidget->setUntupledCount(dialog.getUntupledCount());
      }
      (findAction("triplet_mode"))->setChecked(false);
    } else m_notationWidget->setTupletMode(false);
    slotUpdateInsertModeStatus();
}

void
NotationView::slotUpdateInsertModeStatus()
{
    QString tripletMessage = tr("Tuplet");
    QString chordMessage = tr("Chord");
    QString graceMessage = tr("Grace");
    QString message;

    m_notationWidget->setChordMode(isInChordMode());
    m_notationWidget->setGraceMode(isInGraceMode());

    if (isInTripletMode()||isInTupletMode()) {
        message = tr("%1 %2").arg(message).arg(tripletMessage);
    }

    if (isInChordMode()) {
        message = tr("%1 %2").arg(message).arg(chordMessage);
    }

    if (isInGraceMode()) {
        message = tr("%1 %2").arg(message).arg(graceMessage);
    }

    m_insertModeLabel->setText(message);
}

bool
NotationView::isInChordMode()
{
    QAction* tac = findAction("chord_mode");
    return tac->isChecked();
}

bool
NotationView::isInTripletMode()
{
    QAction* tac = findAction("triplet_mode");
    return tac->isChecked();
}

bool
NotationView::isInTupletMode()
{
    QAction* tac = findAction("tuplet_mode");
    return tac->isChecked();
}

bool
NotationView::isInGraceMode()
{
    QAction* tac = findAction("grace_mode");
    return tac->isChecked();
}

void
NotationView::slotSymbolAction()
{
    QObject *s = sender();
    setCurrentNotePixmapFrom(dynamic_cast<QAction *>(s));
    QString n = s->objectName();

    Symbol type = Symbol::Segno;

    if (n == "add_segno") type = Symbol::Segno;
    else if (n == "add_coda") type = Symbol::Coda;
    else if (n == "add_breath") type = Symbol::Breath;

    if (!m_notationWidget) return;
    m_notationWidget->slotSetSymbolInserter();
    m_notationWidget->slotSetInsertedSymbol(type);
    slotUpdateMenuStates();
}

void
NotationView::slotHalveDurations()
{
    if (!getSelection()) return ;

    CommandHistory::getInstance()->addCommand(new RescaleCommand(*getSelection(),
                                              getSelection()->getTotalDuration() / 2,
                                              false));
}

void
NotationView::slotDoubleDurations()
{
    if (!getSelection()) return ;

    CommandHistory::getInstance()->addCommand(new RescaleCommand(*getSelection(),
                                              getSelection()->getTotalDuration() * 2,
                                              false));
}

void
NotationView::slotRescale()
{
    if (!getSelection()) return ;

    RescaleDialog dialog
    (this,
     &RosegardenDocument::currentDocument->getComposition(),
     getSelection()->getStartTime(),
     getSelection()->getEndTime() -
         getSelection()->getStartTime(),
     1,
     true,
     true);

    if (dialog.exec() == QDialog::Accepted) {
        CommandHistory::getInstance()->addCommand(new RescaleCommand
                                                  (*getSelection(),
                                                  dialog.getNewDuration(),
                                                  dialog.shouldCloseGap()));
    }
}

void
NotationView::slotTransposeUp()
{
    if (!getSelection()) return ;

    CommandHistory::getInstance()->addCommand(new TransposeCommand
                                              (1, *getSelection()));
}

void
NotationView::slotTransposeDown()
{
    if (!getSelection()) return ;

    CommandHistory::getInstance()->addCommand(new TransposeCommand
                                              ( -1, *getSelection()));
}

void
NotationView::slotTransposeUpOctave()
{
    if (!getSelection()) return ;

    CommandHistory::getInstance()->addCommand(new TransposeCommand
                                              (12, *getSelection()));
}

void
NotationView::slotTransposeDownOctave()
{
    if (!getSelection()) return ;

    CommandHistory::getInstance()->addCommand(new TransposeCommand
                                              ( -12, *getSelection()));
}

void
NotationView::slotTranspose()
{
    EventSelection *selection = getSelection();
    if (!selection) {
        RG_WARNING << "Hint: selection is nullptr in slotTranpose()";
        return;
    }

    QSettings settings;
    settings.beginGroup(NotationViewConfigGroup);

    int dialogDefault = settings.value("lasttransposition", 0).toInt() ;

    bool ok = false;
    int semitones = QInputDialog::getInt
            (this, tr("Transpose"),
             tr("By number of semitones: "),
                dialogDefault, -127, 127, 1, &ok);
    if (!ok || semitones == 0) return;

    settings.setValue("lasttransposition", semitones);

    CommandHistory::getInstance()->addCommand(new TransposeCommand
            (semitones, *selection));

    settings.endGroup();
}

void
NotationView::slotDiatonicTranspose()
{
    if (!getSelection()) return ;

    QSettings settings;
    settings.beginGroup(NotationViewConfigGroup);

    IntervalDialog intervalDialog(this);
    int ok = intervalDialog.exec();
        //int dialogDefault = settings.value("lasttransposition", 0).toInt() ;
    int semitones = intervalDialog.getChromaticDistance();
    int steps = intervalDialog.getDiatonicDistance();
    settings.endGroup();

    if (!ok || (semitones == 0 && steps == 0)) return;

    if (intervalDialog.getChangeKey())
    {
        RG_WARNING << "Transposing changing keys is not currently supported on selections";
    }
    else
    {
        // Transpose within key
                //RG_DEBUG << "Transposing semitones, steps: " << semitones << ", " << steps;
        CommandHistory::getInstance()->addCommand(new TransposeCommand
                                                  (semitones, steps,
                                                  *getSelection()));
    }
}

void
NotationView::slotInvert()
{
    if (!getSelection()) return;

    int semitones = 0;

    CommandHistory::getInstance()->addCommand(new InvertCommand
                                              (semitones, *getSelection()));
}

void
NotationView::slotRetrograde()
{
    if (!getSelection()) return;

    int semitones = 0;

    CommandHistory::getInstance()->addCommand(new RetrogradeCommand
                                              (semitones, *getSelection()));
}

void
NotationView::slotRetrogradeInvert()
{
    if (!getSelection()) return;

    int semitones = 0;

    CommandHistory::getInstance()->addCommand(new RetrogradeInvertCommand
                                              (semitones, *getSelection()));
}

void
NotationView::slotJogLeft()
{
    EventSelection *selection = getSelection();
    if (!selection) return ;

    RG_DEBUG << "NotationView::slotJogLeft";

    bool useNotationTimings = true;

    CommandHistory::getInstance()->addCommand(new MoveCommand
                                              (*getCurrentSegment(),
                                              -Note(Note::Demisemiquaver).getDuration(),
                                              useNotationTimings,
                                              *selection));
}

void
NotationView::slotJogRight()
{
    EventSelection *selection = getSelection();
    if (!selection) return ;

    RG_DEBUG << "NotationView::slotJogRight";

    bool useNotationTimings = true;

    CommandHistory::getInstance()->addCommand(new MoveCommand
                                              (*getCurrentSegment(),
                                              Note(Note::Demisemiquaver).getDuration(),
                                              useNotationTimings,
                                              *selection));
}

bool
NotationView::
isShowable(Event *e)
{
    if (e->isa(PitchBend::EventType)) { return false; }
    if (e->isa(Controller::EventType)) { return false; }
    return true;
}

void
NotationView::slotStepBackward()
{
    Segment *segment = getCurrentSegment();
    if (!segment) return;

    timeT time = getInsertionTime(true);
    Segment::iterator i = segment->findTime(time);

    while (i != segment->begin() &&
           (i == segment->end() ||
            (*i)->getNotationAbsoluteTime() >= time ||
            !isShowable(*i)))
        { --i; }

    if (i != segment->end()){
        m_document->slotSetPointerPosition((*i)->getNotationAbsoluteTime());
    }
}

void
NotationView::slotStepForward()
{
    Segment *segment = getCurrentSegment();
    if (!segment) return;

    timeT time = getInsertionTime(true);
    Segment::iterator i = segment->findTime(time);

    while (i != segment->end() &&
           ((*i)->getNotationAbsoluteTime() <= time ||
            !isShowable(*i)))
        { ++i; }

    if (i == segment->end()){
        m_document->slotSetPointerPosition(segment->getEndMarkerTime());
    } else {
        m_document->slotSetPointerPosition((*i)->getNotationAbsoluteTime());
    }
}

void
NotationView::slotInsertableNoteOnReceived(int pitch, int velocity)
{
    NOTATION_DEBUG << "NotationView::slotInsertableNoteOnReceived: " << pitch;
    slotInsertableNoteEventReceived(pitch, velocity, true);
}

void
NotationView::slotInsertableNoteOffReceived(int pitch, int velocity)
{
    NOTATION_DEBUG << "NotationView::slotInsertableNoteOffReceived: " << pitch;
    slotInsertableNoteEventReceived(pitch, velocity, false);
}

void
//!!! shut up compiler warning about unused 'velocity' but left original intact
// because it would be a good thing to make use of velocity one day
//NotationView::slotInsertableNoteEventReceived(int pitch, int velocity, bool noteOn)
NotationView::slotInsertableNoteEventReceived(int pitch, int velocity, bool noteOn)
{

    // find step recording action in menu (it ought to exist!)
    QAction *action = findAction("toggle_step_by_step");
    if (!action) {
        NOTATION_DEBUG << "WARNING: No toggle_step_by_step action";
        return ;
    }

    // return if we're not in step recording (step by step) mode
    if (!action->isChecked()) return ;

    // return if this window is not active, to avoid a window that is out of
    // sight and out of mind filling rapidly with unexpected gibberish which has
    // to be undone one event at a time
    //
    // NOTE: This prevents using step recording mode with an external app like
    // VMPK.  I can't think of any other way to avoid the far greater problem of
    // having to undo 15,000 unexpected events you didn't intend to record in an
    // out of focus view that got left in step record mode.
    if (!isActiveWindow()) return;

    Segment *segment = getCurrentSegment();

    NoteRestInserter *noteInserter = dynamic_cast<NoteRestInserter *>
                                     (m_notationWidget->getCurrentTool());
    if (!noteInserter) {
        // The old behavior was totally evil, so let's try failing silently and
        // see how obnoxious it is for the user to discover the hard way that
        // nothing is happening, because the wrong tool is selected.
        return;
    }

//    if (m_inPaintEvent) {
//        NOTATION_DEBUG << "NotationView::slotInsertableNoteEventReceived: in paint event already";
//        if (noteOn) {
//            m_pendingInsertableNotes.push_back(std::pair<int, int>(pitch, velocity));
//        }
//        return ;
//    }

    // If the segment is transposed, we want to take that into
    // account.  But the note has already been played back to the user
    // at its untransposed pitch, because that's done by the MIDI THRU
    // code in the sequencer which has no way to know whether a note
    // was intended for step recording.  So rather than adjust the
    // pitch for playback according to the transpose setting, we have
    // to adjust the stored pitch in the opposite direction.

    pitch -= segment->getTranspose();

    //    TmpStatusMsg msg(tr("Inserting note"), this);

    // We need to ensure that multiple notes hit at once come out as
    // chords, without imposing the interpretation that overlapping
    // notes are always chords and without getting too involved with
    // the actual absolute times of the notes (this is still step
    // editing, not proper recording).

    // First, if we're in chord mode, there's no problem.

    static int numberOfNotesOn = 0;
    static timeT insertionTime = getInsertionTime();
    static time_t lastInsertionTime = 0;

    if (isInChordMode()) {
        if (!noteOn)
            return ;
        NOTATION_DEBUG << "Inserting note in chord at pitch " << pitch;
        noteInserter->insertNote(*segment, getInsertionTime(), pitch,
                                 Accidentals::NoAccidental, velocity,
                                 true);

    } else {

        if (!noteOn) {
            numberOfNotesOn--;
        } else if (noteOn) {
            // Rules:
            //
            // * If no other note event has turned up within half a
            //   second, insert this note and advance.
            //
            // * Relatedly, if this note is within half a second of
            //   the previous one, they're chords.  Insert the previous
            //   one, don't advance, and use the same rules for this.
            //
            // * If a note event turns up before that time has elapsed,
            //   we need to wait for the note-off events: if the second
            //   note happened less than half way through the first,
            //   it's a chord.
            //
            // We haven't implemented these yet... For now:
            //
            // Rules (hjj):
            //
            // * The overlapping notes are always included in to a chord.
            //   This is the most convenient for step inserting of chords.
            //
            // * The timer resets the numberOfNotesOn, if noteOff signals were
            //   drop out for some reason (which has not been encountered yet).

            time_t now;
            time (&now);
            double elapsed = difftime(now, lastInsertionTime);
            time (&lastInsertionTime);

            if (numberOfNotesOn <= 0 || elapsed > 10.0 ) {
                numberOfNotesOn = 0;
                insertionTime = getInsertionTime();
            }
            numberOfNotesOn++;

            noteInserter->insertNote(*segment, insertionTime, pitch,
                                     Accidentals::NoAccidental, velocity,
                                     true);
        }
    }
}

void
NotationView::slotEditLyrics()
{
    Segment *segment = getCurrentSegment();
    int oldVerseCount = segment->getVerseCount();

    LyricEditDialog dialog(this, m_segments, segment);

    if (dialog.exec() == QDialog::Accepted) {

        // User may have change segment from inside the dialog
        // (see ticket #1547)
        segment = dialog.getSegment();

        MacroCommand *macro = new MacroCommand
            (SetLyricsCommand::getGlobalName());

        for (int i = 0; i < dialog.getVerseCount(); ++i) {
            SetLyricsCommand *command = new SetLyricsCommand
                (segment, i, dialog.getLyricData(i));
            macro->addCommand(command);
        }
        for (int i = dialog.getVerseCount(); i < oldVerseCount; ++i) {
            // (hjj) verse count decreased, delete extra verses.
            SetLyricsCommand *command = new SetLyricsCommand
                (segment, i, QString(""));
            macro->addCommand(command);
        }

        CommandHistory::getInstance()->addCommand(macro);
    }
}


void
NotationView::slotHoveredOverNoteChanged(const QString &noteName)
{
    m_hoveredOverNoteName->setText(QString(" ") + noteName);
}

void
NotationView::slotHoveredOverAbsoluteTimeChanged(unsigned int time)
{
    timeT t = time;
    RealTime rt =
        RosegardenDocument::currentDocument->getComposition().getElapsedRealTime(t);
    long ms = rt.msec();

    int bar, beat, fraction, remainder;
    RosegardenDocument::currentDocument->getComposition().getMusicalTimeForAbsoluteTime
        (t, bar, beat, fraction, remainder);

    //    QString message;
    //    QString format("%ld (%ld.%03lds)");
    //    format = tr("Time: %1").arg(format);
    //    message.sprintf(format, t, rt.sec, ms);

    QString message = tr("Time: %1 (%2.%3s)")
         .arg(QString("%1-%2-%3-%4")
             .arg(QString("%1").arg(bar + 1).rightJustified(3, '0'))
             .arg(QString("%1").arg(beat).rightJustified(2, '0'))
             .arg(QString("%1").arg(fraction).rightJustified(2, '0'))
             .arg(QString("%1").arg(remainder).rightJustified(2, '0')))
         .arg(rt.sec)
         .arg(QString("%1").arg(ms).rightJustified(3, '0'));

    m_hoveredOverAbsoluteTime->setText(message);
}

void
NotationView::slotFontComboChanged(int index)
{
    QString name = m_availableFontNames[index];
    if (m_notationWidget) m_notationWidget->slotSetFontName(name);
    m_fontName = name;
    QString action = QString("note_font_%1").arg(name);
    findAction(action)->setChecked(true);
}

void
NotationView::slotSizeComboChanged(int index)
{
    int size = m_availableFontSizes[index];
    if (m_notationWidget) m_notationWidget->slotSetFontSize(size);
    m_fontSize = size;
    QString action = QString("note_font_size_%1").arg(size);
    findAction(action)->setChecked(true);
}

void
NotationView::slotSpacingComboChanged(int index)
{
    int spacing = m_availableSpacings[index];
    if (m_notationWidget) m_notationWidget->getScene()->setHSpacing(spacing);

    RosegardenDocument::currentDocument->getComposition().m_notationSpacing = spacing;
    RosegardenDocument::currentDocument->slotDocumentModified();

    QString action = QString("spacing_%1").arg(spacing);
    findAction(action)->setChecked(true);
}

void
NotationView::slotToggleVelocityRuler()
{
    m_notationWidget->slotToggleVelocityRuler();
    slotUpdateMenuStates();
}

void
NotationView::slotTogglePitchbendRuler()
{
    m_notationWidget->slotTogglePitchbendRuler();
    slotUpdateMenuStates();
}

void
NotationView::slotAddControlRuler(QAction *action)
{
    NOTATION_DEBUG << "NotationView::slotAddControlRuler(" << action << ")";
    m_notationWidget->slotAddControlRuler(action);
    slotUpdateMenuStates();
}

Device *
NotationView::getCurrentDevice()
{
    if (m_notationWidget) return m_notationWidget->getCurrentDevice();
    else return nullptr;
}

void
NotationView::slotHelp()
{
    // TRANSLATORS: if the manual is translated into your language, you can
    // change the two-letter language code in this URL to point to your language
    // version, eg. "http://rosegardenmusic.com/wiki/doc:manual-es" for the
    // Spanish version. If your language doesn't yet have a translation, feel
    // free to create one.
    QString helpURL = tr("http://rosegardenmusic.com/wiki/doc:notation-en");
    QDesktopServices::openUrl(QUrl(helpURL));
}

void
NotationView::slotTutorial()
{
    QString tutorialURL = tr("http://www.rosegardenmusic.com/tutorials/en/chapter-0.html");
    QDesktopServices::openUrl(QUrl(tutorialURL));
}

void
NotationView::slotBugGuidelines()
{
    QString glURL = tr("http://rosegarden.sourceforge.net/tutorial/bug-guidelines.html");
     QDesktopServices::openUrl(QUrl(glURL));
}

void
NotationView::slotHelpAbout()
{
    new AboutDialog(this);
}

void
NotationView::slotHelpAboutQt()
{
    QMessageBox::aboutQt(this, tr("Rosegarden"));
}

void
NotationView::slotDonate()
{
    QDesktopServices::openUrl(QUrl(
            "https://www.rosegardenmusic.com/wiki/donations"));
}

void
NotationView::slotToggleStepByStep()
{
    QAction *action = findAction("toggle_step_by_step");

    if (!action) {
        NOTATION_DEBUG << "WARNING: No toggle_step_by_step action";
        return ;
    }
    if (action->isChecked()) {
        emit stepByStepTargetRequested(this);
    } else {
        emit stepByStepTargetRequested(nullptr);
    }
}

void
NotationView::slotStepByStepTargetRequested(QObject *obj)
{
    QAction *action = findAction("toggle_step_by_step");

    if (!action) {
        MATRIX_DEBUG << "WARNING: No toggle_step_by_step action";
        return ;
    }
    action->setChecked(obj == this);
}

void
NotationView::slotMoveEventsUpStaffInteractive()
{ generalMoveEventsToStaff(true, true); }

void
NotationView::slotMoveEventsDownStaffInteractive()
{ generalMoveEventsToStaff(false, true); }

void
NotationView::slotMoveEventsUpStaff()
{ generalMoveEventsToStaff(true, false); }

void
NotationView::slotMoveEventsDownStaff()
{ generalMoveEventsToStaff(false, false); }

// Move the selected events to another staff
// @param upStaff
// if true, move them to the staff above this one, otherwise to the
// staff below.
// @param useDialog
// Whether to use a dialog, otherwise use default values and no
// interaction.
void
NotationView::generalMoveEventsToStaff(bool upStaff, bool useDialog)
{
    EventSelection *selection = getSelection();
    if (!selection) return;

    NotationScene *scene = m_notationWidget->getScene();
    if (!scene) return;
    timeT targetTime = selection->getStartTime();

    PasteEventsCommand::PasteType type;

    if (useDialog) {
        PasteNotationDialog dialog(this);
        if (dialog.exec() != QDialog::Accepted) { return; }
        type = dialog.getPasteType();
    } else {
        type = PasteEventsCommand::NoteOverlay;
    }

    NotationStaff *target_staff =
        upStaff ?
        scene->getStaffAbove(targetTime) :
        scene->getStaffBelow(targetTime);
    QString commandName =
        upStaff ?
        tr("Move Events to Staff Above") :
        tr("Move Events to Staff Below");

    if (!target_staff) return;

    Segment *segment = &target_staff->getSegment();

    MacroCommand *command = new MacroCommand(commandName);

    timeT insertionTime = selection->getStartTime();

    Clipboard *c = new Clipboard;
    CopyCommand *cc = new CopyCommand(selection, c);
    cc->execute();

    command->addCommand(new EraseCommand(selection));

    command->addCommand(new PasteEventsCommand
                        (*segment, c, insertionTime,
                         type));

    CommandHistory::getInstance()->addCommand(command);

    delete c;
}

void
NotationView::slotEditElement(NotationStaff *staff,
                              NotationElement *element,
                              bool advanced)
{
    NOTATION_DEBUG << "NotationView::slotEditElement()";

    NotationScene *scene = m_notationWidget->getScene();
    if (!scene) return;

    NotePixmapFactory *npf = scene->getNotePixmapFactory();

    if (advanced) {

        EventEditDialog dialog(this, *element->event(), true);

        if (dialog.exec() == QDialog::Accepted &&
            dialog.isModified()) {

            EventEditCommand *command = new EventEditCommand
                (staff->getSegment(),
                 element->event(),
                 dialog.getEvent());

            CommandHistory::getInstance()->addCommand(command);
        }

    } else if (element->event()->isa(Clef::EventType)) {

        try {
            ClefDialog dialog(this, npf,
                              Clef(*element->event()));

            if (dialog.exec() == QDialog::Accepted) {

                ClefDialog::ConversionType conversion = dialog.getConversionType();
                bool shouldChangeOctave = (conversion != ClefDialog::NoConversion);
                bool shouldTranspose = (conversion == ClefDialog::Transpose);
                CommandHistory::getInstance()->addCommand
                    (new ClefInsertionCommand
                     (staff->getSegment(), element->event()->getAbsoluteTime(),
                      dialog.getClef(), shouldChangeOctave, shouldTranspose));
            }
        } catch (const Exception &e) {
            RG_WARNING << e.getMessage();
        }

        return ;

    } else if (element->event()->isa(GeneratedRegion::EventType)) {

        try {
            GeneratedRegionDialog dialog(this, npf,
                                         GeneratedRegion(*element->event()),
                                         tr("Edit Generated region mark"));

            if (dialog.exec() == QDialog::Accepted) {
                GeneratedRegionInsertionCommand * command =
                    new GeneratedRegionInsertionCommand
                    (staff->getSegment(),
                     element->event()->getAbsoluteTime(),
                     dialog.getGeneratedRegion());

                MacroCommand *macroCommand = dialog.extractCommand();

                macroCommand->addCommand(new
                                         EraseEventCommand(staff->getSegment(),
                                                           element->event(),
                                                           false));
                macroCommand->addCommand(command);
                CommandHistory::getInstance()->addCommand(macroCommand);

            } else {
                /* Still execute the command but without erase+insert,
                   because it may still contain legitimate commands
                   (eg to update tags). */
                MacroCommand *macroCommand = dialog.extractCommand();
                if (macroCommand->haveCommands()) {
                    macroCommand->setName(tr("Updated tags for aborted edit"));
                    CommandHistory::getInstance()->addCommand(macroCommand);
                }
            }

        } catch (const Exception &e) {
            RG_WARNING << e.getMessage();
        }

        return ;

    } else if (element->event()->isa(Rosegarden::Key::EventType)) {

        try {
            Clef clef(staff->getSegment().getClefAtTime
                      (element->event()->getAbsoluteTime()));
            KeySignatureDialog dialog
                (this, npf, clef, Rosegarden::Key(*element->event()),
                 false, true);

            if (dialog.exec() == QDialog::Accepted &&
                dialog.isValid()) {

                KeySignatureDialog::ConversionType conversion =
                    dialog.getConversionType();

                CommandHistory::getInstance()->addCommand
                    (new KeyInsertionCommand
                     (staff->getSegment(),
                      element->event()->getAbsoluteTime(), dialog.getKey(),
                      conversion == KeySignatureDialog::Convert,
                      conversion == KeySignatureDialog::Transpose,
                      dialog.shouldBeTransposed(),
              dialog.shouldIgnorePercussion()));
            }

        } catch (const Exception &e) {
            RG_WARNING << e.getMessage();
        }

        return ;

    } else if (element->event()->isa(Text::EventType)) {

        try {
            TextEventDialog dialog
                (this, npf, Text(*element->event()));

            if (dialog.exec() == QDialog::Accepted) {
                TextInsertionCommand *command = new TextInsertionCommand
                    (staff->getSegment(),
                     element->event()->getAbsoluteTime(),
                     dialog.getText());

                MacroCommand *macroCommand = new MacroCommand(tr("Edit Text Event"));

                macroCommand->addCommand(new EraseEventCommand(staff->getSegment(),
                                                               element->event(), false));
                macroCommand->addCommand(command);
                CommandHistory::getInstance()->addCommand(macroCommand);
            }
        } catch (const Exception &e) {
            RG_WARNING << e.getMessage();
        }

        return ;

    } else if (element->isNote() &&
               element->event()->has(BaseProperties::TRIGGER_SEGMENT_ID)) {

        int id = element->event()->get
            <Int>
            (BaseProperties::TRIGGER_SEGMENT_ID);

        emit editTriggerSegment(id);
        return ;

    } else {

        SimpleEventEditDialog dialog(this, RosegardenDocument::currentDocument, *element->event(), false);

        if (dialog.exec() == QDialog::Accepted &&
            dialog.isModified()) {

            EventEditCommand *command = new EventEditCommand
                (staff->getSegment(),
                 element->event(),
                 dialog.getEvent());

            CommandHistory::getInstance()->addCommand(command);
        }
    }
}

void
NotationView::slotTransformsNormalizeRests()
{
    EventSelection *selection = m_notationWidget->getSelection();

    if (!selection)
        return ;

    TmpStatusMsg msg(tr("Normalizing rests..."), this);

    CommandHistory::getInstance()->
            addCommand(new NormalizeRestsCommand(*selection));
}

void
NotationView::slotTransformsCollapseNotes()
{
    EventSelection *selection = m_notationWidget->getSelection();

    if (!selection)
        return ;
    TmpStatusMsg msg(tr("Collapsing notes..."), this);

    // in notation editor split notes at bars
    CommandHistory::getInstance()->
        addCommand(new CollapseNotesCommand(*selection, true));
}

void NotationView::extendSelectionHelper(bool forward, EventSelection *es, const std::vector<Event *> &eventVec, bool select)
{
    int moveCount = 0;
    int prevEventTime = 0;
    int prevSubOrdering = 0;
    for (unsigned int j = 0; j < eventVec.size(); ++j) {
        Event *event = eventVec[j];
        int count;
        if (select) { // select
            count = es->addEvent(event, true, forward);
        } else { // unselect
            count = es->removeEvent(event, true, forward);
        }
        if (prevEventTime != event->getAbsoluteTime() || prevSubOrdering != event->getSubOrdering()) {
            moveCount = qMax(moveCount, count);
        }
        prevEventTime = event->getAbsoluteTime();
        prevSubOrdering = event->getSubOrdering();
    }

    // #1519: increment cursor for every event selected/unselected
    for (int c = 1; c < moveCount; ++c) {
        if (forward)
            slotStepForward();
        else
            slotStepBackward();
    }
}

void
NotationView::slotExtendSelectionBackward()
{
    slotExtendSelectionBackward(false);
}

void
NotationView::slotExtendSelectionBackwardBar()
{
    slotExtendSelectionBackward(true);
}

void
NotationView::slotExtendSelectionBackward(bool bar)
{
    // Move the cursor left and toggle selection between oldTime and newTime
    // Allow the insertion time to go past the last event

    timeT oldTime = getInsertionTime(true);

    if (bar) emit rewindPlayback();
    else slotStepBackward();

    timeT newTime = getInsertionTime(true);

    Segment *segment = getCurrentSegment();
    if (!segment) return;

    NotationStaff *currentStaff = m_notationWidget->getScene()->getCurrentStaff();
    if (!currentStaff) return;

    ViewElementList *vel = currentStaff->getViewElementList();
    EventSelection *s = getSelection();
    EventSelection *es;
    if (s && &s->getSegment() == segment)
        es = new EventSelection(*s);
    else
        es = new EventSelection(*segment);

    ViewElementList::iterator extendFrom = vel->findTime(oldTime);
    if (extendFrom == vel->begin()) // shouldn't happen
        return;
    ViewElementList::iterator firstNote = extendFrom;
    --firstNote;
    const bool wasSelected = es->contains((*firstNote)->event());

    // store events in a separate data structure, to avoid
    // breaking iteration while removing events from the segment.
    std::vector<Event *> eventVec;

    while (extendFrom != vel->begin() &&
           (*--extendFrom)->getViewAbsoluteTime() >= newTime) {

        //!!! This should actually grab every sort of event, and not just
        // notes, but making that change makes the selection die every time
        // the endpoint of an indication is encountered, and I'm just not
        // seeing why, so I'm giving up on that and leaving it in the same
        // stupid state I found it in (and it's probably in this state
        // because the last guy had the same problem with indications.)
        //
        // I don't like this, because it makes it very easy to go along and
        // orphan indications, text events, controllers, and all sorts of
        // whatnot.  However, I have to call it quits for today, and have no
        // idea if I'll ever remember to come back to this, so I'm leaving a
        // reminder to someone that all of this is stupid.
        Event *event = (*extendFrom)->event();
        if (event->isa(Note::EventType)) {
            eventVec.push_back(event);
        }
    }

    const bool forward = false;
    extendSelectionHelper(forward, es, eventVec, !wasSelected);

    setSelection(es, true);
}

void
NotationView::slotExtendSelectionForward()
{
    slotExtendSelectionForward(false);
}

void
NotationView::slotExtendSelectionForwardBar()
{
    slotExtendSelectionForward(true);
}

void
NotationView::slotExtendSelectionForward(bool bar)
{
    // Move the cursor right and toggle selection between oldTime and newTime

    timeT oldTime = getInsertionTime(true);

    if (bar) emit fastForwardPlayback();
    else slotStepForward();

    timeT newTime = getInsertionTime(true);

    Segment *segment = getCurrentSegment();
    if (!segment) return;

    NotationStaff *currentStaff = m_notationWidget->getScene()->getCurrentStaff();
    if (!currentStaff) return;

    ViewElementList *vel = currentStaff->getViewElementList();
    EventSelection *s = getSelection();
    EventSelection *es;
    if (s && &s->getSegment() == segment)
        es = new EventSelection(*s);
    else
        es = new EventSelection(*segment);

    ViewElementList::iterator extendFrom = vel->findTime(oldTime);
    if (extendFrom == vel->end()) // shouldn't happen
        return;
    const bool wasSelected = es->contains((*extendFrom)->event());

    std::vector<Event *> eventVec;

    while (extendFrom != vel->end() &&
           (*extendFrom)->getViewAbsoluteTime() < newTime) {
        Event *event = (*extendFrom)->event();
        // Only grab notes for now, see slotExtendSelectionBackward()
        if (event->isa(Note::EventType)) {
            eventVec.push_back(event);
        }
        ++extendFrom;
    }

    const bool forward = true;
    extendSelectionHelper(forward, es, eventVec, !wasSelected);

    setSelection(es, true);
}


void
NotationView::slotAddDot()
{
    EventSelection *selection = getSelection();
    if (!selection) return;
    TmpStatusMsg msg(tr("Adding dot..."), this);
    CommandHistory::getInstance()->addCommand
            (new AddDotCommand(*selection, false));
}

void
NotationView::slotAddDotNotationOnly()
{
    EventSelection *selection = getSelection();
    if (!selection) return;
    TmpStatusMsg msg(tr("Adding dot..."), this);
    CommandHistory::getInstance()->addCommand
            (new AddDotCommand(*selection, true));
}


void
NotationView::slotSetNoteType()
{
    QObject *s = sender();
    QString name = s->objectName();
    int note=Note::WholeNote;

    EventSelection *selection = getSelection();
    if (!selection) return;
    TmpStatusMsg msg(tr("Set Note Type..."), this);

    if (name == "set_note_type_doublewhole") note=Note::DoubleWholeNote;
    else if (name == "set_note_type_whole") note=Note::WholeNote;
    else if (name == "set_note_type_half") note=Note::HalfNote;
    else if (name == "set_note_type_quarter") note=Note::QuarterNote;
    else if (name == "set_note_type_eighth") note=Note::EighthNote;
    else if (name == "set_note_type_sixteenth") note=Note::SixteenthNote;
    else if (name == "set_note_type_thirtysecond") note=Note::ThirtySecondNote;
    else if (name == "set_note_type_sixtyfourth") note=Note::SixtyFourthNote;

    CommandHistory::getInstance()->addCommand
            (new SetNoteTypeCommand(*selection, note, false));
}

void
NotationView::slotSetNoteTypeNotationOnly()
{
    QObject *s = sender();
    QString name = s->objectName();
    int note=Note::WholeNote;

    EventSelection *selection = getSelection();
    if (!selection) return;
    TmpStatusMsg msg(tr("Set Note Type notation only..."), this);

    if (name == "set_note_type_notation_doublewhole") note=Note::DoubleWholeNote;
    else if (name == "set_note_type_notation_whole") note=Note::WholeNote;
    else if (name == "set_note_type_notation_half") note=Note::HalfNote;
    else if (name == "set_note_type_notation_quarter") note=Note::QuarterNote;
    else if (name == "set_note_type_notation_eighth") note=Note::EighthNote;
    else if (name == "set_note_type_notation_sixteenth") note=Note::SixteenthNote;
    else if (name == "set_note_type_notation_thirtysecond") note=Note::ThirtySecondNote;
    else if (name == "set_note_type_notation_sixtyfourth") note=Note::SixtyFourthNote;

    CommandHistory::getInstance()->addCommand
            (new SetNoteTypeCommand(*selection, note, true));
}

void
NotationView::slotCycleSlashes()
{
    EventSelection *selection = getSelection();
    if (!selection) return;
    TmpStatusMsg msg(tr("Cycling slashes..."), this);
    CommandHistory::getInstance()->addCommand(new CycleSlashesCommand(*selection));
}

void
NotationView::slotAddLayer()
{
    // switch to the pencil, as we are about to create an empty segment for
    // editing
    //
    //!!! This also detours around at least three related but distinct crashes
    // in NotationSelector, although I do not fully fathom why this is so, and am
    // worried about memory leaks or other obnoxious gotchas waiting in the
    // wings.
    slotSetNoteRestInserter();

    Composition& comp = RosegardenDocument::currentDocument->getComposition();

    MacroCommand *macro = new MacroCommand(tr("New Layer"));

    AddLayerCommand *command = new AddLayerCommand(getCurrentSegment(),
                                                   comp);
    macro->addCommand(command);

    // ??? Couldn't AdoptSegmentCommand take an AddLayerCommand pointer
    //     and use that to get the new Segment to adopt?  Then it wouldn't
    //     need to use marking.
    AdoptSegmentCommand *adoptCommand =
        new AdoptSegmentCommand(
                "Adopt Layer",  // name
                *this,  // view
                "Added Layer",  // segmentMarking
                &comp,  // composition
                true,  // into
                true);  // inComposition
    macro->addCommand(adoptCommand);

    CommandHistory::getInstance()->addCommand(macro);

    // DEBUG.
    // If Segment marking is removed, this can be done differently.
    // E.g. if (!command->getSegment())
    Segment *newLayer = comp.getSegmentByMarking("Added Layer");
    if (!newLayer) {
        RG_WARNING << "NotationView: new layer not found";
        return;
    }

    // Make the new segment active immediately.

    NotationScene *scene = m_notationWidget->getScene();
    // ??? Ok, this appears to be where we really need the Segment marking.
    //     Without the marking, we have no way of finding the new staff.
    //     It would be nice if AdoptSegmentCommand would determine the
    //     specific NotationStaff for the adopted Segment and be able to
    //     return it.  I.e. the NotationView::adopt*() functions should
    //     return NotationStaff pointers that AdoptSegmentCommand can
    //     store for this.  That might make it possible to completely remove
    //     the Segment marking.
    NotationStaff *newLayerStaff =
        scene->getStaffBySegmentMarking("Added Layer");
    if (!newLayerStaff) {
        RG_WARNING << "NotationView: new layer staff not found";
        return;
    }

    setCurrentStaff(newLayerStaff);
    slotEditSelectWholeStaff();

    enterActionState("have_multiple_staffs");

}

void
NotationView::slotNewLayerFromSelection()
{
    EventSelection *selection = getSelection();
    if (!selection) return;

    // switch to the pencil, as in slotAddLayer
    slotSetNoteRestInserter();

    Segment* currentSegment = getCurrentSegment();

    MacroCommand *macro = new MacroCommand(tr("New Layer from Selection"));

    Composition& comp = RosegardenDocument::currentDocument->getComposition();
    // make a new "layer" segment
    AddLayerCommand *command = new AddLayerCommand(currentSegment, comp);
    macro->addCommand(command);

    // cut the selected events from the parent segment
    timeT insertionTime = selection->getStartTime();

    Clipboard *c = new Clipboard;
    CopyCommand *cc = new CopyCommand(selection, c);
    cc->execute();

    RG_DEBUG << "CopyCommand done";
    RG_DEBUG << "Clipboard contents";
    Segment* clipseg = c->getSingleSegment();
    if (clipseg) RG_DEBUG << *clipseg;
    RG_DEBUG << "Clipboard contents done";

    macro->addCommand(new EraseCommand(selection));

    // use overlay paste to avoid checking for space; paste to new
    // "layer" identify the layer with the segment marking.
    PasteEventsCommand::PasteType type = PasteEventsCommand::NoteOverlay;
    macro->addCommand(new PasteEventsCommand("Added Layer", c,
                                             insertionTime, type));

    // and adopt the segment
    AdoptSegmentCommand *adoptCommand =
        new AdoptSegmentCommand("Adopt Layer", *this, "Added Layer",
                                &comp, true, true);
    macro->addCommand(adoptCommand);

    CommandHistory::getInstance()->addCommand(macro);

    delete c;

    // make the new segment active immediately
    NotationScene *scene = m_notationWidget->getScene();
    NotationStaff* newLayerStaff =
        scene->getStaffBySegmentMarking("Added Layer");
    if (! newLayerStaff) {
        RG_WARNING << "NotationView: new layer staff not found";
        return;
    }

    setCurrentStaff(newLayerStaff);
    slotEditSelectWholeStaff();

    enterActionState("have_multiple_staffs");
}

void
NotationView::slotConfigure()
{
    ConfigureDialog *configDlg =  new ConfigureDialog(RosegardenDocument::currentDocument, this);

    configDlg->setNotationPage();
    configDlg->show();
}

void
NotationView::slotCheckShowHeadersMenu(bool checked)
{
    findAction("show_track_headers")->setChecked(checked);
}

/// YG: Only for debug
void
NotationView::slotDebugDump()
{
    m_notationWidget->getScene()->dumpVectors();
}

/// YG: Only for debug
void
NotationView::slotBarDataDump()
{
    m_notationWidget->getScene()->dumpBarDataMap();
}

void
NotationView::slotInterpretActivate()
{
    // If there is a selection, run the interpretations against it in the usual
    // fashion.  If there is no selection, select the entire segment first.
    // (Will this work well in practice?  The last thing the user did will
    // probably leave a selection of one event.  Let's start here and refine as
    // the need becomes evident through testing.)
    EventSelection *selection = getSelection();

    // After placing a hairpin and likely other incidental actions, you can end
    // up with a valid selection that has a total duration of 0.  In this case,
    // treat it like there was no selection at all by just zeroing it out and
    // feeding it along to be replaced with a select all.
    if (selection) {
        if (selection->getTotalDuration() == 0) selection = nullptr;
    }

    // Selections aren't undoable anywhere else, so there's no point writing a
    // new command or making a MacroCommand.  Just call the slot as if the user
    // hit Ctrl+A and go.
    if (!selection) {
        slotEditSelectWholeStaff();
        selection = getSelection();
    }

    // Make sure it worked, just in case.
    if (!selection) return;

    // xor all the options together in the same fashion as the dialog
    int flags = 0;
    if (findAction("interpret_text_dynamics")->isChecked()) flags |= InterpretCommand::ApplyTextDynamics;
    if (findAction("interpret_hairpins")->isChecked()) flags |= InterpretCommand::ApplyHairpins;
    if (findAction("interpret_slurs")->isChecked()) flags |= InterpretCommand::Articulate;
    if (findAction("interpret_beats")->isChecked()) flags |= InterpretCommand::StressBeats;

    // Debug output just to make it possible to observe that all the checkable
    // buttons are working correctly:
    RG_DEBUG << "NotationView::slotInterpretActivate() using flags: "
             << (flags & InterpretCommand::ApplyTextDynamics ? "[TEXT]" : "[    ]")
             << (flags & InterpretCommand::ApplyHairpins ? "[HAIR]" : "[    ]")
             << (flags & InterpretCommand::Articulate ? "[SLUR]" : "[    ]")
             << (flags & InterpretCommand::StressBeats ? "[BEAT]" : "[    ]");

    // go straight to the command with the flags pulled from the toolbar as
    // though it were the dialog
    CommandHistory::getInstance()->addCommand(new InterpretCommand
         (*selection,
          RosegardenDocument::currentDocument->getComposition().getNotationQuantizer(),
          flags));
}


} // end namespace Rosegarden<|MERGE_RESOLUTION|>--- conflicted
+++ resolved
@@ -3847,13 +3847,8 @@
     // processing at best is useless and at the worst may cause a
     // crash.  This call could replace the multiple calls in
     // NotationScene.
-<<<<<<< HEAD
-    disconnect(CommandHistory::getInstance(), SIGNAL(commandExecuted()),
-               m_notationWidget->getScene(), SLOT(slotCommandExecuted()));
-=======
     disconnect(CommandHistory::getInstance(), &CommandHistory::commandExecuted,
                m_notationWidget->getScene(), &NotationScene::slotCommandExecuted);
->>>>>>> 1c2e8006
 
     // Look for segments to be removed from vector
     std::vector<Segment *> * segmentDeleted =
