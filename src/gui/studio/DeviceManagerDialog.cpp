/* -*- c-basic-offset: 4 indent-tabs-mode: nil -*- vi:set ts=8 sts=4 sw=4: */

/*
    Rosegarden
    A MIDI and audio sequencer and musical notation editor.
    Copyright 2000-2009 the Rosegarden development team.
 
    Other copyrights also apply to some parts of this work.  Please
    see the AUTHORS file and individual file headers for details.
 
    This program is free software; you can redistribute it and/or
    modify it under the terms of the GNU General Public License as
    published by the Free Software Foundation; either version 2 of the
    License, or (at your option) any later version.  See the file
    COPYING included with this distribution for more information.
*/


#include "DeviceManagerDialog.h"

#include "ChangeRecordDeviceCommand.h"
#include "misc/Debug.h"
#include "misc/Strings.h"
#include "base/Device.h"
#include "base/Event.h"
#include "base/Instrument.h"
#include "base/MidiDevice.h"
#include "base/MidiTypes.h"
#include "base/Studio.h"
#include "commands/studio/CreateOrDeleteDeviceCommand.h"
#include "commands/studio/ModifyDeviceCommand.h"
#include "commands/studio/ReconnectDeviceCommand.h"
#include "commands/studio/RenameDeviceCommand.h"
#include "document/CommandHistory.h"
#include "document/RosegardenDocument.h"
#include "document/ConfigGroups.h"
#include "sequencer/RosegardenSequencer.h"
#include "gui/dialogs/ExportDeviceDialog.h"
#include "gui/dialogs/ImportDeviceDialog.h"
#include "gui/general/ResourceFinder.h"
#include "gui/widgets/TmpStatusMsg.h"

#include <QApplication>
#include <QAction>
#include <QFileDialog>
#include <QMainWindow>
#include <QMessageBox>
#include <QByteArray>
#include <QDataStream>
#include <QDialog>
#include <QDir>
#include <QFileInfo>
#include <QFrame>
#include <QGridLayout>
#include <QGroupBox>
#include <QLayout>
#include <QPushButton>
#include <QSizePolicy>
#include <QString>
#include <QStringList>
#include <QTableWidget>
#include <QTableWidgetItem>
#include <QHeaderView>
#include <QToolTip>
#include <QWidget>
#include <QComboBox>
#include <QCheckBox>
#include <QShortcut>
#include <QDialogButtonBox>

// #include <kglobal.h>
// #include <kstandardshortcut.h>
// #include <kstandardaction.h>

namespace Rosegarden
{

static const int PLAY_NAME_COL = 0;
static const int PLAY_CONNECTION_COL = 1;

static const int RECORD_NAME_COL = 0;
static const int RECORD_CURRENT_COL = 1;
static const int RECORD_CONNECTION_COL = 2;


DeviceManagerDialog::DeviceManagerDialog(QWidget *parent,
            RosegardenDocument *document) :
            QMainWindow(parent),
            m_document(document),
            m_studio(&document->getStudio())
{
    QFrame * mainBox = new QFrame(this);
    setCentralWidget(mainBox);
    mainBox->setContentsMargins(10, 10, 10, 10);
    QVBoxLayout *mainLayout = new QVBoxLayout(mainBox);
    mainLayout->setSpacing(10);
	
	resize( 780, 500 );
	
    setWindowTitle(tr("Manage MIDI Devices"));

	
	// setup playback devices
	// **************************************************************************
	//
    QGroupBox *groupBox = new QGroupBox(tr("Play devices"), mainBox);
    QHBoxLayout *groupBoxLayout = new QHBoxLayout;
    mainLayout->addWidget(groupBox);

    m_playTable = new QTableWidget(0, 2, groupBox);
//     m_playTable->setSorting(false);
	m_playTable->setSortingEnabled(false);
	/*
    m_playTable->setRowMovingEnabled(false);	//&&&
    m_playTable->setColumnMovingEnabled(false);
	*/
	m_playTable->setShowGrid(false);
	
	m_playTable->setHorizontalHeaderItem( PLAY_NAME_COL, new QTableWidgetItem( tr("Device")));
	m_playTable->setHorizontalHeaderItem( PLAY_CONNECTION_COL, new QTableWidgetItem( tr("Connection")));
	
    m_playTable->horizontalHeader()->show();
    m_playTable->verticalHeader()->hide();
	
// 	m_playTable->setLeftMargin(0);
	m_playTable->setContentsMargins(0, 4, 0, 4);	// left, top, right, bottom
	
	//     m_playTable->setSelectionMode(QTableWidget::SingleRow);
	m_playTable->setSelectionBehavior( QAbstractItemView::SelectRows );
    groupBoxLayout->addWidget(m_playTable);

	
	// setup action buttons for playback devices
	// **************************************************************************
	//
    QFrame *frame = new QFrame(groupBox);
    QGridLayout *vlayout = new QGridLayout(frame);
    groupBoxLayout->addWidget(frame);

    QPushButton *addButton = new QPushButton(tr("New"));
    m_deletePlayButton = new QPushButton(tr("Delete"));
    m_importButton = new QPushButton(tr("Import..."));
    m_exportButton = new QPushButton(tr("Export..."));
    m_banksButton = new QPushButton(tr("Banks..."));
    m_controllersButton = new QPushButton(tr("Control Events..."));

    vlayout->addWidget(addButton, 0, 0);
    vlayout->addWidget(m_deletePlayButton, 0, 1);
    vlayout->addWidget(m_importButton, 1, 0);
    vlayout->addWidget(m_exportButton, 1, 1);
    vlayout->addWidget(m_banksButton, 2, 0);
    vlayout->addWidget(m_controllersButton, 2, 1);
    vlayout->addWidget(new QLabel(" "), 3, 0, 1, 2);
    vlayout->setRowStretch(3, 10);

    frame->setLayout(vlayout);
    groupBox->setLayout(groupBoxLayout);

    addButton->setToolTip(tr("Create a new Play device"));
    m_deletePlayButton->setToolTip(tr("Delete the selected device"));
    m_importButton->setToolTip(tr("Import Bank, Program and Controller data from a Rosegarden file to the selected device"));
    m_exportButton->setToolTip(tr("Export Bank and Controller data to a Rosegarden interchange file"));
    m_banksButton->setToolTip(tr("View and edit Banks and Programs for the selected device"));
    m_controllersButton->setToolTip(tr("View and edit Control Events for the selected device - these are special Event types that you can define against your device and control through Control Rulers or the Instrument Parameter Box "));

	// connect action buttons - for playback devices
    connect(addButton, SIGNAL(clicked()), this, SLOT(slotAddPlayDevice()));
    connect(m_deletePlayButton, SIGNAL(clicked()), this, SLOT(slotDeletePlayDevice()));
    connect(m_importButton, SIGNAL(clicked()), this, SLOT(slotImport()));
    connect(m_exportButton, SIGNAL(clicked()), this, SLOT(slotExport()));
    connect(m_banksButton, SIGNAL(clicked()), this, SLOT(slotSetBanks()));
    connect(m_controllersButton, SIGNAL(clicked()), this, SLOT(slotSetControllers()));

	
	/* // old:
	connect(m_playTable, SIGNAL(valueChanged(int, int)),
			this, SLOT(slotPlayValueChanged (int, int)));
	connect(m_playTable, SIGNAL(currentChanged(int, int)),
			this, SLOT(slotPlayDeviceSelected (int, int)));
	*/
// 	connect(m_playTable, SIGNAL(cellChanged(int, int)),
// 			this, SLOT(slotPlayValueChanged (int, int)));
	connect(m_playTable, SIGNAL(cellChanged(int, int)),
			this, SLOT(slotPlayDeviceSelected (int, int)));
	
	
	// setup record devices
	// **************************************************************************
	//
	groupBox = new QGroupBox(tr("Record devices"), mainBox);
    groupBoxLayout = new QHBoxLayout;
    mainLayout->addWidget(groupBox);

    m_recordTable = new QTableWidget(0, 3, groupBox);
//     m_recordTable->setSorting(false);
	m_playTable->setSortingEnabled(false);
	m_recordTable->setShowGrid(false);
	/*
    m_recordTable->setRowMovingEnabled(false);		//&&&
    m_recordTable->setColumnMovingEnabled(false);
	*/
	
    m_recordTable->setHorizontalHeaderItem( RECORD_NAME_COL, new QTableWidgetItem( tr("Device")));
	m_recordTable->setHorizontalHeaderItem( RECORD_CURRENT_COL, new QTableWidgetItem( tr("Current")));
	m_recordTable->setHorizontalHeaderItem( RECORD_CONNECTION_COL, new QTableWidgetItem( tr("Connection")));
	
    m_recordTable->horizontalHeader()->show();
    m_recordTable->verticalHeader()->hide();
	
// 	m_recordTable->setLeftMargin(0);
	m_recordTable->setContentsMargins(0, 4, 0, 4);	// left, top, right, bottom
	
//     m_recordTable->setSelectionMode(QTableWidget::SingleRow);
	m_recordTable->setSelectionBehavior( QAbstractItemView::SelectRows );
// 	m_recordTable->setSelectionMode( QAbstractItemView::ExtendedSelection );
	
    groupBoxLayout->addWidget(m_recordTable);
	
	
	
	// setup action buttons - for record devices
	// **************************************************************************
	//
	frame = new QFrame(groupBox);
    vlayout = new QGridLayout(frame);
    groupBoxLayout->addWidget(frame);

    addButton = new QPushButton(tr("New"), frame);
    m_deleteRecordButton = new QPushButton(tr("Delete"), frame);

    vlayout->addWidget(addButton, 0, 0);
    vlayout->addWidget(m_deleteRecordButton, 0, 1);
    vlayout->addWidget(new QLabel(" "), 1, 0, 1, 2);
    vlayout->setRowStretch(1, 10);

    frame->setLayout(vlayout);
    groupBox->setLayout(groupBoxLayout);

    addButton->setToolTip(tr("Create a new Record device"));
    m_deleteRecordButton->setToolTip(tr("Delete the selected device"));

	// connect action buttons - for record devices
    connect(addButton, SIGNAL(clicked()), this, SLOT(slotAddRecordDevice()));
    connect(m_deleteRecordButton, SIGNAL(clicked()), this, SLOT(slotDeleteRecordDevice()));

	
	// 
    connect(m_recordTable, SIGNAL(currentChanged(int, int)),
            this, SLOT(slotRecordDeviceSelected (int, int)));
    connect(m_recordTable, SIGNAL(valueChanged(int, int)),
            this, SLOT(slotRecordValueChanged (int, int)));

    connect(document, SIGNAL(devicesResyncd()), this, SLOT(slotDevicesResyncd()));

    m_noConnectionString = tr("No connection");

    slotDevicesResyncd();

    setMinimumHeight(400);
    setMinimumWidth(600);

    
	/*
	// replaced by QDialogButtonBox 
	//
	QFrame* btnBox = new QFrame(mainBox);
    btnBox->setContentsMargins(0, 0, 0, 0);
    QHBoxLayout* layout = new QHBoxLayout(btnBox);
    layout->setSpacing(10);
    mainLayout->addWidget(btnBox);

    btnBox->setSizePolicy(
        QSizePolicy(QSizePolicy::Minimum, QSizePolicy::Fixed));

    QPushButton *closeButton = new QPushButton(tr("Close"), btnBox);

    layout->addStretch(10);
    layout->addWidget(closeButton);
    layout->addSpacing(5);
	*/

	/*
    KAction* close = KStandardAction::close(this,
                                       SLOT(slotClose()),
                                       actionCollection());
	*/
    QAction *close = createAction("file_close", SLOT(slotClose()) );

//     closeButton->setText(close->text());
//     connect(closeButton, SIGNAL(clicked()), this, SLOT(slotClose()));

    mainBox->setLayout(mainLayout);

    // some adjustments
	/*
    new KToolBarPopupAction(tr("Und&o"),
                            "undo",
                            KStandardShortcut::shortcut(KStandardShortcut::Undo),
                            actionCollection(),
                            KStandardAction::stdName(KStandardAction::Undo));

    new KToolBarPopupAction(tr("Re&do"),
                            "redo",
                            KStandardShortcut::shortcut(KStandardShortcut::Redo),
                            actionCollection(),
                            KStandardAction::stdName(KStandardAction::Redo));
	*/
	
    createGUI("devicemanager.rc"); //@@@JAS orig. 0

//     CommandHistory::getInstance()->attachView(actionCollection());	//&&&
//     connect(CommandHistory::getInstance(), SIGNAL(commandExecuted()),//&&&
//             this, SLOT(populate()));

    m_playTable->setCurrentCell( -1, 0);
    m_recordTable->setCurrentCell( -1, 0);

//     setAutoSaveSettings(DeviceManagerConfigGroup, true);		//&&&

    //    enableButtonOK(false);
    //    enableButtonApply(false);
	
	
	// setup dialog buttons
	// **************************************************************************
	//
	QDialogButtonBox::StandardButtons sbuttons = \
//			QDialogButtonBox::Ok |
			QDialogButtonBox::Close | 
//			QDialogButtonBox::Apply |
//			QDialogButtonBox::RestoreDefaults |
			QDialogButtonBox::Help;
    //QDialogButtonBox *
	m_dialogButtonBox = new QDialogButtonBox( sbuttons, Qt::Horizontal, this );
	m_dialogButtonBox->setObjectName( "dialog_base_button_box" );
	mainLayout->addWidget( m_dialogButtonBox );
    
    // fist disable the Apply button
	QPushButton * btApply;
	btApply = m_dialogButtonBox->button( QDialogButtonBox::Apply );
	if( btApply )
		btApply->setEnabled( false );
	
    // setup connctions for the Buttons of QDialogButtonBox:
	// **************************************************************************
	//
    //@@@### this connection doesn't work: - but why ???
//     connect( m_dialogButtonBox, SIGNAL(clicked(QAbstractButton * button)), 
//             this, SLOT(slotButtonBoxButtonClicked(QAbstractButton * button)) );
//	connect(m_dialogButtonBox, SIGNAL(accepted()), this, SLOT(slotOk()));
	connect(m_dialogButtonBox, SIGNAL(rejected()), this, SLOT(slotClose()));
	//
	
	//
	
}// end of constructor


DeviceManagerDialog::~DeviceManagerDialog()
{
    if (m_document) {
//         CommandHistory::getInstance()->detachView(actionCollection());		//&&&
        m_document = 0;
    }
    
    RG_DEBUG << "\n*** DeviceManagerDialog::~DeviceManagerDialog\n" << endl;
}

void
DeviceManagerDialog::slotClose()
{
    if (m_document) {
//         CommandHistory::getInstance()->detachView(actionCollection());	//&&&
        m_document = 0;
    }

    close();
}

void
DeviceManagerDialog::slotDevicesResyncd()
{
    makeConnectionList(MidiDevice::Play, m_playConnections);
    makeConnectionList(MidiDevice::Record, m_recordConnections);

    populate();
}

void
DeviceManagerDialog::populate()
{
    DeviceList *devices = m_studio->getDevices();

    //QSettings settings;
    //settings.beginGroup( SequencerOptionsConfigGroup );

    //DeviceId recordDevice = settings.value("midirecorddevice").toUInt();
    //settings.endGroup();
    m_playDevices.clear();
    m_recordDevices.clear();

    for (DeviceList::iterator it = devices->begin();
         it != devices->end(); ++it) {
        if ((*it)->getType() == Device::Midi) {
            MidiDevice *md =
                dynamic_cast<MidiDevice *>(*it);
            if (md) {
                if (md->getDirection() == MidiDevice::Play) {
                    m_playDevices.push_back(md);
                } else {
                    m_recordDevices.push_back(md);
                }
            }
        }
    }

	while (m_playTable->rowCount() > 0) {
        m_playTable->removeRow(m_playTable->rowCount() - 1);
    }
	while (m_recordTable->rowCount() > 0) {
		m_recordTable->removeRow(m_recordTable->rowCount() - 1);
    }

    int deviceCount = 0;

    for (MidiDeviceList::iterator it = m_playDevices.begin();
         it != m_playDevices.end(); ++it) {

// 		 m_playTable->insertRows(deviceCount, 1);
		 m_playTable->insertRow(deviceCount);
		
        QString deviceName = tr("%1").arg(deviceCount + 1);
        QString connectionName = strtoqstr((*it)->getConnection());

// 		m_playTable->setText(deviceCount, PLAY_NAME_COL, strtoqstr((*it)->getName()));
//		m_playTable->item(deviceCount, PLAY_NAME_COL)->setText( strtoqstr((*it)->getName()) );
		// or:
        m_playTable->setItem(deviceCount, PLAY_NAME_COL, new QTableWidgetItem(strtoqstr((*it)->getName())) );
		
        int currentConnectionIndex = m_playConnections.size() - 1;
        for (unsigned int i = 0; i < m_playConnections.size(); ++i) {
            if (m_playConnections[i] == connectionName)
                currentConnectionIndex = i;
        }

		/*
        Q3ComboTableItem *item = new Q3ComboTableItem(m_playTable, m_playConnections, false);
        item->setCurrentIndex(currentConnectionIndex);
        m_playTable->setItem(deviceCount, PLAY_CONNECTION_COL, item);
		*/
		QComboBox *combo = new QComboBox( m_playTable );
		combo->addItems( m_playConnections );
		combo->setCurrentIndex( currentConnectionIndex );
		m_playTable->setCellWidget( deviceCount, PLAY_CONNECTION_COL, combo );

//         m_playTable->adjustRow(deviceCount);	//&&&
        ++deviceCount;
    }

    int minPlayColumnWidths[] = { 250, 270 };
    for (int i = 0; i < 2; ++i) {
//         m_playTable->adjustColumn(i);	//&&&
		
        if (m_playTable->columnWidth(i) < minPlayColumnWidths[i])
            m_playTable->setColumnWidth(i, minPlayColumnWidths[i]);
    }

    deviceCount = 0;

    for (MidiDeviceList::iterator it = m_recordDevices.begin();
         it != m_recordDevices.end(); ++it) {

// 		 m_recordTable->insertRows(deviceCount, 1);
		 m_recordTable->insertRow(deviceCount);

        QString deviceName = tr("%1").arg(deviceCount + 1);
        QString connectionName = strtoqstr((*it)->getConnection());

//         m_recordTable->setText(deviceCount, RECORD_NAME_COL, strtoqstr((*it)->getName()));
//		m_recordTable->item(deviceCount, RECORD_NAME_COL)->setText( strtoqstr((*it)->getName()) );
		// or:
	m_recordTable->setItem(deviceCount, RECORD_NAME_COL, new QTableWidgetItem(strtoqstr((*it)->getName())) );
		

        int currentConnectionIndex = m_recordConnections.size() - 1;
        for (unsigned int i = 0; i < m_recordConnections.size(); ++i) {
            if (m_recordConnections[i] == connectionName)
                currentConnectionIndex = i;
        }
		
		/*
        Q3ComboTableItem *item = new Q3ComboTableItem(m_recordTable, m_recordConnections, false);
        item->setCurrentIndex(currentConnectionIndex);
        m_recordTable->setItem(deviceCount, RECORD_CONNECTION_COL, item);
		*/
		
		QComboBox *	combo = new QComboBox( m_recordTable );
		combo->addItems( m_recordConnections );
		combo->setCurrentIndex( currentConnectionIndex );
		m_recordTable->setCellWidget( deviceCount, RECORD_CONNECTION_COL, combo );
		
		/*
        Q3CheckTableItem *check = new Q3CheckTableItem(m_recordTable, QString());
        //check->setChecked((*it)->getId() == recordDevice);
        //check->setText(((*it)->getId() == recordDevice) ?
        //	       tr("Yes") : tr("No"));
        check->setChecked((*it)->isRecording());
        check->setText((*it)->isRecording() ? tr("Yes") : tr("No"));
        m_recordTable->setItem(deviceCount, RECORD_CURRENT_COL, check);
		*/

		QCheckBox *check = new QCheckBox( m_recordTable );
		check->setChecked( (*it)->isRecording() );
		check->setText( (*it)->isRecording() ? tr("Yes") : tr("No") );
		m_recordTable->setCellWidget( deviceCount, RECORD_CURRENT_COL, check );		

//         m_recordTable->adjustRow(deviceCount);	//&&&
        ++deviceCount;
    }

    int minRecordColumnWidths[] = { 180, 70, 270 };
    for (int i = 0; i < 3; ++i) {
//         m_recordTable->adjustColumn(i);	//&&&
		
        if (m_recordTable->columnWidth(i) < minRecordColumnWidths[i])
            m_recordTable->setColumnWidth(i, minRecordColumnWidths[i]);
    }

    slotPlayDeviceSelected(m_playTable->currentRow(), m_playTable->currentColumn());
    slotRecordDeviceSelected(m_recordTable->currentRow(), m_recordTable->currentColumn());
}

void
DeviceManagerDialog::makeConnectionList(MidiDevice::DeviceDirection direction,
                                        QStringList &list)
{
    list.clear();

    unsigned int connections = RosegardenSequencer::getInstance()->
        getConnections(Device::Midi, direction);

    for (unsigned int i = 0; i < connections; ++i) {

        list.append(RosegardenSequencer::getInstance()->
                    getConnection(Device::Midi, direction, i));
    }

    list.append(tr("No connection"));
}

void
DeviceManagerDialog::closeEvent(QCloseEvent *e)
{
    emit closing();
    QMainWindow::closeEvent(e);
}

DeviceId
DeviceManagerDialog::getPlayDeviceIdAt(int row)
{
    if (row < 0 || row > (int)m_playDevices.size())
        return Device::NO_DEVICE;
    return m_playDevices[row]->getId();
}

DeviceId
DeviceManagerDialog::getRecordDeviceIdAt(int row)
{
    if (row < 0 || row > (int)m_recordDevices.size())
        return Device::NO_DEVICE;
    return m_recordDevices[row]->getId();
}

void
DeviceManagerDialog::slotAddPlayDevice()
{
    QString connection = "";
    if (m_playConnections.size() > 0)
        connection = m_playConnections[m_playConnections.size() - 1];
    CreateOrDeleteDeviceCommand *command = new CreateOrDeleteDeviceCommand
        (m_studio,
         qstrtostr(tr("New Device")),
         Device::Midi,
         MidiDevice::Play,
         qstrtostr(connection));
    CommandHistory::getInstance()->addCommand(command);
}

void
DeviceManagerDialog::slotAddRecordDevice()
{
    QString connection = "";
    if (m_recordConnections.size() > 0)
        connection = m_recordConnections[m_recordConnections.size() - 1];
    CreateOrDeleteDeviceCommand *command = new CreateOrDeleteDeviceCommand
        (m_studio,
         qstrtostr(tr("New Device")),
         Device::Midi,
         MidiDevice::Record,
         qstrtostr(connection));
    CommandHistory::getInstance()->addCommand(command);
}

void
DeviceManagerDialog::slotDeletePlayDevice()
{
    // should really grey out if nothing current
    DeviceId id = getPlayDeviceIdAt(m_playTable->currentRow());
    if (id == Device::NO_DEVICE)
        return ;
    CreateOrDeleteDeviceCommand *command = new CreateOrDeleteDeviceCommand
        (m_studio, id);
    CommandHistory::getInstance()->addCommand(command);

    RosegardenSequencer::getInstance()->removeDevice(id);
}

void
DeviceManagerDialog::slotDeleteRecordDevice()
{
    DeviceId id = getRecordDeviceIdAt(m_recordTable->currentRow());
    if (id == Device::NO_DEVICE)
        return ;
    CreateOrDeleteDeviceCommand *command = new CreateOrDeleteDeviceCommand
        (m_studio, id);
    CommandHistory::getInstance()->addCommand(command);
}

void
DeviceManagerDialog::slotPlayValueChanged(int row, int col)
{
    if (!m_document)
        return ; // closing
    DeviceId id = getPlayDeviceIdAt(row);
    if (id == Device::NO_DEVICE)
        return ;

    Device *device = m_studio->getDevice(id);
    if (!device) {
        std::cerr << "WARNING: DeviceManagerDialog::slotPlayValueChanged(): device at row "
                  << row << " (id " << id << ") not found in studio"
                  << std::endl;
        return ;
    }

    switch (col) {

    case PLAY_NAME_COL: {
        std::string name = qstrtostr(m_playTable->item(row, col)->text() );
        if (device->getName() != name) {

            CommandHistory::getInstance()->addCommand
                (new RenameDeviceCommand(m_studio, id, name));
            emit deviceNamesChanged();

            RosegardenSequencer::getInstance()->
					renameDevice(id, m_playTable->item(row, col)->text() );
        }
    }
        break;

    case PLAY_CONNECTION_COL: {
		std::string connection = qstrtostr(m_playTable->item(row, col)->text() );
        if (connection == qstrtostr(m_noConnectionString))
            connection = "";
        if (device->getConnection() != connection) {
            CommandHistory::getInstance()->addCommand
                (new ReconnectDeviceCommand(m_studio, id, connection));
        }
    }
        break;
    }
}

void
DeviceManagerDialog::slotRecordValueChanged(int row, int col)
{
    if (!m_document)
        return ; // closing
    DeviceId id = getRecordDeviceIdAt(row);
    if (id == Device::NO_DEVICE)
        return ;

    Device *device = m_studio->getDevice(id);
    if (!device) {
        std::cerr << "WARNING: DeviceManagerDialog::slotRecordValueChanged(): device at row "
                  << row << " (id " << id << ") not found in studio"
                  << std::endl;
        return ;
    }

    switch (col) {

    case RECORD_NAME_COL: {
		std::string name = qstrtostr(m_recordTable->item(row, col)->text() );
        if (device->getName() != name) {

            CommandHistory::getInstance()->addCommand
                (new RenameDeviceCommand(m_studio, id, name));
            emit deviceNamesChanged();

            RosegardenSequencer::getInstance()->
					renameDevice(id, m_recordTable->item(row, col)->text() );
        }
    }
        break;

    case RECORD_CONNECTION_COL: {
		std::string connection = qstrtostr(m_recordTable->item(row, col)->text() );
        if (device->getConnection() != connection) {
            CommandHistory::getInstance()->addCommand
                (new ReconnectDeviceCommand(m_studio, id, connection));
        }
    }
        break;

    case RECORD_CURRENT_COL: {
        m_recordTable->blockSignals(true);
		
		
        QCheckBox *check =
            dynamic_cast<QCheckBox *>(m_recordTable->item(row, col));
		
        if (!check)
            return ;

        bool actionConnect = check->isChecked();

        // The following lines are not strictly needed, but give the checkboxes
        // a smoother behavior while waiting a confirmation from the sequencer.
        //
        check->setText(actionConnect ? tr("Yes") : tr("No"));
        MidiDevice *device =
            dynamic_cast<MidiDevice*>(m_studio->getDevice(id));
        device->setRecording(actionConnect);

        m_recordTable->setCurrentCell(row, 0);

        CommandHistory::getInstance()->addCommand
            (new ChangeRecordDeviceCommand(id, actionConnect));

        m_recordTable->blockSignals(false);
    }
        break;
    }
}

void
DeviceManagerDialog::slotPlayDeviceSelected(int row, int col)
{
    RG_DEBUG << "slotPlayDeviceSelected(" << row << "," << col << ")" << endl;

    bool enable = (row >= 0 && row < (int)m_playDevices.size());
    m_deletePlayButton->setEnabled(enable);
    m_importButton->setEnabled(enable);
    m_exportButton->setEnabled(enable);
    m_banksButton->setEnabled(enable);
    m_controllersButton->setEnabled(enable);
}

void
DeviceManagerDialog::slotRecordDeviceSelected(int row, int col)
{
    RG_DEBUG << "slotRecordDeviceSelected(" << row << "," << col << ")" << endl;

    bool enable = (row >= 0 && row < (int)m_recordDevices.size());
    m_deleteRecordButton->setEnabled(enable);
}

void
DeviceManagerDialog::slotImport()
{
    DeviceId id = getPlayDeviceIdAt(m_playTable->currentRow());
    if (id == Device::NO_DEVICE)
        return ;

    ResourceFinder rf;
    QString deviceDir = rf.getResourceDir( "library" );

/*### what does this mean?
    QDir dir(deviceDir);
    if (!dir.exists()) {
        deviceDir = ":ROSEGARDENDEVICE";
    } else {
        deviceDir = "file://" + deviceDir;
    }
*/

    QString url_str = QFileDialog::getOpenFileName( this, tr("Import from Device in File"), deviceDir,
                      tr("Rosegarden Device files") + " (*.rgd *.RGD)" + ";;" +
                      tr("Rosegarden files") + " (*.rg *.RG)" + ";;" +
                      tr("Sound fonts") + " (*.sf2 *.SF2)" + ";;" +
                      tr("All files") + " (*)", 0, 0 );

    QUrl url( url_str );
	
    if (url.isEmpty())
        return ;
	
	
    ImportDeviceDialog *dialog = new ImportDeviceDialog(this, url);
    if (dialog->doImport() && dialog->exec() == QDialog::Accepted) {

        ModifyDeviceCommand *command = 0;

        BankList banks(dialog->getBanks());
        ProgramList programs(dialog->getPrograms());
        ControlList controls(dialog->getControllers());
        KeyMappingList keyMappings(dialog->getKeyMappings());
        MidiDevice::VariationType variation(dialog->getVariationType());
        std::string librarianName(dialog->getLibrarianName());
        std::string librarianEmail(dialog->getLibrarianEmail());

        // don't record the librarian when
        // merging banks -- it's misleading.
        // (also don't use variation type)
        if (!dialog->shouldOverwriteBanks()) {
            librarianName = "";
            librarianEmail = "";
        }

        command = new ModifyDeviceCommand(m_studio,
                                          id,
                                          dialog->getDeviceName(),
                                          librarianName,
                                          librarianEmail);

        if (dialog->shouldOverwriteBanks()) {
            command->setVariation(variation);
        }
        if (dialog->shouldImportBanks()) {
            command->setBankList(banks);
            command->setProgramList(programs);
        }
        if (dialog->shouldImportControllers()) {
            command->setControlList(controls);
        }
        if (dialog->shouldImportKeyMappings()) {
            command->setKeyMappingList(keyMappings);
        }

        command->setOverwrite(dialog->shouldOverwriteBanks());
        command->setRename(dialog->shouldRename());

        CommandHistory::getInstance()->addCommand(command);

        if (dialog->shouldRename())
            emit deviceNamesChanged();
    }

    delete dialog;
}

void
DeviceManagerDialog::slotExport()
{
    QString extension = "rgd";

	QString name = QFileDialog::getSaveFileName( this, tr("Export Device as..."), QDir::currentPath(), 
			(extension.isEmpty() ? QString("*") : ("*." + extension)) );
			/*
        KFileDialog::getSaveFileName(":ROSEGARDEN",
                                     (extension.isEmpty() ? QString("*") : ("*." + extension)),
                                     this,
                                     tr("Export Device as..."));
*/
    // Check for the existence of the name
    if (name.isEmpty())
        return ;

    // Append extension if we don't have one
    //
    if (!extension.isEmpty()) {
        if (!name.endsWith("." + extension)) {
            name += "." + extension;
        }
    }

    QFileInfo info(name);

    if (info.isDir()) {
        QMessageBox::warning
            (dynamic_cast<QWidget*>(this),
            "", /* stupid extra parameter because pure Qt sucks */
            tr("You have specified a directory"),
            QMessageBox::Ok,
            QMessageBox::Ok);
        return ;
    }

    if (info.exists()) {
        int overwrite = QMessageBox::question
            (dynamic_cast<QWidget*>(this),
            "", /* stupid extra parameter because pure Qt sucks */
            tr("The specified file exists.  Overwrite?"),
            QMessageBox::Yes | QMessageBox::No, QMessageBox::No);

        if (overwrite != QMessageBox::Yes)
            return ;

    }

    std::vector<DeviceId> devices;
    DeviceId id = getPlayDeviceIdAt(m_playTable->currentRow());
    MidiDevice *md = 0;
    if (id != Device::NO_DEVICE) {
        md = dynamic_cast<MidiDevice *>(m_studio->getDevice(id));
    }
    if (md) {
        ExportDeviceDialog ed(this, strtoqstr(md->getName()));
        if (ed.exec() != QDialog::Accepted)
            return ;
        if (ed.getExportType() == ExportDeviceDialog::ExportOne) {
            devices.push_back(id);
        }
    }

    QString errMsg;
    if (!m_document->exportStudio(name, errMsg, devices)) {
        if (errMsg != "") {
            QMessageBox::critical
                (0, "", tr(QString("Could not export studio to file at %1\n(%2)")
                           .arg(name).arg(errMsg)));
        } else {
            QMessageBox::critical
                (0, "", tr(QString("Could not export studio to file at %1")
                           .arg(name)));
        }
<<<<<<< HEAD

        QString errMsg;
        if (!m_document->exportStudio(name, errMsg, devices)) {
            if (errMsg != "") {
                KMessageBox::error(0, i18n(QString("Could not export studio to file at %1\n(%2)")
                                           .arg(name).arg(errMsg)));
            } else {
                KMessageBox::error(0, i18n(QString("Could not export studio to file at %1")
                                           .arg(name)));
            }
        }
=======
>>>>>>> c80adcbc
    }
}

void
DeviceManagerDialog::slotSetBanks()
{
    DeviceId id = getPlayDeviceIdAt(m_playTable->currentRow());
    emit editBanks(id);
}

void
DeviceManagerDialog::slotSetControllers()
{
    DeviceId id = getPlayDeviceIdAt(m_playTable->currentRow());
    emit editControllers(id);
}

}

#include "DeviceManagerDialog.moc"<|MERGE_RESOLUTION|>--- conflicted
+++ resolved
@@ -926,20 +926,6 @@
                 (0, "", tr(QString("Could not export studio to file at %1")
                            .arg(name)));
         }
-<<<<<<< HEAD
-
-        QString errMsg;
-        if (!m_document->exportStudio(name, errMsg, devices)) {
-            if (errMsg != "") {
-                KMessageBox::error(0, i18n(QString("Could not export studio to file at %1\n(%2)")
-                                           .arg(name).arg(errMsg)));
-            } else {
-                KMessageBox::error(0, i18n(QString("Could not export studio to file at %1")
-                                           .arg(name)));
-            }
-        }
-=======
->>>>>>> c80adcbc
     }
 }
 
