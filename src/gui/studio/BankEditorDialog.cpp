/* -*- c-basic-offset: 4 indent-tabs-mode: nil -*- vi:set ts=8 sts=4 sw=4: */

/*
    Rosegarden
    A MIDI and audio sequencer and musical notation editor.
    Copyright 2000-2009 the Rosegarden development team.
 
    Other copyrights also apply to some parts of this work.  Please
    see the AUTHORS file and individual file headers for details.
 
    This program is free software; you can redistribute it and/or
    modify it under the terms of the GNU General Public License as
    published by the Free Software Foundation; either version 2 of the
    License, or (at your option) any later version.  See the file
    COPYING included with this distribution for more information.
*/


#include "BankEditorDialog.h"

#include "misc/Debug.h"
#include "misc/Strings.h"
#include "base/Device.h"
#include "base/MidiDevice.h"
#include "base/MidiProgram.h"
#include "base/NotationTypes.h"
#include "base/Studio.h"
#include "commands/studio/ModifyDeviceCommand.h"
#include "document/CommandHistory.h"
#include "document/RosegardenDocument.h"
#include "document/ConfigGroups.h"
#include "gui/dialogs/ExportDeviceDialog.h"
#include "gui/dialogs/ImportDeviceDialog.h"
#include "gui/widgets/TmpStatusMsg.h"
#include "gui/general/ResourceFinder.h"
#include "MidiBankTreeWidgetItem.h"
#include "MidiDeviceTreeWidgetItem.h"
#include "MidiKeyMapTreeWidgetItem.h"
#include "MidiKeyMappingEditor.h"
#include "MidiProgramsEditor.h"
#include "document/Command.h"

#include <QLayout>
#include <QApplication>
#include <QAction>
#include <QComboBox>
#include <QFileDialog>
#include <QTreeWidget>
#include <QMainWindow>
#include <QMessageBox>
#include <QCheckBox>
#include <QDialog>
#include <QDir>
#include <QFileInfo>
#include <QFrame>
#include <QGroupBox>
#include <QPushButton>
#include <QSizePolicy>
#include <QSplitter>
#include <QString>
#include <QToolTip>
#include <QWidget>
#include <QVBoxLayout>
#include <QHBoxLayout>
#include <QShortcut>


namespace Rosegarden
{

BankEditorDialog::BankEditorDialog(QWidget *parent,
                                   RosegardenDocument *doc,
                                   DeviceId defaultDevice):
        QMainWindow(parent, "bankeditordialog"),
        m_studio(&doc->getStudio()),
        m_doc(doc),
        m_copyBank(Device::NO_DEVICE, -1),
        m_modified(false),
        m_keepBankList(false),
        m_deleteAllReally(false),
        m_lastDevice(Device::NO_DEVICE),
        m_updateDeviceList(false)
{
    QWidget* mainFrame = new QWidget(this);
    setCentralWidget(mainFrame);
    mainFrame->setLayout(new QVBoxLayout(this));

    setWindowTitle(tr("Manage MIDI Banks and Programs"));

    QSplitter *splitter = new QSplitter(mainFrame);
    mainFrame->layout()->addWidget(splitter);

    QFrame *btnBox = new QFrame(mainFrame);
    mainFrame->layout()->addWidget(btnBox);

    btnBox->setSizePolicy(QSizePolicy(QSizePolicy::Minimum, QSizePolicy::Fixed));

    btnBox->setContentsMargins(4, 4, 4, 4);
    QHBoxLayout* layout = new QHBoxLayout(btnBox);
    layout->setSpacing(10);

    m_closeButton = new QPushButton(btnBox);
    m_applyButton = new QPushButton(tr("Apply"), btnBox);
    m_resetButton = new QPushButton(tr("Reset"), btnBox);

    layout->addStretch(10);
    layout->addWidget(m_applyButton);
    layout->addWidget(m_resetButton);
    layout->addSpacing(15);
    layout->addWidget(m_closeButton);
    layout->addSpacing(5);

    btnBox->setLayout(layout);

    connect(m_applyButton, SIGNAL(clicked()),
            this, SLOT(slotApply()));
    connect(m_resetButton, SIGNAL(clicked()),
            this, SLOT(slotReset()));

    //
    // Left-side list view
    //
    QWidget *leftPart = new QWidget(splitter);
    QVBoxLayout *leftPartLayout = new QVBoxLayout;
    
    m_treeWidget = new QTreeWidget(leftPart);
    leftPartLayout->addWidget(m_treeWidget);
    
    m_treeWidget->setColumnCount(4);
    QStringList sl;
    sl        << tr("MIDI Device/Bankname")
            << tr("Type")
            << tr("MSB")
            << tr("LSB");
    m_treeWidget->setHeaderLabels(sl);
    m_treeWidget->setRootIsDecorated(true);
//     m_treeWidget->setSelectionBehavior( QAbstractItemView::SelectRows );    //qt4
//     m_treeWidget->setSelectionMode( QAbstractItemView::SingleSelection );    //qt4
    
    
    /*    
    m_treeWidget->setShowSortIndicator(true);        //&&&
    m_treeWidget->setItemsRenameable(true);
    m_treeWidget->restoreLayout(BankEditorConfigGroup);
    */
    
    QFrame *bankBox = new QFrame(leftPart);
    leftPartLayout->addWidget(bankBox);
    leftPart->setLayout(leftPartLayout);
    bankBox->setContentsMargins(6, 6, 6, 6);
    QGridLayout *gridLayout = new QGridLayout(bankBox);
    gridLayout->setSpacing(6);

    m_addBank = new QPushButton(tr("Add Bank"), bankBox);
    m_addKeyMapping = new QPushButton(tr("Add Key Mapping"), bankBox);
    m_delete = new QPushButton(tr("Delete"), bankBox);
    m_deleteAll = new QPushButton(tr("Delete All"), bankBox);
    gridLayout->addWidget(m_addBank, 0, 0);
    gridLayout->addWidget(m_addKeyMapping, 0, 1);
    gridLayout->addWidget(m_delete, 1, 0);
    gridLayout->addWidget(m_deleteAll, 1, 1);

    // Tips
    //
    m_addBank->setToolTip(tr("Add a Bank to the current device"));

    m_addKeyMapping->setToolTip(tr("Add a Percussion Key Mapping to the current device"));

    m_delete->setToolTip(tr("Delete the current Bank or Key Mapping"));

    m_deleteAll->setToolTip(tr("Delete all Banks and Key Mappings from the current Device"));

    m_importBanks = new QPushButton(tr("Import..."), bankBox);
    m_exportBanks = new QPushButton(tr("Export..."), bankBox);
    gridLayout->addWidget(m_importBanks, 2, 0);
    gridLayout->addWidget(m_exportBanks, 2, 1);

    // Tips
    //
    m_importBanks->setToolTip(tr("Import Bank and Program data from a Rosegarden file to the current Device"));
    m_exportBanks->setToolTip(tr("Export all Device and Bank information to a Rosegarden format  interchange file"));

    m_copyPrograms = new QPushButton(tr("Copy"), bankBox);
    m_pastePrograms = new QPushButton(tr("Paste"), bankBox);
    gridLayout->addWidget(m_copyPrograms, 3, 0);
    gridLayout->addWidget(m_pastePrograms, 3, 1);

    bankBox->setLayout(gridLayout);

    // Tips
    //
    m_copyPrograms->setToolTip(tr("Copy all Program names from current Bank to clipboard"));

    m_pastePrograms->setToolTip(tr("Paste Program names from clipboard to current Bank"));

//     connect(m_treeWidget, SIGNAL(itemChanged(QTreeWidgetItem*)),
//             this, SLOT(slotPopulateDeviceEditors(QTreeWidgetItem*)));
    // note: above connection moved to setupActions

    QFrame *vbox = new QFrame(splitter);
    vbox->setContentsMargins(8, 8, 8, 8);
    QVBoxLayout *vboxLayout = new QVBoxLayout(vbox);
    vboxLayout->setSpacing(6);

    m_programEditor = new MidiProgramsEditor(this, vbox);
    vboxLayout->addWidget(m_programEditor);

    m_keyMappingEditor = new MidiKeyMappingEditor(this, vbox);
    vboxLayout->addWidget(m_keyMappingEditor);
    m_keyMappingEditor->hide();

    m_programEditor->setSizePolicy(QSizePolicy(QSizePolicy::Minimum, QSizePolicy::Preferred));
    m_keyMappingEditor->setSizePolicy(QSizePolicy(QSizePolicy::Minimum, QSizePolicy::Preferred));

    m_optionBox = new QGroupBox(tr("Options"), vbox);
    QVBoxLayout *optionBoxLayout = new QVBoxLayout;
    vboxLayout->addWidget(m_optionBox);

    vbox->setLayout(vboxLayout);

    QWidget *variationBox = new QWidget(m_optionBox);
    QHBoxLayout *variationBoxLayout = new QHBoxLayout;
    optionBoxLayout->addWidget(variationBox);

    m_variationToggle = new QCheckBox(tr("Show Variation list based on "), variationBox);
    variationBoxLayout->addWidget(m_variationToggle);
    m_variationCombo = new QComboBox(variationBox);
    variationBoxLayout->addWidget(m_variationCombo);
    variationBox->setLayout(variationBoxLayout);
    m_variationCombo->addItem(tr("LSB"));
    m_variationCombo->addItem(tr("MSB"));

    m_optionBox->setLayout(optionBoxLayout);

    // device/bank modification
//&&& There is no itemRenamed() signal, and no apparent analog.  I'm not even
// sure how to make these click-to-editable at this stage.  What a mess.
//    connect(m_treeWidget, SIGNAL(itemRenamed (QTreeWidgetItem*, const QString&, int)),
//            this, SLOT(slotModifyDeviceOrBankName(QTreeWidgetItem*, const QString&, int)));

    connect(m_addBank, SIGNAL(clicked()),
            this, SLOT(slotAddBank()));

    connect(m_addKeyMapping, SIGNAL(clicked()),
            this, SLOT(slotAddKeyMapping()));

    connect(m_delete, SIGNAL(clicked()),
            this, SLOT(slotDelete()));

    connect(m_deleteAll, SIGNAL(clicked()),
            this, SLOT(slotDeleteAll()));

    connect(m_importBanks, SIGNAL(clicked()),
            this, SLOT(slotImport()));

    connect(m_exportBanks, SIGNAL(clicked()),
            this, SLOT(slotExport()));

    connect(m_copyPrograms, SIGNAL(clicked()),
            this, SLOT(slotEditCopy()));

    connect(m_pastePrograms, SIGNAL(clicked()),
            this, SLOT(slotEditPaste()));

    connect(m_variationToggle, SIGNAL(clicked()),
            this, SLOT(slotVariationToggled()));

    connect(m_variationCombo, SIGNAL(activated(int)),
            this, SLOT(slotVariationChanged(int)));

//     CommandHistory::getInstance()->attachView(actionCollection());    //&&&
    
    connect(CommandHistory::getInstance(), SIGNAL(commandExecuted()),
            this, SLOT(slotUpdate()));

    // Initialise the dialog
    //
    initDialog();
    setModified(false);

    setupActions();

    // Check for no Midi devices and disable everything
    //
    DeviceList *devices = m_studio->getDevices();
    DeviceListIterator it;
    bool haveMidiPlayDevice = false;
    for (it = devices->begin(); it != devices->end(); ++it) {
        MidiDevice *md =
            dynamic_cast<MidiDevice *>(*it);
        if (md && md->getDirection() == MidiDevice::Play) {
            haveMidiPlayDevice = true;
            break;
        }
    }
    if (!haveMidiPlayDevice) {
        leftPart->setDisabled(true);
        m_programEditor->setDisabled(true);
        m_keyMappingEditor->setDisabled(true);
        m_optionBox->setDisabled(true);
    }

    if (defaultDevice != Device::NO_DEVICE) {
        setCurrentDevice(defaultDevice);
    }

//     setAutoSaveSettings(BankEditorConfigGroup, true);    //&&&
}

BankEditorDialog::~BankEditorDialog()
{
    RG_DEBUG << "~BankEditorDialog()\n";

//     m_treeWidget->saveLayout(BankEditorConfigGroup);    //&&&

//     if (m_doc) // see slotFileClose() for an explanation on why we need to test m_doc
//         CommandHistory::getInstance()->detachView(actionCollection());
}

void
BankEditorDialog::setupActions()
{
//     KAction* close = KStandardAction::close (this, SLOT(slotFileClose()), actionCollection());
    
    createAction("file_close", SLOT(slotFileClose()));

//&&&    m_closeButton->setText(findAction("file_close")->text());
    m_closeButton->setText(tr("Close"));
    connect(m_closeButton, SIGNAL(clicked()),
            this, SLOT(slotFileClose()));

    createAction("edit_copy", SLOT(slotEditCopy()));
    createAction("edit_paste", SLOT(slotEditPaste()));

    
//     connect(m_treeWidget, SIGNAL(itemChanged(QTreeWidgetItem*)),
//             this, SLOT(slotPopulateDeviceEditors(QTreeWidgetItem*)));

//     connect( m_treeWidget, SIGNAL(itemActivated(QTreeWidgetItem*, int)),  //twItem, column
//              this, SLOT(slotPopulateDeviceEditors(QTreeWidgetItem*, int))  );
    
    
//     currentItemChanged( QTreeWidgetItem* current, QTreeWidgetItem* previous )
    connect( m_treeWidget, SIGNAL(currentItemChanged( QTreeWidgetItem*, QTreeWidgetItem*)),  //twItemCurr, teItemPrev
             this, SLOT(slotPopulateDeviceEditors(QTreeWidgetItem*, QTreeWidgetItem*))  );
    
    
    
    // some adjustments

/*
    new KToolBarPopupAction(tr("Und&o"),
                            "undo",
                            KStandardShortcut::key(KStandardShortcut::Undo),
                            actionCollection(),
                            KStandardAction::stdName(KStandardAction::Undo));

    new KToolBarPopupAction(tr("Re&do"),
                            "redo",
                            KStandardShortcut::key(KStandardShortcut::Redo),
                            actionCollection(),
                            KStandardAction::stdName(KStandardAction::Redo));
    */
    
    createGUI("bankeditor.rc"); //@@@ JAS orig. 0
}

void
BankEditorDialog::initDialog()
{
    // Clear down
    //
    m_deviceNameMap.clear();
    m_treeWidget->clear();

    // Fill list view
    //
    MidiDevice* midiDevice = 0;
    QTreeWidgetItem* twItemDevice = 0;
    DeviceList *devices = m_studio->getDevices();
    DeviceListIterator it;
    Device *devx;
    unsigned int i = 0;

    // iterates over devices and create device-TreeWidgetItems (level: topLevelItem)
    // then calls populateDeviceItem() to create bank-TreeWidgetItems (level: topLevelItem-child)
    for (it = devices->begin(); it != devices->end(); ++it) {
        devx = *it;
//     for ( i=0; i < devices->size(); i++ ){
//         devx = devices->at( i );
        
        if (devx->getType() == Device::Midi) {
            
            midiDevice = dynamic_cast<MidiDevice*>(devx);
            
            if (!midiDevice) continue;
            // skip read-only devices
            if (midiDevice->getDirection() == MidiDevice::Record) continue;

            m_deviceNameMap[midiDevice->getId()] = midiDevice->getName();
            QString itemName = strtoqstr(midiDevice->getName());

            RG_DEBUG << "BankEditorDialog::initDialog - adding " << itemName << endl;

            twItemDevice = new MidiDeviceTreeWidgetItem(midiDevice->getId(), m_treeWidget, itemName);
            
            m_treeWidget->addTopLevelItem(twItemDevice);  //
            
            twItemDevice->setExpanded(true);
//             deviceItem->setForeground(  0, QBrush( Qt::cyan, Qt::SolidPattern ) );  // column, brush(color, pat)
            
            populateDeviceItem(twItemDevice, midiDevice);
        }
    }

    populateDeviceEditors(m_treeWidget->topLevelItem(0));
    
    // select the first device item
    m_treeWidget->topLevelItem(0)->setSelected(true);
}

void
BankEditorDialog::updateDialog()
{
    // Update list view
    //
    DeviceList *devices = m_studio->getDevices();
    DeviceListIterator it;
    bool deviceLabelUpdate = false;

    for (it = devices->begin(); it != devices->end(); ++it) {

        if ((*it)->getType() != Device::Midi)
            continue;

        MidiDevice* midiDevice =
            dynamic_cast<MidiDevice*>(*it);
        if (!midiDevice)
            continue;

        // skip read-only devices
        if (midiDevice->getDirection() == MidiDevice::Record)
            continue;

        if (m_deviceNameMap.find(midiDevice->getId()) != m_deviceNameMap.end()) {
            // Device already displayed but make sure the label is up to date
            //
            QTreeWidgetItem* currentIndex = m_treeWidget->currentItem();

            if (currentIndex) {
                MidiDeviceTreeWidgetItem* deviceItem =
                    getParentDeviceItem(currentIndex);

                if (deviceItem &&
                        deviceItem->getDeviceId() == midiDevice->getId()) {
                    if (deviceItem->text(0) != strtoqstr(midiDevice->getName())) {
                        deviceItem->setText(0,
                                            strtoqstr(midiDevice->getName()));
                        m_deviceNameMap[midiDevice->getId()] =
                            midiDevice->getName();

                        /*
                        cout << "NEW TEXT FOR DEVICE " << midiDevice->getId()
                            << " IS " << midiDevice->getName() << endl;
                        cout << "LIST ITEM ID = "
                            << deviceItem->getDeviceId() << endl;
                            */

                        deviceLabelUpdate = true;
                    }

                    QTreeWidgetItem *child = deviceItem->child(0);

                    while (child) {

                        MidiBankTreeWidgetItem *bankItem =
                            dynamic_cast<MidiBankTreeWidgetItem *>(child);

                        if (bankItem) {
                            bool percussion = bankItem->isPercussion();
                            int msb = bankItem->text(2).toInt();
                            int lsb = bankItem->text(3).toInt();
                            std::string bankName =
                                midiDevice->getBankName
                                (MidiBank(percussion, msb, lsb));
                            if (bankName != "" &&
                                    bankItem->text(0) != strtoqstr(bankName)) {
                                bankItem->setText(0, strtoqstr(bankName));
                            }
                        }

//                         child = child->nextSibling();
                        child = m_treeWidget->itemBelow(child);
                    }
                }
            }

            continue;
        }

        m_deviceNameMap[midiDevice->getId()] = midiDevice->getName();
        QString itemName = strtoqstr(midiDevice->getName());

        RG_DEBUG << "BankEditorDialog::updateDialog - adding "
        << itemName << endl;

        QTreeWidgetItem* deviceItem = new MidiDeviceTreeWidgetItem
                                    (midiDevice->getId(), m_treeWidget, itemName);
        
        deviceItem->setExpanded(true);

        populateDeviceItem(deviceItem, midiDevice);
    }

    // delete items whose corresponding devices are no longer present,
    // and update the other ones
    //
    std::vector<MidiDeviceTreeWidgetItem*> itemsToDelete;

    MidiDeviceTreeWidgetItem* sibling = dynamic_cast<MidiDeviceTreeWidgetItem*>
                                      (m_treeWidget->topLevelItem(0));

    while (sibling) {

        if (m_deviceNameMap.find(sibling->getDeviceId()) == m_deviceNameMap.end())
            itemsToDelete.push_back(sibling);
        else
            updateDeviceItem(sibling);

//         sibling = dynamic_cast<MidiDeviceTreeWidgetItem*>(sibling->nextSibling());
        sibling = dynamic_cast<MidiDeviceTreeWidgetItem*>(m_treeWidget->itemBelow(sibling));
    }

    for (unsigned int i = 0; i < itemsToDelete.size(); ++i)
        delete itemsToDelete[i];

    m_treeWidget->sortItems(0, Qt::AscendingOrder);    // column, order  // sort by device (column 0)
//     m_treeWidget->sortChildren();

    if (deviceLabelUpdate)
        emit deviceNamesChanged();
}

void
BankEditorDialog::setCurrentDevice(DeviceId device)
{
//     for (QTreeWidgetItem *item = m_treeWidget->firstChild(); item;
//                     item = item->nextSibling()) {
    for (QTreeWidgetItem *item = m_treeWidget->topLevelItem(0); item;
                     item = m_treeWidget->itemBelow(item)){
        MidiDeviceTreeWidgetItem * deviceItem =
            dynamic_cast<MidiDeviceTreeWidgetItem *>(item);
        if (deviceItem && deviceItem->getDeviceId() == device) {
//             m_treeWidget->setSelected(item, true);
            item->setSelected(true);
            break;
        }
    }
}

void
BankEditorDialog::populateDeviceItem(QTreeWidgetItem* deviceItem, MidiDevice* midiDevice)
{
    clearItemChildren(deviceItem);

    QString itemName = strtoqstr(midiDevice->getName());

    BankList banks = midiDevice->getBanks();
    // add banks for this device
    for (unsigned int i = 0; i < banks.size(); ++i) {
        RG_DEBUG << "BankEditorDialog::populateDeviceItem - adding "
        << itemName << " - " << strtoqstr(banks[i].getName())
        << endl;
        new MidiBankTreeWidgetItem(midiDevice->getId(), i, deviceItem,
                                 strtoqstr(banks[i].getName()),
                                 banks[i].isPercussion(),
                                 banks[i].getMSB(), banks[i].getLSB());
    }

    const KeyMappingList &mappings = midiDevice->getKeyMappings();
    for (unsigned int i = 0; i < mappings.size(); ++i) {
        RG_DEBUG << "BankEditorDialog::populateDeviceItem - adding key mapping "
        << itemName << " - " << strtoqstr(mappings[i].getName())
        << endl;
        new MidiKeyMapTreeWidgetItem(midiDevice->getId(), deviceItem,
                                   strtoqstr(mappings[i].getName()));
    }
}

void
BankEditorDialog::updateDeviceItem(MidiDeviceTreeWidgetItem* deviceItem)
{
    MidiDevice* midiDevice = getMidiDevice(deviceItem->getDeviceId());
    if (!midiDevice) {
        RG_DEBUG << "BankEditorDialog::updateDeviceItem : WARNING no midi device for this item\n";
        return ;
    }

    QString itemName = strtoqstr(midiDevice->getName());

    BankList banks = midiDevice->getBanks();
    KeyMappingList keymaps = midiDevice->getKeyMappings();

    // add missing banks for this device
    //
    for (unsigned int i = 0; i < banks.size(); ++i) {
        if (deviceItemHasBank(deviceItem, i))
            continue;

        RG_DEBUG << "BankEditorDialog::updateDeviceItem - adding "
        << itemName << " - " << strtoqstr(banks[i].getName())
        << endl;
        new MidiBankTreeWidgetItem(midiDevice->getId(), i, deviceItem,
                                 strtoqstr(banks[i].getName()),
                                 banks[i].isPercussion(),
                                 banks[i].getMSB(), banks[i].getLSB());
    }
    
    int n;
    int cnt;
    for (unsigned int i = 0; i < keymaps.size(); ++i) {

//         QTreeWidgetItem *child = deviceItem->firstChild();
        bool have = false;
        
        n = 0;
        while (n < deviceItem->childCount()) {
            QTreeWidgetItem *child = deviceItem->child(n);
            
            MidiKeyMapTreeWidgetItem *keyItem =
                dynamic_cast<MidiKeyMapTreeWidgetItem*>(child);
            if (keyItem) {
                if (keyItem->getName() == strtoqstr(keymaps[i].getName())) {
                    have = true;
                }
            }
//             child = child->nextSibling();
            n += 1;
        }

        if (have)
            continue;

        RG_DEBUG << "BankEditorDialog::updateDeviceItem - adding "
        << itemName << " - " << strtoqstr(keymaps[i].getName())
        << endl;
        new MidiKeyMapTreeWidgetItem(midiDevice->getId(), deviceItem,
                                   strtoqstr(keymaps[i].getName()));
    }

    // delete banks which are no longer present
    //
    std::vector<QTreeWidgetItem*> childrenToDelete;


    n = 0;
    while (n < deviceItem->childCount()) {
        
        QTreeWidgetItem* child = deviceItem->child(n);
        
        MidiBankTreeWidgetItem *bankItem =
            dynamic_cast<MidiBankTreeWidgetItem *>(child);
        if (bankItem) {
            if (bankItem->getBank() >= int(banks.size()))
                childrenToDelete.push_back(child);
            else { // update the banks MSB/LSB which might have changed
                bankItem->setPercussion(banks[bankItem->getBank()].isPercussion());
                bankItem->setMSB(banks[bankItem->getBank()].getMSB());
                bankItem->setLSB(banks[bankItem->getBank()].getLSB());
            }
        }

        MidiKeyMapTreeWidgetItem *keyItem =
            dynamic_cast<MidiKeyMapTreeWidgetItem *>(child);
        if (keyItem) {
            if (!midiDevice->getKeyMappingByName(qstrtostr(keyItem->getName()))) {
                childrenToDelete.push_back(child);
            }
        }

//         child = child->nextSibling();
        n += 1;
    }

    for (unsigned int i = 0; i < childrenToDelete.size(); ++i)
        delete childrenToDelete[i];
}

bool
BankEditorDialog::deviceItemHasBank(MidiDeviceTreeWidgetItem* deviceItem, int bankNb)
{
//     QTreeWidgetItem *child = deviceItem->firstChild();
    int n = 0;
    while (n < deviceItem->childCount()) {
        QTreeWidgetItem *child = deviceItem->child(n);
        
        MidiBankTreeWidgetItem *bankItem =
            dynamic_cast<MidiBankTreeWidgetItem*>(child);
        if (bankItem) {
            if (bankItem->getBank() == bankNb)
                return true;
        }
//         child = child->nextSibling();
        n += 1;
    }

    return false;
}

void
BankEditorDialog::clearItemChildren(QTreeWidgetItem* item)
{
//     QTreeWidgetItem* child = 0;

//     while ((child = item->child(0)))
//         delete child;
    while ((item->childCount() > 0))
        delete item->child(0);
}

MidiDevice*
BankEditorDialog::getCurrentMidiDevice()
{
    return getMidiDevice(m_treeWidget->currentItem());
}

void
BankEditorDialog::checkModified()
{
    if (!m_modified)
        return ;

    setModified(false);

    //!!! deleted comment referred to commented message box using obsolete x3
    // API, so I (dmm) deleted the comment to avoid future confusion

    ModifyDeviceCommand *command = 0;
    MidiDevice *device = getMidiDevice(m_lastDevice);
    if (!device) {
        RG_DEBUG << "%%% WARNING : BankEditorDialog::checkModified() - NO MIDI DEVICE for device "
        << m_lastDevice << endl;
        return ;
    }

    if (m_bankList.size() == 0 && m_programList.size() == 0) {

        command = new ModifyDeviceCommand(m_studio,
                                          m_lastDevice,
                                          m_deviceNameMap[m_lastDevice],
                                          device->getLibrarianName(),
                                          device->getLibrarianEmail()); // rename

        command->clearBankAndProgramList();

    } else {

        MidiDevice::VariationType variation =
            MidiDevice::NoVariations;
        if (m_variationToggle->isChecked()) {
            if (m_variationCombo->currentIndex() == 0) {
                variation = MidiDevice::VariationFromLSB;
            } else {
                variation = MidiDevice::VariationFromMSB;
            }
        }

        command = new ModifyDeviceCommand(m_studio,
                                          m_lastDevice,
                                          m_deviceNameMap[m_lastDevice],
                                          device->getLibrarianName(),
                                          device->getLibrarianEmail());

        command->setVariation(variation);
        command->setBankList(m_bankList);
        command->setProgramList(m_programList);
    }

    addCommandToHistory(command);

    setModified(false);
}


void BankEditorDialog::slotPopulateDeviceEditors(QTreeWidgetItem* item, QTreeWidgetItem* prev ) //int col)
{
    RG_DEBUG << "BankEditorDialog::slotPopulateDeviceEditors" << endl;

    if (!item)
        return ;

    checkModified();

    populateDeviceEditors(item);
}


void BankEditorDialog::populateDeviceEditors(QTreeWidgetItem* item)
{
    /**
    *   shows the program and bank editors
    *   and calls their populate( currentBank ) functions
    **/
    RG_DEBUG << "BankEditorDialog::populateDeviceEditors \n";

    if (!item)
        return ;

    MidiKeyMapTreeWidgetItem *keyItem = dynamic_cast<MidiKeyMapTreeWidgetItem *>(item);

    if (keyItem) {

//         stateChanged("on_key_item");
        leaveActionState("on_key_item");
        leaveActionState("on_bank_item");    //, KXMLGUIClient::StateReverse);

        m_delete->setEnabled(true);

        MidiDevice *device = getMidiDevice(keyItem->getDeviceId());
        if (!device)
            return ;

        setProgramList(device);

        m_keyMappingEditor->populate(item);

        m_programEditor->hide();
        m_keyMappingEditor->show();

        m_lastDevice = keyItem->getDeviceId();

        return ;
    }

    MidiBankTreeWidgetItem* bankItem = dynamic_cast<MidiBankTreeWidgetItem*>(item);

    if (bankItem) {

        leaveActionState("on_bank_item");
        leaveActionState("on_key_item");    //, KXMLGUIClient::StateReverse);

        m_delete->setEnabled(true);
        m_copyPrograms->setEnabled(true);

        if (m_copyBank.first != Device::NO_DEVICE)
            m_pastePrograms->setEnabled(true);

        MidiDevice *device = getMidiDevice(bankItem->getDeviceId());
        if (!device)
            return ;

        if (!m_keepBankList || m_bankList.size() == 0)
            m_bankList = device->getBanks();
        else
            m_keepBankList = false;

        setProgramList(device);

        m_variationToggle->setChecked(device->getVariationType() !=
                                      MidiDevice::NoVariations);
        m_variationCombo->setEnabled(m_variationToggle->isChecked());
        m_variationCombo->setCurrentIndex
        (device->getVariationType() ==
         MidiDevice::VariationFromLSB ? 0 : 1);

        m_lastBank = m_bankList[bankItem->getBank()];

        m_programEditor->populate(item);

        m_keyMappingEditor->hide();
        m_programEditor->show();

        m_lastDevice = bankItem->getDeviceId();

        return ;
    }

    // Device, not bank or key mapping
    // Ensure we fill these lists for the new device
    //
    MidiDeviceTreeWidgetItem* deviceItem = getParentDeviceItem(item);
    if (!deviceItem) {
        RG_DEBUG << "BankEditorDialog::populateDeviceEditors - got no deviceItem (banks parent item) \n";
        return ;
    }
    

    m_lastDevice = deviceItem->getDeviceId();

    MidiDevice *device = getMidiDevice(deviceItem);
    if (!device) {
        RG_DEBUG << "BankEditorDialog::populateDeviceEditors - no device for this item\n";
        return ;
    }

    m_bankList = device->getBanks();
    setProgramList(device);

    RG_DEBUG << "BankEditorDialog::populateDeviceEditors : not a bank item - disabling" << endl;
    m_delete->setEnabled(false);
    m_copyPrograms->setEnabled(false);
    m_pastePrograms->setEnabled(false);

    m_variationToggle->setChecked(device->getVariationType() !=
                                  MidiDevice::NoVariations);
    m_variationCombo->setEnabled(m_variationToggle->isChecked());
    m_variationCombo->setCurrentIndex
                (device->getVariationType() ==
                     MidiDevice::VariationFromLSB ? 0 : 1);

    leaveActionState("on_bank_item");
    leaveActionState("on_key_item");
//&&& CAUSING CRASH    
//    m_programEditor->clearAll();
//    m_keyMappingEditor->clearAll();
}

void
BankEditorDialog::slotApply()
{
    RG_DEBUG << "BankEditorDialog::slotApply()\n";

    ModifyDeviceCommand *command = 0;

    MidiDevice *device = getMidiDevice(m_lastDevice);

    // Make sure that we don't delete all the banks and programs
    // if we've not populated them here yet.
    //
    if (m_bankList.size() == 0 && m_programList.size() == 0 &&
            m_deleteAllReally == false) {
        RG_DEBUG << "BankEditorDialog::slotApply() : m_bankList size = 0\n";

        command = new ModifyDeviceCommand(m_studio,
                                          m_lastDevice,
                                          m_deviceNameMap[m_lastDevice],
                                          device->getLibrarianName(),
                                          device->getLibrarianEmail());

        command->clearBankAndProgramList();
    } else {
        MidiDevice::VariationType variation =
            MidiDevice::NoVariations;
        if (m_variationToggle->isChecked()) {
            if (m_variationCombo->currentIndex() == 0) {
                variation = MidiDevice::VariationFromLSB;
            } else {
                variation = MidiDevice::VariationFromMSB;
            }
        }

        RG_DEBUG << "BankEditorDialog::slotApply() : m_bankList size = "
        << m_bankList.size() << endl;

        command = new ModifyDeviceCommand(m_studio,
                                          m_lastDevice,
                                          m_deviceNameMap[m_lastDevice],
                                          device->getLibrarianName(),
                                          device->getLibrarianEmail());

        MidiKeyMapTreeWidgetItem *keyItem = dynamic_cast<MidiKeyMapTreeWidgetItem*>
                                          (m_treeWidget->currentItem());
        if (keyItem) {
            KeyMappingList kml(device->getKeyMappings());
            for (int i = 0; i < kml.size(); ++i) {
                if (kml[i].getName() == qstrtostr(keyItem->getName())) {
                    kml[i] = m_keyMappingEditor->getMapping();
                    break;
                }
            }
            command->setKeyMappingList(kml);
        }

        command->setVariation(variation);
        command->setBankList(m_bankList);
        command->setProgramList(m_programList);
    }

    addCommandToHistory(command);

    // Our freaky fudge to update instrument/device names externally
    //
    if (m_updateDeviceList) {
        emit deviceNamesChanged();
        m_updateDeviceList = false;
    }

    setModified(false);
}

void
BankEditorDialog::slotReset()
{
    resetProgramList();

    m_programEditor->reset();
    m_programEditor->populate(m_treeWidget->currentItem());
    m_keyMappingEditor->reset();
    m_keyMappingEditor->populate(m_treeWidget->currentItem());

    MidiDeviceTreeWidgetItem* deviceItem = getParentDeviceItem
                                         (m_treeWidget->currentItem());

    if (deviceItem) {
        MidiDevice *device = getMidiDevice(deviceItem);
        m_variationToggle->setChecked(device->getVariationType() !=
                                      MidiDevice::NoVariations);
        m_variationCombo->setEnabled(m_variationToggle->isChecked());
        m_variationCombo->setCurrentIndex
        (device->getVariationType() ==
         MidiDevice::VariationFromLSB ? 0 : 1);
    }

    updateDialog();

    setModified(false);
}

void
BankEditorDialog::resetProgramList()
{
    m_programList = m_oldProgramList;
}

void
BankEditorDialog::setProgramList(MidiDevice *device)
{
    m_programList = device->getPrograms();
    m_oldProgramList = m_programList;
}

void
BankEditorDialog::slotUpdate()
{
    updateDialog();
}

MidiDeviceTreeWidgetItem*
BankEditorDialog::getParentDeviceItem(QTreeWidgetItem* item)
{
    /**
    *   return the parent t.w.Item of a bank or keymap (which is a MidiDeviceTreeWidgetItem )
    **/
    if (!item)
        return 0;

    if (dynamic_cast<MidiBankTreeWidgetItem*>(item)){
        // go up to the parent device item
        item = item->parent();
    }
    else if (dynamic_cast<MidiKeyMapTreeWidgetItem*>(item)){
        // go up to the parent device item
        item = item->parent();
    }

    if (!item) {
        RG_DEBUG << "BankEditorDialog::getParentDeviceItem : missing parent device item for bank item - this SHOULD NOT HAPPEN" << endl;
        return 0;
    }

    return dynamic_cast<MidiDeviceTreeWidgetItem*>(item);
}

void
BankEditorDialog::slotAddBank()
{
    if (!m_treeWidget->currentItem())
        return ;

    QTreeWidgetItem* currentIndex = m_treeWidget->currentItem();

    MidiDeviceTreeWidgetItem* deviceItem = getParentDeviceItem(currentIndex);
    MidiDevice *device = getMidiDevice(currentIndex);

    if (device) {
        // If the bank and program lists are empty then try to
        // populate them.
        //
        if (m_bankList.size() == 0 && m_programList.size() == 0) {
            m_bankList = device->getBanks();
            setProgramList(device);
        }

        std::pair<int, int> bank = getFirstFreeBank(m_treeWidget->currentItem());

        MidiBank newBank(false,
                         bank.first, bank.second,
                         qstrtostr(tr("<new bank>")));
        m_bankList.push_back(newBank);

        QTreeWidgetItem* newBankItem =
            new MidiBankTreeWidgetItem(deviceItem->getDeviceId(),
                                     m_bankList.size() - 1,
                                     deviceItem,
                                     strtoqstr(newBank.getName()),
                                     newBank.isPercussion(),
                                     newBank.getMSB(), newBank.getLSB());
        keepBankListForNextPopulate();
        m_treeWidget->setCurrentItem(newBankItem);

        slotApply();
        selectDeviceItem(device);
    }
}

void
BankEditorDialog::slotAddKeyMapping()
{
    if (!m_treeWidget->currentItem())
        return ;

    QTreeWidgetItem* currentIndex = m_treeWidget->currentItem();

    MidiDeviceTreeWidgetItem* deviceItem = getParentDeviceItem(currentIndex);
    MidiDevice *device = getMidiDevice(currentIndex);

    if (device) {

        QString name = "";
        int n = 0;
        while (name == "" || device->getKeyMappingByName(qstrtostr(name)) != 0) {
            ++n;
            if (n == 1)
                name = tr("<new mapping>");
            else
                name = tr("<new mapping %1>").arg(n);
        }

        MidiKeyMapping newKeyMapping(qstrtostr(name));

        ModifyDeviceCommand *command = new ModifyDeviceCommand
                                       (m_studio,
                                        device->getId(),
                                        device->getName(),
                                        device->getLibrarianName(),
                                        device->getLibrarianEmail());

        KeyMappingList kml;
        kml.push_back(newKeyMapping);
        command->setKeyMappingList(kml);
        command->setOverwrite(false);
        command->setRename(false);

        addCommandToHistory(command);

        updateDialog();
        selectDeviceItem(device);
    }
}

void
BankEditorDialog::slotDelete()
{
    if (!m_treeWidget->currentItem())
        return ;

    QTreeWidgetItem* currentIndex = m_treeWidget->currentItem();

    MidiBankTreeWidgetItem* bankItem = dynamic_cast<MidiBankTreeWidgetItem*>(currentIndex);

    MidiDevice *device = getMidiDevice(currentIndex);

    if (device && bankItem) {
        int currentBank = bankItem->getBank();

        int reply =
            QMessageBox::warning(
              dynamic_cast<QWidget*>(this),
              "", /* no title */
              tr("Really delete this bank?"),
              QMessageBox::Yes | QMessageBox::No,
              QMessageBox::No);

        if (reply == QMessageBox::Yes) {
            MidiBank bank = m_bankList[currentBank];

            // Copy across all programs that aren't in the doomed bank
            //
            ProgramList::iterator it;
            ProgramList tempList;
            for (it = m_programList.begin(); it != m_programList.end(); it++)
                if (!(it->getBank() == bank))
                    tempList.push_back(*it);

            // Erase the bank and repopulate
            //
            BankList::iterator er =
                m_bankList.begin();
            er += currentBank;
            m_bankList.erase(er);
            m_programList = tempList;
            keepBankListForNextPopulate();

            // the listview automatically selects a new current item
            m_treeWidget->blockSignals(true);
            delete currentIndex;
            m_treeWidget->blockSignals(false);

            // Don't allow pasting from this defunct device
            //
            if (m_copyBank.first == bankItem->getDeviceId() &&
                    m_copyBank.second == bankItem->getBank()) {
                m_pastePrograms->setEnabled(false);
                m_copyBank = std::pair<DeviceId, int>
                             (Device::NO_DEVICE, -1);
            }

            slotApply();
            selectDeviceItem(device);
        }

        return ;
    }

    MidiKeyMapTreeWidgetItem* keyItem = dynamic_cast<MidiKeyMapTreeWidgetItem*>(currentIndex);

    if (keyItem && device) {

        int reply =
            QMessageBox::warning(
              dynamic_cast<QWidget*>(this),
              "", /* no title */
              tr("Really delete this key mapping?"),
              QMessageBox::Yes | QMessageBox::No,
              QMessageBox::No);

        if (reply == QMessageBox::Yes) {

            std::string keyMappingName = qstrtostr(keyItem->getName());

            ModifyDeviceCommand *command = new ModifyDeviceCommand
                                           (m_studio,
                                            device->getId(),
                                            device->getName(),
                                            device->getLibrarianName(),
                                            device->getLibrarianEmail());

            KeyMappingList kml = device->getKeyMappings();

            for (KeyMappingList::iterator i = kml.begin();
                    i != kml.end(); ++i) {
                if (i->getName() == keyMappingName) {
                    RG_DEBUG << "erasing " << keyMappingName << endl;
                    kml.erase(i);
                    break;
                }
            }

            RG_DEBUG << " setting " << kml.size() << " key mappings to device " << endl;

            command->setKeyMappingList(kml);
            command->setOverwrite(true);

            addCommandToHistory(command);

            RG_DEBUG << " device has " << device->getKeyMappings().size() << " key mappings now " << endl;

            updateDialog();
        }

        return ;
    }
}

void
BankEditorDialog::slotDeleteAll()
{
    if (!m_treeWidget->currentItem())
        return ;

    QTreeWidgetItem* currentIndex = m_treeWidget->currentItem();
    MidiDeviceTreeWidgetItem* deviceItem = getParentDeviceItem(currentIndex);
    MidiDevice *device = getMidiDevice(deviceItem);

    QString question = tr("Really delete all banks for ") +
                       strtoqstr(device->getName()) + QString(" ?");

    int reply = QMessageBox::warning(
                  dynamic_cast<QWidget*>(this),
                  "", /* no title */
                  question,
                  QMessageBox::Yes | QMessageBox::No,
                  QMessageBox::No);

    if (reply == QMessageBox::Yes) {

        // erase all bank items
        QTreeWidgetItem* child = 0;
        while ((child = deviceItem->child(0)))
            delete child;

        m_bankList.clear();
        m_programList.clear();

        // Don't allow pasting from this defunct device
        //
        if (m_copyBank.first == deviceItem->getDeviceId()) {
            m_pastePrograms->setEnabled(false);
            m_copyBank = std::pair<DeviceId, int>
                         (Device::NO_DEVICE, -1);
        }

        // Urgh, we have this horrible flag that we're using to frig this.
        // (we might not need this anymore but I'm too scared to remove it
        // now).
        //
        m_deleteAllReally = true;
        slotApply();
        m_deleteAllReally = false;

        selectDeviceItem(device);

    }
}

MidiDevice*
BankEditorDialog::getMidiDevice(DeviceId id)
{
    Device *device = m_studio->getDevice(id);
    MidiDevice *midiDevice =
        dynamic_cast<MidiDevice *>(device);

    /*
    if (device) {
    if (!midiDevice) {
     std::cerr << "ERROR: BankEditorDialog::getMidiDevice: device "
        << id << " is not a MIDI device" << std::endl;
    }
    } else {
    std::cerr
     << "ERROR: BankEditorDialog::getMidiDevice: no such device as "
     << id << std::endl;
    }
    */

    return midiDevice;
}

MidiDevice*
BankEditorDialog::getMidiDevice(QTreeWidgetItem* item)
{
    MidiDeviceTreeWidgetItem* deviceItem =
        dynamic_cast<MidiDeviceTreeWidgetItem*>(item);
    if (!deviceItem)
        return 0;

    return getMidiDevice(deviceItem->getDeviceId());
}

std::pair<int, int>
BankEditorDialog::getFirstFreeBank(QTreeWidgetItem* item)
{
    //!!! percussion? this is actually only called in the expectation
    // that percussion==false at the moment

    for (int msb = 0; msb < 128; ++msb) {
        for (int lsb = 0; lsb < 128; ++lsb) {
            BankList::iterator i = m_bankList.begin();
            for (; i != m_bankList.end(); ++i) {
                if (i->getLSB() == lsb && i->getMSB() == msb) {
                    break;
                }
            }
            if (i == m_bankList.end())
                return std::pair<int, int>(msb, lsb);
        }
    }

    return std::pair<int, int>(0, 0);
}

void
BankEditorDialog::slotModifyDeviceOrBankName(QTreeWidgetItem* item, const QString &label, int)
{
    RG_DEBUG << "BankEditorDialog::slotModifyDeviceOrBankName" << endl;

    MidiDeviceTreeWidgetItem* deviceItem =
        dynamic_cast<MidiDeviceTreeWidgetItem*>(item);
    MidiBankTreeWidgetItem* bankItem =
        dynamic_cast<MidiBankTreeWidgetItem*>(item);
    MidiKeyMapTreeWidgetItem *keyItem =
        dynamic_cast<MidiKeyMapTreeWidgetItem*>(item);

    if (bankItem) {

        // renaming a bank item

        RG_DEBUG << "BankEditorDialog::slotModifyDeviceOrBankName - "
        << "modify bank name to " << label << endl;

        if (m_bankList[bankItem->getBank()].getName() != qstrtostr(label)) {
            m_bankList[bankItem->getBank()].setName(qstrtostr(label));
            setModified(true);
        }

    } else if (keyItem) {

        RG_DEBUG << "BankEditorDialog::slotModifyDeviceOrBankName - "
        << "modify key mapping name to " << label << endl;

        QString oldName = keyItem->getName();

        QTreeWidgetItem* currentIndex = m_treeWidget->currentItem();
        MidiDevice *device = getMidiDevice(currentIndex);

        if (device) {

            ModifyDeviceCommand *command = new ModifyDeviceCommand
                                           (m_studio,
                                            device->getId(),
                                            device->getName(),
                                            device->getLibrarianName(),
                                            device->getLibrarianEmail());

            KeyMappingList kml = device->getKeyMappings();

            for (KeyMappingList::iterator i = kml.begin();
                    i != kml.end(); ++i) {
                if (i->getName() == qstrtostr(oldName)) {
                    i->setName(qstrtostr(label));
                    break;
                }
            }

            command->setKeyMappingList(kml);
            command->setOverwrite(true);

            addCommandToHistory(command);

            updateDialog();
        }

    } else if (deviceItem) { // must be last, as the others are subclasses

        // renaming a device item

        RG_DEBUG << "BankEditorDialog::slotModifyDeviceOrBankName - "
        << "modify device name to " << label << endl;

        if (m_deviceNameMap[deviceItem->getDeviceId()] != qstrtostr(label)) {
            m_deviceNameMap[deviceItem->getDeviceId()] = qstrtostr(label);
            setModified(true);

            m_updateDeviceList = true;
        }

    }

}

void
BankEditorDialog::selectDeviceItem(MidiDevice *device)
{
    /**
     * sets the device-TreeWidgetItem (visibly) selected
     **/
    QTreeWidgetItem *child = m_treeWidget->topLevelItem(0);    //firstChild();
    MidiDeviceTreeWidgetItem *midiDeviceItem;
    MidiDevice *midiDevice;

    do {
        midiDeviceItem = dynamic_cast<MidiDeviceTreeWidgetItem*>(child);

        if (midiDeviceItem) {
            midiDevice = getMidiDevice(midiDeviceItem);

            if (midiDevice == device) {
//                 m_treeWidget->setSelected(child, true);
                child->setSelected(true);
                return ;
            }
        }

    } while ((child = m_treeWidget->itemBelow(child)));
//     } while ((child = child->nextSibling()));
}

void
BankEditorDialog::selectDeviceBankItem(DeviceId deviceId,
                                       int bank)
{
    /**
     * sets the device-TreeWidgetItem and bank-TreeWidgetItem with deviceId (visibly) selected
    **/
//     QTreeWidgetItem *deviceChild = m_treeWidget->topLevelItem(0);
    QTreeWidgetItem *bankChild;
//     int deviceCount = 0, bankCount = 0;

    
    QTreeWidgetItem *twItemDevice = 0;
    MidiDeviceTreeWidgetItem *midiDeviceItem = 0;
    
    int bankI;
    int devI = 0;
//     while(n < m_treeWidget->childCount()){
    while( devI < m_treeWidget->topLevelItemCount() ){
//         bankChild = deviceChild->firstChild();
        
        twItemDevice = m_treeWidget->topLevelItem(devI);
        midiDeviceItem = dynamic_cast<MidiDeviceTreeWidgetItem*>(twItemDevice);

        if (midiDeviceItem){    // && bankChild) {
            
            bankI = 0;
            while( bankI < twItemDevice->childCount() ){
                bankChild = twItemDevice->child(bankI);
                
                if ((deviceId == midiDeviceItem->getDeviceId()) && (bank == bankI)) {
//                     m_treeWidget->setSelected(bankChild, true);
                    bankChild->setSelected(true);
                    return ;
                }
                bankI += 1;
//             } while ((bankChild = bankChild->nextSibling()));
            }
        }
        
//         deviceCount++;
//         bankCount = 0;
        devI += 1;
//     } while ((deviceChild = deviceChild->nextSibling()));
    }
}

void
BankEditorDialog::slotVariationToggled()
{
    setModified(true);
    m_variationCombo->setEnabled(m_variationToggle->isChecked());
}

void
BankEditorDialog::slotVariationChanged(int)
{
    setModified(true);
}

void
BankEditorDialog::setModified(bool modified)
{
    RG_DEBUG << "BankEditorDialog::setModified("
    << modified << ")" << endl;

    if (modified) {

        m_applyButton->setEnabled(true);
        m_resetButton->setEnabled(true);
        m_closeButton->setEnabled(false);
        m_treeWidget->setEnabled(false);

    } else {

        m_applyButton->setEnabled(false);
        m_resetButton->setEnabled(false);
        m_closeButton->setEnabled(true);
        m_treeWidget->setEnabled(true);

    }

    m_modified = modified;
}

void
BankEditorDialog::addCommandToHistory(Command *command)
{
    CommandHistory::getInstance()->addCommand(command);
    setModified(false);
}

void
BankEditorDialog::slotImport()
{
    QString deviceDir = ResourceFinder().getResourceDir("library");

/*### what does this mean?
    QDir dir(deviceDir);
    if (!dir.exists()) {
        deviceDir = ":ROSEGARDENDEVICE";
    } else {
        deviceDir = "file://" + deviceDir;
    }
*/

    QString url_str = QFileDialog::getOpenFileName(this, tr("Import Banks from Device in File"), deviceDir,
                      tr("Rosegarden Device files") + " (*.rgd *.RGD)" + ";;" +
                      tr("Rosegarden files") + " (*.rg *.RG)" + ";;" +
                      tr("Sound fonts") + " (*.sf2 *.SF2)" + ";;" +
                      tr("All files") + " (*)", 0, 0);

    QUrl url(url_str);
    
    if (url.isEmpty())
        return ;

    ImportDeviceDialog *dialog = new ImportDeviceDialog(this, url);
    if (dialog->doImport() && dialog->exec() == QDialog::Accepted) {

        MidiDeviceTreeWidgetItem* deviceItem =
            dynamic_cast<MidiDeviceTreeWidgetItem*>
            (m_treeWidget->currentItem());    //### was ->selectedItem()

        if (!deviceItem) {
            QMessageBox::critical(
              dynamic_cast<QWidget*>(this),
              "", /* no title */
              tr("Some internal error: cannot locate selected device"),
              QMessageBox::Ok,
              QMessageBox::Ok);
            return ;
        }

        ModifyDeviceCommand *command = 0;

        BankList banks(dialog->getBanks());
        ProgramList programs(dialog->getPrograms());
        ControlList controls(dialog->getControllers());
        KeyMappingList keyMappings(dialog->getKeyMappings());
        MidiDevice::VariationType variation(dialog->getVariationType());
        std::string librarianName(dialog->getLibrarianName());
        std::string librarianEmail(dialog->getLibrarianEmail());

        // don't record the librarian when
        // merging banks -- it's misleading.
        // (also don't use variation type)
        if (!dialog->shouldOverwriteBanks()) {
            librarianName = "";
            librarianEmail = "";
        }

        command = new ModifyDeviceCommand(m_studio,
                                          deviceItem->getDeviceId(),
                                          dialog->getDeviceName(),
                                          librarianName,
                                          librarianEmail);

        if (dialog->shouldOverwriteBanks()) {
            command->setVariation(variation);
        }
        if (dialog->shouldImportBanks()) {
            command->setBankList(banks);
            command->setProgramList(programs);
        }
        if (dialog->shouldImportControllers()) {
            command->setControlList(controls);
        }
        if (dialog->shouldImportKeyMappings()) {
            command->setKeyMappingList(keyMappings);
        }
        command->setOverwrite(dialog->shouldOverwriteBanks());
        command->setRename(dialog->shouldRename());

        addCommandToHistory(command);

        // No need to redraw the dialog, this is done by
        // slotUpdate, signalled by the CommandHistory
        MidiDevice *device = getMidiDevice(deviceItem);
        if (device)
            selectDeviceItem(device);
    }

    delete dialog;
    updateDialog();
}

void
BankEditorDialog::slotEditCopy()
{
    MidiBankTreeWidgetItem* bankItem
    = dynamic_cast<MidiBankTreeWidgetItem*>(m_treeWidget->currentItem());

    if (bankItem) {
        m_copyBank = std::pair<DeviceId, int>(bankItem->getDeviceId(),
                                              bankItem->getBank());
        m_pastePrograms->setEnabled(true);
    }
}

void
BankEditorDialog::slotEditPaste()
{
    MidiBankTreeWidgetItem* bankItem
    = dynamic_cast<MidiBankTreeWidgetItem*>(m_treeWidget->currentItem());

    if (bankItem) {
        // Get the full program and bank list for the source device
        //
        MidiDevice *device = getMidiDevice(m_copyBank.first);
        std::vector<MidiBank> tempBank = device->getBanks();

        ProgramList::iterator it;
        std::vector<MidiProgram> tempProg;

        // Remove programs that will be overwritten
        //
        for (it = m_programList.begin(); it != m_programList.end(); it++) {
            if (!(it->getBank() == m_lastBank))
                tempProg.push_back(*it);
        }
        m_programList = tempProg;

        // Now get source list and msb/lsb
        //
        tempProg = device->getPrograms();
        MidiBank sourceBank = tempBank[m_copyBank.second];

        // Add the new programs
        //
        for (it = tempProg.begin(); it != tempProg.end(); it++) {
            if (it->getBank() == sourceBank) {
                // Insert with new MSB and LSB
                //
                MidiProgram copyProgram(m_lastBank,
                                        it->getProgram(),
                                        it->getName());

                m_programList.push_back(copyProgram);
            }
        }

        // Save these for post-apply
        //
        DeviceId devPos = bankItem->getDeviceId();
        int bankPos = bankItem->getBank();

        slotApply();

        // Select same bank
        //
        selectDeviceBankItem(devPos, bankPos);
    }
}

void
BankEditorDialog::slotExport()
{
    QString extension = "rgd";

/*
 * Qt4:
 * QString getSaveFileName (QWidget * parent = 0, const QString & caption =
 * QString(), const QString & dir = QString(), const QString & filter =
 * QString(), QString * selectedFilter = 0, Options options = 0)
 *
 * KDE3:
 * QString KFileDialog::getSaveFileName   ( const QString &   startDir =
 * QString::null, 
 *   const QString &   filter = QString::null, 
 *     QWidget *   parent = 0, 
 *       const QString &   caption = QString::null   
 *        )   [static]
 *
 */

    QString dir = ResourceFinder().getResourceSaveDir("library");

    QString name =
        QFileDialog::getSaveFileName(this,
                                     tr("Export Device as..."),
                                     dir,
                                     (extension.isEmpty() ? QString("*") : ("*." + extension)));

    // Check for the existence of the name
    if (name.isEmpty())
        return ;

    // Append extension if we don't have one
    //
    if (!extension.isEmpty()) {
        if (!name.endsWith("." + extension)) {
            name += "." + extension;
        }
    }

    QFileInfo info(name);

    if (info.isDir()) {
        QMessageBox::warning(
          dynamic_cast<QWidget*>(this),
          "", /* no title */
          tr("You have specified a directory"),
          QMessageBox::Ok,
          QMessageBox::Ok);
        return ;
    }

    if (info.exists()) {
        int overwrite = QMessageBox::question(
                          dynamic_cast<QWidget*>(this),
                          "", /* no title */
                          tr("The specified file exists.  Overwrite?"),
                          QMessageBox::Yes | QMessageBox::No,
                          QMessageBox::No);
 
        if (overwrite != QMessageBox::Yes)
            return ;
    }

    MidiDeviceTreeWidgetItem* deviceItem =
            dynamic_cast<MidiDeviceTreeWidgetItem*>
                (m_treeWidget->currentItem());

    std::vector<DeviceId> devices;
    MidiDevice *md = getMidiDevice(deviceItem);

    if (md) {
        ExportDeviceDialog *ed = new ExportDeviceDialog
                                 (this, strtoqstr(md->getName()));
        if (ed->exec() != QDialog::Accepted)
            return ;
        if (ed->getExportType() == ExportDeviceDialog::ExportOne) {
            devices.push_back(md->getId());
        }
    }

    QString errMsg;
    if (!m_doc->exportStudio(name, errMsg, devices)) {
        if (errMsg != "") {
<<<<<<< HEAD
            KMessageBox::error(0, i18n(QString("Could not export studio to file at %1\n(%2)")
                                       .arg(name).arg(errMsg)));
        } else {
            KMessageBox::error(0, i18n(QString("Could not export studio to file at %1")
                                       .arg(name)));
=======
            QMessageBox::critical
                (0, "", tr(QString("Could not export studio to file at %1\n(%2)")
                           .arg(name).arg(errMsg)));
        } else {
            QMessageBox::critical
                (0, "", tr(QString("Could not export studio to file at %1")
                           .arg(name)));
>>>>>>> c80adcbc
        }
    }
}

void
BankEditorDialog::slotFileClose()
{
    RG_DEBUG << "BankEditorDialog::slotFileClose()\n";

    // We need to do this because we might be here due to a
    // documentAboutToChange signal, in which case the document won't
    // be valid by the time we reach the dtor, since it will be
    // triggered when the closeEvent is actually processed.
    //
//     CommandHistory::getInstance()->detachView(actionCollection());    //&&&
    m_doc = 0;
    close();
}

void
BankEditorDialog::closeEvent(QCloseEvent *e)
{
    if (m_modified) {
        int res = QMessageBox::warning(
                    dynamic_cast<QWidget*>(this),
                    tr("Unsaved Changes"),
                    tr("There are unsaved changes.\n"
                         "Do you want to apply the changes before exiting "
                         "the Bank Editor?"),
                    QMessageBox::Yes | QMessageBox::No,
                    QMessageBox::No);
        if (res == QMessageBox::Yes) {
            slotApply();
        } else if (res == QMessageBox::Cancel||res == QMessageBox::No)
            return ;
    }

    emit closing();
    QMainWindow::closeEvent(e);
}

}
#include "BankEditorDialog.moc"<|MERGE_RESOLUTION|>--- conflicted
+++ resolved
@@ -1815,13 +1815,6 @@
     QString errMsg;
     if (!m_doc->exportStudio(name, errMsg, devices)) {
         if (errMsg != "") {
-<<<<<<< HEAD
-            KMessageBox::error(0, i18n(QString("Could not export studio to file at %1\n(%2)")
-                                       .arg(name).arg(errMsg)));
-        } else {
-            KMessageBox::error(0, i18n(QString("Could not export studio to file at %1")
-                                       .arg(name)));
-=======
             QMessageBox::critical
                 (0, "", tr(QString("Could not export studio to file at %1\n(%2)")
                            .arg(name).arg(errMsg)));
@@ -1829,7 +1822,6 @@
             QMessageBox::critical
                 (0, "", tr(QString("Could not export studio to file at %1")
                            .arg(name)));
->>>>>>> c80adcbc
         }
     }
 }
