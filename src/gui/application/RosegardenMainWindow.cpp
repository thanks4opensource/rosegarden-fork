--- conflicted
+++ resolved
@@ -306,12 +306,8 @@
     m_tranzport(nullptr),
 //  m_deviceManager(),  QPointer inits itself to 0.
     m_warningWidget(nullptr),
-<<<<<<< HEAD
     m_cpuMeterTimer(new QTimer(this)),
     m_endOfLatestSegment(0)
-=======
-    m_cpuMeterTimer(new QTimer(this))
->>>>>>> 0cda3df8
 {
     setAttribute(Qt::WA_DeleteOnClose);
 
@@ -893,13 +889,12 @@
     createAction("record", SLOT(slotRecord()));
     createAction("rewindtobeginning", SLOT(slotRewindToBeginning()));
     createAction("fastforwardtoend", SLOT(slotFastForwardToEnd()));
-<<<<<<< HEAD
     createAction("toggle_loop", SLOT(slotLoopButtonClicked()));
     createAction("toggle_tracking", SLOT(slotToggleTracking()));
-=======
+#if 0  // t4os: master version looping
     createAction("loop", SLOT(slotLoop()));
+#endif
     createAction("scroll_to_follow", SLOT(slotScrollToFollow()));
->>>>>>> 0cda3df8
     createAction("panic", SLOT(slotPanic()));
     createAction("debug_dump_segments", SLOT(slotDebugDump()));
 
@@ -1300,13 +1295,12 @@
             this, &RosegardenMainWindow::slotUpdateTitle);
 
     connect(RosegardenDocument::currentDocument,
-<<<<<<< HEAD
             &RosegardenDocument::loopingModeChanged,
             this, &RosegardenMainWindow::slotSetLoopingMode);
-=======
-                &RosegardenDocument::loopChanged,
+#if 0  // t4os: master version looping
+            &RosegardenDocument::loopChanged,
             this, &RosegardenMainWindow::slotLoopChanged);
->>>>>>> 0cda3df8
+#endif
 
 //    CommandHistory::getInstance()->attachView(actionCollection());        //&&& needed ? how to ?
 
@@ -1374,9 +1368,10 @@
     //     if (m_seqManager)
     //         m_seqManager->preparePlayback(true);
 
+
     emit documentLoaded(RosegardenDocument::currentDocument);
 
-<<<<<<< HEAD
+    Composition &comp = RosegardenDocument::currentDocument->getComposition();
 
     // Set any loaded loop at the Composition and
     // on the marker on CompositionView and clients
@@ -1386,13 +1381,14 @@
                                                           comp.getLoopEnd());
 
     emit documentLoaded(RosegardenDocument::currentDocument);
-=======
+
+#if 0   // t4os: master version looping
     // Make sure everyone is in sync with the loaded loop.
     // Note: This must be done *after* documentLoaded() is emitted.
     //       Otherwise TransportDialog will not be able to sync.
     if (m_seqManager)
         emit RosegardenDocument::currentDocument->loopChanged();
->>>>>>> 0cda3df8
+#endif
 
     // Restore the document's original modified status.
     if (modified)
@@ -3022,14 +3018,8 @@
     connect(m_transport, &TransportDialog::closed,
             this, &RosegardenMainWindow::slotCloseTransport);
 
-<<<<<<< HEAD
-    // Handle loop setting and unsetting from the transport loop button, etc.
-    //
     connect(m_transport, &TransportDialog::panic, this,
             &RosegardenMainWindow::slotPanic);
-=======
-    connect(m_transport, &TransportDialog::panic, this, &RosegardenMainWindow::slotPanic);
->>>>>>> 0cda3df8
 
     connect(m_transport, SIGNAL(editTempo(QWidget*)),
             SLOT(slotEditTempo(QWidget*)));
@@ -3039,10 +3029,6 @@
 
     connect(m_transport, SIGNAL(editTransportTime(QWidget*)),
             SLOT(slotEditTransportTime(QWidget*)));
-<<<<<<< HEAD
-=======
-
->>>>>>> 0cda3df8
 }
 
 void
@@ -4998,7 +4984,6 @@
 void
 RosegardenMainWindow::slotSetPointerPosition(timeT t)
 {
-<<<<<<< HEAD
     RosegardenDocument *doc = RosegardenDocument::currentDocument;
     Composition &comp = doc->getComposition();
     bool stopAtEnd = Preferences::getStopAtEnd();
@@ -5021,23 +5006,6 @@
         // Also check startTime in case loop ruler click before start
         if (m_seqManager->getTransportStatus() == PLAYING &&
             (t > stopTime || t < startTime)) {
-=======
-    Composition &comp = RosegardenDocument::currentDocument->getComposition();
-
-    if (m_seqManager) {
-        // Normally we stop at composition end.
-        timeT stopTime = comp.getEndMarker();
-
-        // If "stop at end of last Segment" is enabled, use the latest
-        // Segment end time.
-        // ??? rename: getStopAtSegmentEnd()?
-        if (Preferences::getStopAtSegmentEnd())
-            stopTime = comp.getDuration(true);
-
-        // If we're playing and we're past the end...
-        if (m_seqManager->getTransportStatus() == PLAYING  &&
-            t > stopTime) {
->>>>>>> 0cda3df8
 
             // Stop - automatic stop - not triggered by the user
             doStop(true);
@@ -5180,12 +5148,14 @@
     m_view->getTrackEditor()->scrollToFollow();
 }
 
+#if 0  // t4os: master looping version
 void
 RosegardenMainWindow::slotLoop()
 {
     RosegardenDocument::currentDocument->loopButton(
             findAction("loop")->isChecked());
 }
+#endif
 
 void
 RosegardenMainWindow::slotTestStartupTester()
@@ -5860,8 +5830,7 @@
 
 }
 
-<<<<<<< HEAD
-=======
+#if 0  // t4os: master looping version
 void
 RosegardenMainWindow::slotLoopChanged()
 {
@@ -5894,7 +5863,7 @@
     findAction("loop")->setChecked(
             (composition.getLoopMode() != Composition::LoopOff));
 }
->>>>>>> 0cda3df8
+#endif
 
 bool
 RosegardenMainWindow::isUsingSequencer()
@@ -6043,20 +6012,22 @@
         m_seqManager->fastforward();
 }
 
-<<<<<<< HEAD
-
+#if 0  // t4os: master looping version
 void
 RosegardenMainWindow::slotLoopButtonClicked()
 {
     RosegardenDocument::currentDocument->toggleLoopingMode();
 }
+#endif
 
 void
 RosegardenMainWindow::slotSetLoopingMode(bool continuous)
 {
     QAction *action = findAction("toggle_loop");
     action->setChecked(continuous);
-=======
+}
+
+#if 0  // t4os: master version looping
 void
 RosegardenMainWindow::toggleLoop()
 {
@@ -6074,8 +6045,8 @@
         composition.setLoopMode(Composition::LoopOff);
 
     emit document->loopChanged();
->>>>>>> 0cda3df8
-}
+}
+#endif
 
 void
 RosegardenMainWindow::slotToggleSolo(bool)
@@ -6446,17 +6417,12 @@
     if (!RosegardenDocument::currentDocument->getAbsFilePath().isEmpty()) {
         slotStateChanged("saved_file_modified", modified);
     } else {
-<<<<<<< HEAD
-        slotStateChanged("new_file_modified", m);
+        slotStateChanged("new_file_modified", modified);
     }
 
     Composition &comp =
         RosegardenDocument::currentDocument->getComposition();
     m_endOfLatestSegment = comp.getDuration(true);
-=======
-        slotStateChanged("new_file_modified", modified);
-    }
->>>>>>> 0cda3df8
 }
 
 void
