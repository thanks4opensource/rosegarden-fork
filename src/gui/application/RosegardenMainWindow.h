/* -*- c-basic-offset: 4 indent-tabs-mode: nil -*- vi:set ts=8 sts=4 sw=4: */

/*
    Rosegarden
    A MIDI and audio sequencer and musical notation editor.
    Copyright 2000-2022 the Rosegarden development team.

    Other copyrights also apply to some parts of this work.  Please
    see the AUTHORS file and individual file headers for details.

    This program is free software; you can redistribute it and/or
    modify it under the terms of the GNU General Public License as
    published by the Free Software Foundation; either version 2 of the
    License, or (at your option) any later version.  See the file
    COPYING included with this distribution for more information.
*/

#ifndef RG_ROSEGARDENMAINWINDOW_H
#define RG_ROSEGARDENMAINWINDOW_H

#include "gui/application/RosegardenMainViewWidget.h"
#include "base/MidiProgram.h"
#include "gui/dialogs/TempoDialog.h"
#include "gui/widgets/ZoomSlider.h"
#include "gui/general/RecentFiles.h"
#include "base/Event.h"
#include "base/Selection.h"
#include "base/Typematic.h"
#include "sound/AudioFile.h"
#include "sound/ExternalController.h"
#include "sound/Midi.h"
#include "gui/general/ActionFileClient.h"

#include <QString>
#include <QVector>
#include <QMainWindow>
#include <QMenu>
#include <QMenuBar>
#include <QAction>
#include <QToolBar>
#include <QPointer>
#include <QSharedPointer>

#include <map>
#include <set>

#include <rosegardenprivate_export.h>

class QWidget;
class QTimer;
class QTextCodec;
class QShowEvent;
class QObject;
class QLabel;
class QTemporaryFile;
class QProcess;
class QAction;


namespace Rosegarden
{

class TriggerSegmentManager;
class TransportDialog;
class TrackParameterBox;
class TempoView;
class SynthPluginManagerDialog;
class StartupTester;
class SequenceManager;
class SegmentParameterBox;
class RosegardenParameterArea;
class RosegardenDocument;
class RealTime;
class ProgressBar;
class PlayListDialog;
class MidiMixerWindow;
class MarkerEditor;
class MappedEventList;
class LircCommander;
class LircClient;
class InstrumentParameterBox;
class DeviceManagerDialog;
class ControlEditorDialog;
class Composition;
class Clipboard;
class BankEditorDialog;
class AudioPluginOSCGUIManager;
class AudioPluginManager;
class AudioPluginDialog;
class AudioMixerWindow2;
class AudioManagerDialog;
class EditTempoController;
class SequencerThread;
class TranzportClient;
class WarningWidget;
class DocumentConfigureDialog;
class ConfigureDialog;

/// The main Rosegarden application window.
/**
  * This class sets up the main window and reads the config file as well as
  * providing a menubar, toolbar and statusbar.  The main widget
  * is a RosegardenMainViewWidget, connected to the RosegardenDocument.
  *
  * An instance of this class is created by main() in main.cpp.  That
  * instance can be accessed from anywhere via RosegardenMainWindow::self().
  *
  * This class owns many of the key objects in the system, including:
  *
  *   * getSequenceManager() returns the SequenceManager instance.
  *   * getView() returns the RosegardenMainViewWidget instance which
  *     contains the TrackEditor.
  *   * getTransport() returns the TransportDialog instance.
  *   * m_clipboard is the Clipboard.
  *   * m_sequencerThread is the SequencerThread.
  *   * m_segmentParameterBox is the "Segment Parameters" box.
  *   * m_trackParameterBox is the "Track Parameters" box.
  *   * m_instrumentParameterBox is the "Instrument Parameters" box.
  *
  * Note: The RosegardenDocument instance has moved to
  *       RosegardenDocument::currentDocument.
  */
class ROSEGARDENPRIVATE_EXPORT RosegardenMainWindow :
        public QMainWindow, public ActionFileClient
{
    Q_OBJECT

    friend class RosegardenMainViewWidget;

public:

    /**
     * constructor of RosegardenMainWindow, calls all init functions to
     * create the application.
     * \arg useSequencer : if true, the sequencer is launched
     * @see initMenuBar initToolBar
     */
    RosegardenMainWindow(bool enableSound = true,
                         QObject *startupStatusMessageReceiver = nullptr);

    ~RosegardenMainWindow() override;

    /// Global access to the single instance of this class.
    static RosegardenMainWindow *self() { return m_myself; }

    RosegardenMainViewWidget *getView() { return m_view; }

    TransportDialog *getTransport();

    enum ImportType {
        ImportRG4,
        ImportMIDI,
        ImportRG21,
        //ImportHydrogen,
        ImportMusicXML,
        ImportCheckType,
        ImportRGD
    };

    /// open a Rosegarden file
    virtual void openFile(QString filePath) { openFile(filePath, ImportCheckType); }

    /// open a file, explicitly specifying its type
    void openFile(QString filePath, ImportType type);

    /// decode and open a project file
    void importProject(QString filePath);

    /// open a URL
    virtual void openURL(QString url);

    /// merge a file with the existing document
    virtual void mergeFile(QString filePath) { mergeFile(filePath, ImportCheckType); }

    /// merge a file, explicitly specifying its type
    void mergeFile(QString filePath, ImportType type);

    void openURL(const QUrl &url);

    void exportMIDIFile(QString file);

    /// export a Csound scorefile
    void exportCsoundFile(QString file);

    void exportMupFile(QString file);

    bool exportLilyPondFile(QString file, bool forPreview = false);

    void exportMusicXmlFile(QString file);

    SequenceManager *getSequenceManager() { return m_seqManager; }

    ProgressBar *getCPUBar() { return m_cpuBar; }

    QPointer<DeviceManagerDialog> getDeviceManager()  { return m_deviceManager; }

    /**
     * Create some new audio files for the sequencer and return the
     * paths for them as QStrings.
     */
    QVector<QString> createRecordAudioFiles(const QVector<InstrumentId> &);

    QVector<InstrumentId> getArmedInstruments();

    /// Start the sequencer thread
    /**
     * @see slotSequencerExited()
     */
    bool launchSequencer();

#ifdef HAVE_LIBJACK
    /// Launch and control JACK if required to by configuration
    bool launchJack();

#endif // HAVE_LIBJACK


    /// Returns whether sound is enabled.
    /**
     * false if the '--nosound' option was given
     * true otherwise.
     */
    bool isUsingSequencer();

    bool isSequencerRunning();

    /*
     * Tell the application whether this is the first time this
     * version of RG has been run
     */
    void setIsFirstRun(bool first)  { m_firstRun = first; }

    /// Wait in a sub-event-loop until all child dialogs have been closed.
    /*
     * Ignores the TransportDialog.
     */
    void awaitDialogClearance() const;

    /// Return the plugin native GUI manager, if we have one
    AudioPluginOSCGUIManager *getPluginGUIManager()  { return m_pluginGUIManager; }

    /** Query the AudioFileManager to see if the audio path exists, is readable,
     * writable, etc., and offer to dump the user in the document properties
     * editor if some problem is found.  This is older code that simply tests
     * the audio path for validity, and does not create anything if the audio
     * path does not exist.
     */
    bool testAudioPath(QString operation); // and open the dialog to set it if unset

    bool haveAudioImporter() const  { return m_haveAudioImporter; }

    void uiUpdateKludge();

    void openWindow(ExternalController::Window window);

    void setHaveRange(bool haveRange);

    // Trampoline for MIDIConfigurationPage preference
    void emitMidiOctaveOffsetChanged();


protected:

    /// Handle activation change.
    /**
     * We do this to make sure external controller is connected to the
     * current window.  Otherwise if the user clicks on the main window,
     * external controller events might still be controlling one of the
     * other windows.
     */
    void changeEvent(QEvent *event) override;

    /** Qt generates a QCloseEvent when the user clicks the close button on the
     * title bar.  We also get a close event when slotQuit() calls close().
     *
     * Control passes here where we call queryClose() to ask if the user wants
     * to save a modified document.  If queryClose() returns true, we accept the
     * close event.  Otherwise we ignore it, the closing breaks, and we keep
     * running.
     */
    void closeEvent(QCloseEvent *event) override;

    /// Handle Rosegarden-specific events.  Usually from the sequencer thread.
    /**
     * See SequencerDataBlock and slotHandleInputs() which also support
     * communication between the threads.
     */
    void customEvent(QEvent *event) override;

    RosegardenDocument *newDocument(bool skipAutoload = false,
                                    bool clearHistory= true);

    /**** File handling code that we don't want the outside world to use ****/
    /**/
    /**/

    /**
     * Create document from a file
     */
    RosegardenDocument *createDocument(
            QString filePath,
            ImportType importType,
            bool permanent,
            bool lock,
            bool clearHistory);

    /**
     * Create a document from RG file
     */
    RosegardenDocument *createDocumentFromRGFile(
            const QString &filePath, bool permanent, bool lock,
            bool clearHistory);

    /**
     * Create document from MIDI file
     */
    RosegardenDocument *createDocumentFromMIDIFile(QString file);

    /**
     * Create document from RG21 file
     */
    RosegardenDocument *createDocumentFromRG21File(QString file);

    /**
     * Create document from Hydrogen drum machine file
     */
//    RosegardenDocument *createDocumentFromHydrogenFile(QString filePath);

    /**
     * Create document from MusicXML file
     */
    RosegardenDocument *createDocumentFromMusicXMLFile(QString file);

    /**/
    /**/
    /***********************************************************************/

    static const void *SequencerExternal;

    /// Raise the transport along
    void showEvent(QShowEvent*) override;

    /**
     * read general Options again and initialize all variables like
     * the recent file list
     */
    void readOptions();

    /**
     * create menus and toolbars
     */
    void setupActions();

    /**
     * sets up the zoom toolbar
     */
    void initZoomToolbar();

    /**
     * sets up the statusbar for the main window by initialzing a
     * statuslabel.
     */
    void initStatusBar();

    /**
     * creates the centerwidget of the QMainWindow instance and sets
     * it as the view
     */
    void initView();

    /**
     * queryClose is called by closeEvent() to ask whether it is OK to close.
     * This is part of a legacy KDE mechanism, but has been left in place for
     * convenience
     */
    bool queryClose();


 //!!! I left the following code here, but this is related to KDE session
 // management, and I don't think we can do anything reasonable with any of this
 // now.
 //
 /////////////////////////////////////////////////////////////////////
    /**
     * saves the window properties for each open window during session
     * end to the session config file, including saving the currently
     * opened file by a temporary filename provided by KApplication.
     *
     * @see KTMainWindow#saveProperties
     */
    virtual void saveGlobalProperties();

    /**
     * reads the session config file and restores the application's
     * state including the last opened files and documents by reading
     * the temporary files saved by saveProperties()
     *
     * @see KTMainWindow#readProperties
     */
    //virtual void readGlobalProperties();
///////////////////////////////////////////////////////////////////////

    QString getAudioFilePath();

    /**
     * Show a sequencer error to the user.  This is for errors from
     * the framework code; the playback code uses mapped compositions
     * to send these things back asynchronously.
     */
    void showError(QString error);

    /*
     * Return AudioManagerDialog
     */
    AudioManagerDialog *getAudioManagerDialog() { return m_audioManagerDialog; }

    /**
     * Ask the user for a file to save to, and check that it's
     * good and that (if it exists) the user agrees to overwrite.
     * Return a null string if the write should not go ahead.
     */
    QString getValidWriteFileName(QString descriptiveExtension, QString label);

    /**
     * Find any non-ASCII strings in a composition that has been
     * generated by MIDI import or any other procedure that produces
     * events with unknown text encoding, and ask the user what
     * encoding to translate them from.  This assumes all text strings
     * in the composition are of the same encoding, and that it is not
     * (known to be) utf8 (in which case no transcoding would be
     * necessary).
     */
    void fixTextEncodings(Composition *);
    QTextCodec *guessTextCodec(std::string);

    /**
     * Set the current document
     *
     * Do all the needed housework when the current document changes
     * (like closing edit views, emitting documentLoaded signal, etc...)
     */
    void setDocument(RosegardenDocument *);

    /**
     * Jog a selection of segments by an amount
     */
    void jogSelection(timeT amount);

    void createAndSetupTransport();

    /**
     * Open a file dialog pointing to directory, if target is empty, this opens
     * a generic file open dialog at the last location the user used
     */
    void openFileDialogAt(QString target);

    /**
     * Returns a suitable location for storing user data, typically
     * ~/.local/share/
     */
    QString getDataLocation();

    /**
     * Override (non-virtual) ActionFileClient's version to allow for more
     * complex enable/disable behavior.
     */
    void enterActionState(QString stateName);
    /**
     * Override (non-virtual) ActionFileClient's version to allow for more
     * complex enable/disable behavior.
     */
    void leaveActionState(QString stateName);

signals:
    void startupStatusMessage(QString message);

    /// emitted just before the document is changed
    void documentAboutToChange();

    /// Emitted when a new document is loaded.
    void documentLoaded(RosegardenDocument *);

    /// emitted when the set of selected segments changes (relayed from RosegardenMainViewWidget)
    void segmentsSelected(const SegmentSelection &);

    /// emitted when the composition state (selected track, solo, etc...) changes
    void compositionStateUpdate();

    /// emitted when a plugin dialog selects a plugin
    void pluginSelected(InstrumentId, int, int);

    /// emitted when a plugin dialog (un)bypasses a plugin
    void pluginBypassed(InstrumentId, int, bool);

    /// emitted when preference changes
    void midiOctaveOffsetChanged();

public slots:

    /** Update the title bar to prepend a * to the document title when the
     * document is modified. (I thought we already did this ages ago, but
     * apparenty not.)
     */
    void slotUpdateTitle(bool modified = false);

    /**
     * open a URL - used for Dn'D
     *
     * @param url : a string containing a url (protocol://foo/bar/file.rg)
     */
    virtual void slotOpenDroppedURL(QString url);

    /**
     * Open the document properties dialog on the Audio page
     */
    virtual void slotOpenAudioPathSettings();

    /**
     * clears the document in the actual view to reuse it as the new
     * document
     */
    void slotFileNew();

    /**
     * open a file and load it into the document
     */
    void slotFileOpen();

    /**
     * open a file dialog on the examples directory
     */
    void slotFileOpenExample();

    /**
     * open a file dialog on the templates directory
     */
    void slotFileOpenTemplate();

    /**
     * opens a file from the recent files menu (according to action name)
     */
    void slotFileOpenRecent();

    /**
     * save a document
     */
    void slotFileSave();

    /**
     * save a document by a new filename; if asTemplate is true, the file will
     * be saved read-only, to make it harder to overwrite by accident in the
     * future
     */
    bool slotFileSaveAs(bool asTemplate = false);
    void slotFileSaveAsTemplate() { slotFileSaveAs(true); }

    /**
     * asks for saving if the file is modified, then closes the actual
     * file and window
     */
    void slotFileClose();

    /**
     * Let the user select a Rosegarden Project file for import
     */
    void slotImportProject();

    /**
     * Let the user select a MIDI file for import
     */
    void slotImportMIDI();

    /**
     * Revert to last loaded file
     */
    void slotRevertToSaved();

    /**
     * Let the user select a Rosegarden 2.1 file for import
     */
    void slotImportRG21();

    /**
     * Select a Hydrogen drum machine file for import
     */
//    void slotImportHydrogen();

    /**
     * Let the user select a MusicXML file for import
     */
    void slotImportMusicXML();

    /**
     * Let the user select a MIDI file for merge
     */
    void slotMerge();

    /**
     * Let the user select a MIDI file for merge
     */
    void slotMergeMIDI();

    /**
     * Let the user select a MIDI file for merge
     */
    void slotMergeRG21();

    /**
     * Select a Hydrogen drum machine file for merge
     */
//    void slotMergeHydrogen();

    /**
     * Let the user select a MusicXML file for merge
     */
    void slotMergeMusicXML();

    /**
     * Let the user export a Rosegarden Project file
     */
    void slotExportProject();

    /**
     * Let the user enter a MIDI file to export to
     */
    void slotExportMIDI();

    /**
     * Let the user enter a Csound scorefile to export to
     */
    void slotExportCsound();

    /**
     * Let the user enter a Mup file to export to
     */
    void slotExportMup();

    /**
     * Let the user enter a LilyPond file to export to
     */
    void slotExportLilyPond();

    /**
     * Export to a temporary file and process
     */
    void slotPrintLilyPond();
    void slotPreviewLilyPond();

    /**
     * Let the user enter a MusicXml file to export to
     */
    void slotExportMusicXml();

    /**
     * closes all open windows by calling close() on each memberList
     * item until the list is empty, then quits the application.  If
     * queryClose() returns false because the user canceled the
     * saveModified() dialog, the closing breaks.
     */
    void slotQuit();

    /**
     * put the marked text/object into the clipboard and remove * it
     * from the document
     */
    void slotEditCut();

    /**
     * put the marked text/object into the clipboard
     */
    void slotEditCopy();

    /**
     * paste the clipboard into the document
     */
    void slotEditPaste();

    /**
     * paste the clipboard into the document, as linked segments
     */
    void slotEditPasteAsLinks();

    /**
     * Cut a time range (sections of segments, tempo, and time
     * signature events within that range).
     */
    void slotCutRange();

    /**
     * Copy a time range.
     */
    void slotCopyRange();

    /**
     * Paste the clipboard at the current pointer position, moving all
     * subsequent material along to make space.
     */
    void slotPasteRange();

    /**
     * Delete a time range.
     */
    void slotDeleteRange();

    /**
     * Insert a time range (asking the user for a duration).
     */
    void slotInsertRange();

    /**
     * Paste just tempi and time signatures from the clipboard at the
     * current pointer position.
     */
    void slotPasteConductorData();

    /**
     * Clear a time range of tempos
     */
    void slotEraseRangeTempos();

    /**
     * select all segments on all tracks
     */
    void slotSelectAll();

    /**
     * select no segments on any track
     */
    void slotClearSelection();

    /**
     * One-click recoloring of segments
     */
    void slotRecolorSegments();

    /**
     * Alternate display mode for selected vs non-selected segments.
     */
    void slotSegmentColorMode();

    /**
     * delete selected segments, duh
     */
    void slotDeleteSelectedSegments();

    /**
     * Quantize the selected segments (after asking the user how)
     */
    void slotQuantizeSelection();

    /**
     * Quantize the selected segments by repeating the last iterative quantize
     */
    void slotRepeatQuantizeSelection();

    /**
     * Calculate timing/tempo info based on selected segment
     */
    void slotGrooveQuantize();

    /**
     * Fit existing notes to beats based on selected segment
     */
    void slotFitToBeats();

    /**
     * Rescale the selected segments by a factor requested from
     * the user
     */
    void slotRescaleSelection();

    /**
     * Split the selected segments on silences (or new timesig, etc)
     */
    void slotAutoSplitSelection();

    /**
     * Jog a selection left or right by an amount
     */
    void slotJogRight();
    void slotJogLeft();

    /**
     * Split the selected segments by pitch
     */
    void slotSplitSelectionByPitch();

    /**
     * Split the selected segments by recorded source
     */
    void slotSplitSelectionByRecordedSrc();

    /**
     * Split the selected segments at some time
     */
    void slotSplitSelectionAtTime();

    /**
     * Split the selected segments by drum, ie. each discrete pitch goes into a
     * separate segment of its own
     */
    void slotSplitSelectionByDrum();

    /**
     * Produce a harmony segment from the selected segments
     */
    void slotHarmonizeSelection();

    /**
     * Expand the composition to the left by one bar, and move the selected
     * segment(s) into this space by the amount chosen with a dialog
     */
    void slotCreateAnacrusis();

    /**
     * Set the start times of the selected segments
     */
    void slotSetSegmentStartTimes();

    /**
     * Set the durations of the selected segments
     */
    void slotSetSegmentDurations();

    /**
     * Merge the selected segments
     */
    void slotJoinSegments();

    /// Toggle repeat setting of selected Segment objects.
    void slotToggleRepeat();

    /**
     * Expand block-chord segments by figuration
     */
    void slotExpandFiguration();

    /**
     * Update existing figurations
     */
    void slotUpdateFigurations();

    /**
     * Tempo to Segment length
     */
    void slotTempoToSegmentLength();
    void slotTempoToSegmentLength(QWidget *parent);

    /**
     * toggle segment labels
     */
    void slotToggleSegmentLabels();

    /**
     * open the default editor for each of the currently-selected segments
     */
    void slotEdit();

    /**
     * open an event list view for each of the currently-selected segments
     */
    void slotEditInEventList();

    /**
     * open a matrix view for each of the currently-selected segments
     */
    void slotEditInMatrix();

    /**
     * open a pitch tracker view for the currently-selected segments
     *    (NB: only accepts 1 segment)
     */
    void slotEditInPitchTracker();

    /**
     * open a notation view with all currently-selected segments in it
     */
    void slotEditAsNotation();

    /// Open Tempo and Time Signature Editor
    void slotEditTempos();
    /// Open Tempo and Time Signature Editor
    void slotEditTempos(timeT openAtTime);

    /**
     * Edit the tempo - called from a Transport signal
     */
    void slotEditTempo();
    void slotEditTempo(timeT atTime);
    void slotEditTempo(QWidget *parent);
    void slotEditTempo(QWidget *parent, timeT atTime);

    /**
     * Edit the time signature - called from a Transport signal
     */
    void slotEditTimeSignature();
    void slotEditTimeSignature(timeT atTime);
    void slotEditTimeSignature(QWidget *parent);
    void slotEditTimeSignature(QWidget *parent, timeT atTime);

    /**
     * Edit the playback pointer position - called from a Transport signal
     */
    void slotEditTransportTime();
    void slotEditTransportTime(QWidget *parent);

    /**
     * Change the length of the composition
     */
    void slotChangeCompositionLength();

    /**
     * open a dialog for document properties
     */
    void slotEditDocumentProperties();

    /**
     * Reset m_configDlg when the configuration dialog is closing.
     */
    void slotResetConfigDlg();

    /**
     * Reset m_docConfigDlg when the document properties dialog is closing.
     */
    void slotResetDocConfigDlg();

    /**
     * Manage MIDI Devices
     */
    void slotManageMIDIDevices();

    /**
     * Manage plugin synths
     */
    void slotManageSynths();

    /**
     * Show the mixers
     */
    void slotOpenAudioMixer();
    void slotOpenMidiMixer();

    /**
     * Edit Banks/Programs
     */
    void slotEditBanks();

    /**
     * Edit Banks/Programs for a particular device
     */
    void slotEditBanks(DeviceId);

    /**
     * Edit Control Parameters for a particular device
     */
    void slotEditControlParameters(DeviceId);

    /**
     * Edit Document Markers
     */
    void slotEditMarkers();

    /**
     * Not an actual action slot : populates the set_track_instrument sub menu
     */
    void slotPopulateTrackInstrumentPopup();

    /**
     * Remap instruments
     */
    void slotRemapInstruments();

    /**
     * Modify MIDI filters
     */
    void slotModifyMIDIFilters();

    /**
     * Manage Metronome
     */
    void slotManageMetronome();

    /**
     * Save Studio as Default
     */
    void slotSaveDefaultStudio();

    /**
     * Import Studio from File
     */
    void slotImportStudio();

    /**
     * Import Studio from Autoload
     */
    void slotImportDefaultStudio();

    /**
     * Import Studio from File
     */
    void slotImportStudioFromFile(const QString &file);

    /**
     * Send MIDI_RESET to all MIDI devices
     */
    void slotResetMidiNetwork();

    /**
     * toggles the toolbar
     */
    void slotToggleToolBar();

    /// Update the transport to match the checked status of its menu item.
    void slotUpdateTransportVisibility();
    /// Toggle transport between visible and hidden.
    void slotToggleTransportVisibility();

    /**
     * toggles the tools toolbar
     */
    void slotToggleToolsToolBar();

    /**
     * toggles the tracks toolbar
     */
    void slotToggleTracksToolBar();

    /**
     * toggles the editors toolbar
     */
    void slotToggleEditorsToolBar();

    /**
     * toggles the transport toolbar
     */
    void slotToggleTransportToolBar();

    /**
     * toggles the zoom toolbar
     */
    void slotToggleZoomToolBar();

    /**
     * toggles the statusbar
     */
    void slotToggleStatusBar();

    /**
     * changes the statusbar contents for the standard label
     * permanently, used to indicate current actions.
     *
     * @param text the text that is displayed in the statusbar
     */
    void slotStatusMsg(QString text);

    /**
     * changes the status message of the whole statusbar for two
     * seconds, then restores the last status. This is used to display
     * statusbar messages that give information about actions for
     * toolbar icons and menuentries.
     *
     * @param text the text that is displayed in the statusbar
     */
    void slotStatusHelpMsg(QString text);

    /**
     * enables/disables the transport window
     */
    void slotEnableTransport(bool);

    /**
     * segment select tool
     */
    void slotPointerSelected();

    /**
     * segment eraser tool is selected
     */
    void slotEraseSelected();

    /**
     * segment draw tool is selected
     */
    void slotDrawSelected();

    /**
     * segment move tool is selected
     */
    void slotMoveSelected();

    /**
     * segment resize tool is selected
     */
    void slotResizeSelected();

    /*
     * Segment join tool
     *
     */
    void slotJoinSelected();

    /*
     * Segment split tool
     *
     */
    void slotSplitSelected();

    /**
     * Add one new track
     */
    void slotAddTrack();

    /**
     * Add new tracks
     */
    void slotAddTracks();

    /*
     * Delete selected track
     */
    void slotDeleteTrack();

    /*
     * Delete tracks that have no segments
     */
    void slotDeleteEmptyTracks();

    /*
     * Modify track position
     */
    void slotMoveTrackUp();
    void slotMoveTrackDown();

    /**
     * timeT version of the same
     */
    void slotSetPointerPosition(timeT t);

    /**
<<<<<<< HEAD
=======
     * Set the pointer position and start playing (from LoopRuler)
     */
    void slotSetPlayPosition(timeT time);

    void slotLoopChanged();


    /**
>>>>>>> 0cda3df8
     * Update the transport with the bar, beat and unit times for
     * a given timeT
     */
    void slotDisplayBarTime(timeT t);


    /**
     * Transport controls
     */
    void slotPlay();
    void slotPlaying(bool playing);
    void slotStop();
    void slotRewind();
    void slotFastforward();
    void slotRecord();
    void slotToggleRecord();
    void slotRewindToBeginning();
    void slotFastForwardToEnd();
    void slotJumpToTime(RealTime);
    void slotStartAtTime(const RealTime&);
    void slotRefreshTimeDisplay();
    void slotLoop();
    void slotScrollToFollow();

    /**
     * Called when the sequencer auxiliary process exits
     */
    //void slotSequencerExited(QProcess*); QThread::finished has no QProcess param
    //  current slotSequenceExited implementation doesn't use (or name!) this param
    void slotSequencerExited();

    /// When the transport closes
    void slotCloseTransport();

    /**
     * called by RosegardenApplication when session management tells
     * it to save its state. This is to avoid saving the transport as
     * a 2nd main window
     */
    void slotDeleteTransport();

    /**
     * Put the GUI into a given Tool edit mode
     */
    void slotActivateTool(QString toolName);

    /**
     * Toggles either the play or record metronome according
     * to Transport status
     */
    void slotToggleMetronome();

    /*
     * Toggle the solo mode
     */
    void slotToggleSolo(bool);

<<<<<<< HEAD
    /*
     * Looping buttons
     */
    void slotLoopButtonClicked();
    void slotSetLoopingMode(bool continuous);

=======
>>>>>>> 0cda3df8
    /**
     * Toggle the track labels on the TrackEditor
     */
    void slotToggleTrackLabels();

    /**
     * Toggle the rulers on the TrackEditor
     * (aka bar buttons)
     */
    void slotToggleRulers();

    /**
     * Toggle the tempo ruler on the TrackEditor
     */
    void slotToggleTempoRuler();

    /**
     * Toggle the chord-name ruler on the TrackEditor
     */
    void slotToggleChordNameRuler();

    /**
     * Toggle the segment canvas previews
     */
    void slotTogglePreviews();

    /**
     * Re-dock the parameters box to its initial position
     */
    void slotHideShowParameterArea();

    /**
     * The parameters box was hidden
     */
    void slotParameterAreaHidden();

    /**
     * Display tip-of-day dialog on demand
     */
    void slotShowTip();

    void slotSelectPreviousTrack();
    void slotSelectNextTrack();

    /**
     * Toggle arm (record) current track
     */
    void slotToggleRecordCurrentTrack();

    /**
     * Show the shortcut configure dialog
     */
    void slotConfigureShortcuts();

    /**
     * Show the configure dialog
     */
    void slotConfigure();

    /**
     * Update the toolbars after edition
     */
    void slotUpdateToolbars();

    /**
     * Zoom slider moved
     */
    void slotChangeZoom(int index);

    void slotZoomIn();
    void slotZoomOut();

#if 0  // not used
    /**
     * Remove a marker
     */
    void slotDeleteMarker(int id,
                          timeT time,
                          QString name,
                          QString description);
#endif

    /**
     * Document modified
     */
    void slotDocumentModified(bool modified = true);


    /**
     * This slot is here to be connected to RosegardenMainViewWidget's
     * stateChange signal.
     */
    void slotStateChanged(QString, bool noReverse);

    /**
     * A command has happened; check the clipboard in case we
     * need to change state
     */
    void slotTestClipboard();

    /**
     * Show a 'play list' dialog
     */
    void slotPlayList();

    /**
     * Play the requested URL
     *
     * Stop current playback, close current document,
     * open specified document and play it.
     */
    void slotPlayListPlay(QString url);

    void slotHelp();

    /**
     * Call up the online tutorial
     */
    void slotTutorial();

    /**
     * Surf to the bug reporting guidelines
     */
    void slotBugGuidelines();

    /**
     * Call the Rosegaden about box.
     */
    void slotHelpAbout();

    void slotHelpAboutQt();

    void slotDonate();

    /**
     * View the trigger segments manager
     */
    void slotManageTriggerSegments();

    /**
     * View the audio file manager - and some associated actions
     */
    void slotAudioManager();

    void slotAddAudioFile(AudioFileId);
    void slotDeleteAudioFile(AudioFileId);
    void slotPlayAudioFile(AudioFileId,
                           const RealTime &,
                           const RealTime &);
    void slotCancelAudioPlayingFile(AudioFileId);
    void slotDeleteAllAudioFiles();

    /**
     * Reflect segment deletion from the audio manager
     */
    void slotDeleteSegments(const SegmentSelection&);

    void slotRepeatingSegments();
    void slotLinksToCopies();
    void slotRelabelSegments();
    void slotTransposeSegments();
    void slotTransposeSemitones();
    void slotSwitchPreset();

    /// Panic button pressed
    void slotPanic();

    // Auto-save
    //
    void slotAutoSave();

    // Auto-save update interval changes
    //
    void slotUpdateAutoSaveInterval(unsigned int interval);

    /**
     * called when the PlayList is being closed
     */
    void slotPlayListClosed();

    /**
     * called when the BankEditor is being closed
     */
    void slotBankEditorClosed();

    /**
     * called when the synth manager is being closed
     */
    void slotSynthPluginManagerClosed();

    /**
     * called when the Mixer is being closed
     */
    void slotMidiMixerClosed();

    /**
     * when ControlEditor is being closed
     */
    void slotControlEditorClosed();

    /**
     * when MarkerEditor is being closed
     */
    void slotMarkerEditorClosed();

    /**
     * when TempoView is being closed
     */
    void slotTempoViewClosed();

    /**
     * when TriggerManager is being closed
     */
    void slotTriggerManagerClosed();

    /**
     * when AudioManagerDialog is being closed
     */
    void slotAudioManagerClosed();

    /**
     * Update the monitor levels from the sequencer mmapped file when not
     * playing.  Called by slotUpdateUI().
     */
    void slotUpdateMonitoring();

    /**
     * Create a plugin dialog for a given instrument and slot, or
     * raise an exising one.
     */
    void slotShowPluginDialog(QWidget *parent,
                              InstrumentId instrumentId,
                              int index);

    void slotPluginSelected(InstrumentId instrumentId,
                            int index, int plugin);

    /**
     * An external GUI has requested a port change.
     */
    void slotChangePluginPort(InstrumentId instrumentId,
                              int pluginIndex, int portIndex, float value);

    /**
     * Our internal GUI has made a port change -- the
     * PluginPortInstance already contains the new value, but we need
     * to inform the sequencer and update external GUIs.
     */
    void slotPluginPortChanged(InstrumentId instrumentId,
                               int pluginIndex, int portIndex);

    /**
     * An external GUI has requested a program change.
     */
    void slotChangePluginProgram(InstrumentId instrumentId,
                                 int pluginIndex, QString program);

    /**
     * Our internal GUI has made a program change -- the
     * AudioPluginInstance already contains the new program, but we
     * need to inform the sequencer, update external GUIs, and update
     * the port values for the new program.
     */
    void slotPluginProgramChanged(InstrumentId instrumentId,
                                  int pluginIndex);

    /**
     * An external GUI has requested a configure call.  (This can only
     * happen from an external GUI, we have no way to manage these
     * internally.)
     */
    void slotChangePluginConfiguration(InstrumentId, int index,
                                       bool global, QString key, QString value);
    void slotPluginDialogDestroyed(InstrumentId instrumentId,
                                   int index);
    void slotPluginBypassed(InstrumentId,
                            int pluginIndex, bool bypassed);

    void slotShowPluginGUI(InstrumentId, int index);
    void slotStopPluginGUI(InstrumentId, int index);
    void slotPluginGUIExited(InstrumentId, int index);

    void slotDocumentDevicesResyncd();

    void slotTestStartupTester();

    void slotDebugDump();

    void slotShowToolHelp(const QString &);

    void slotNewerVersionAvailable(QString);

    void slotAddMarker2();
    void slotPreviousMarker();
    void slotNextMarker();

    void slotSetQuickMarker();

    void slotJumpToQuickMarker();

    void slotDisplayWarning(int type,
                            QString text,
                            QString informativeText);

    // slots for save and restore of pointer position
    void slotAboutToExecuteCommand();
    void slotCommandUndone();
    void slotCommandRedone();
    void slotUpdatePosition();

protected slots:
    void setupRecentFilesMenu();

private:
    /** Use QTemporaryFile to obtain a tmp filename that is guaranteed to be
     * unique
     */
    QString getLilyPondTmpFilename();

    /** Checks to see if the audio path exists.  If it does not, attempts to
     * create it.  If creation fails, sends notification to the user via the
     * WarningWidget.  This was originally an accidental overload of
     * testAudioPath(QString op), which does some of, but not all of the same
     * work.  This method attempts to create a missing audio path before doing
     * anything else, and then informs the user via the warning widget, instead
     * of a popup dialog.  If they get through all of this without fixing a
     * problem, they might wind up dealing with testAudioPath() further on.
     */
    void checkAudioPath();

    /**
     * "save modified" - asks the user for saving if the document is
     * modified
     */
    bool saveIfModified();

    //--------------- Data members ---------------------------------

    bool m_actionsSetup;

    // Action States
    bool m_notPlaying;
    bool m_haveSelection;
    bool m_haveRange;
    void updateActions();

    RosegardenMainViewWidget *m_view;

    /**
     *    Menus
     */
    RecentFiles m_recentFiles;

    SequencerThread *m_sequencerThread;
    bool m_sequencerCheckedIn;

#ifdef HAVE_LIBJACK
    QProcess *m_jackProcess;
#endif // HAVE_LIBJACK

    /// CPU meter in the main window status bar.
    /**
     * This is NOT a general-purpose progress indicator.  You want to use
     * QProgressDialog for that.
     */
    ProgressBar *m_cpuBar;

    ZoomSlider<double> *m_zoomSlider;
    QLabel             *m_zoomLabel;


//    QLabel *m_statusBarLabel1;
    // SequenceManager
    //
    SequenceManager *m_seqManager;

    // Transport dialog pointer
    //
    TransportDialog *m_transport;

    // Dialogs which depend on the document

    // Audio file manager
    //
    AudioManagerDialog *m_audioManagerDialog;

    bool m_originatingJump;

    bool m_useSequencer;

    QSharedPointer<AudioPluginManager> m_pluginManager;

    QTimer *m_autoSaveTimer;

    Clipboard *m_clipboard;

    SegmentParameterBox           *m_segmentParameterBox;
    InstrumentParameterBox        *m_instrumentParameterBox;
    TrackParameterBox             *m_trackParameterBox;

    PlayListDialog        *m_playList;
    SynthPluginManagerDialog *m_synthManager;
    QPointer<AudioMixerWindow2> m_audioMixerWindow2;
    MidiMixerWindow       *m_midiMixer;
    BankEditorDialog      *m_bankEditor;
    MarkerEditor          *m_markerEditor;
    TempoView             *m_tempoView;
    TriggerSegmentManager *m_triggerSegmentManager;
    ConfigureDialog       *m_configDlg;
    DocumentConfigureDialog *m_docConfigDlg;
    std::set<ControlEditorDialog *> m_controlEditors;
    /// List of plugin dialogs to make sure we don't launch more than one.
    std::map<int, AudioPluginDialog*> m_pluginDialogs;
    AudioPluginOSCGUIManager *m_pluginGUIManager;

    static RosegardenMainWindow *m_myself;

    static std::map<QProcess *, QTemporaryFile *> m_lilyTempFileMap;

    QTimer *m_updateUITimer;
    QTimer *m_inputTimer;

    EditTempoController *m_editTempoController;

    StartupTester *m_startupTester;

    bool m_firstRun;
    bool m_haveAudioImporter;

    RosegardenParameterArea *m_parameterArea;

#ifdef HAVE_LIRC
    LircClient *m_lircClient;
    LircCommander *m_lircCommander;
#endif
    TranzportClient *m_tranzport;

    QPointer<DeviceManagerDialog> m_deviceManager;

    WarningWidget *m_warningWidget;

    // Ladish lv1 support
    static int sigpipe[2];
    static void handleSignal(int);
    bool installSignalHandlers();

    // See slotUpdateCPUMeter()
    QTimer *m_cpuMeterTimer;

    void processRecordedEvents();

    void muteAllTracks(bool mute = true);

    void updateTitle();

    /// For the rewind button on a keyboard controller.
    Typematic m_rewindTypematic;
    /// For the fast-forward button on a keyboard controller.
    Typematic m_fastForwardTypematic;

<<<<<<< HEAD
    // end of last segment in composition
    timeT m_endOfLatestSegment;

=======
>>>>>>> 0cda3df8
    // shortcuts for most recent file
    QList<QKeySequence> m_mostRecentShortcuts;

    void doStop(bool autoStop);

private slots:
    void signalAction(int);

    // New routines to handle inputs and UI updates
    void slotHandleInputs();
    void slotUpdateUI();

    /**
     * Update the CPU level meter
     */
    void slotUpdateCPUMeter();

    /// Toggles mute state of the currently selected track.
    void slotToggleMute();
    void slotMuteAllTracks();
    void slotUnmuteAllTracks();

};


}

#endif<|MERGE_RESOLUTION|>--- conflicted
+++ resolved
@@ -1136,18 +1136,17 @@
      */
     void slotSetPointerPosition(timeT t);
 
-    /**
-<<<<<<< HEAD
-=======
+#if 0  // t4os: master version looping
+    /**
      * Set the pointer position and start playing (from LoopRuler)
      */
     void slotSetPlayPosition(timeT time);
 
     void slotLoopChanged();
-
-
-    /**
->>>>>>> 0cda3df8
+#endif
+
+
+    /**
      * Update the transport with the bar, beat and unit times for
      * a given timeT
      */
@@ -1169,7 +1168,9 @@
     void slotJumpToTime(RealTime);
     void slotStartAtTime(const RealTime&);
     void slotRefreshTimeDisplay();
+#if 0  // t4os: master looping version
     void slotLoop();
+#endif
     void slotScrollToFollow();
 
     /**
@@ -1205,15 +1206,14 @@
      */
     void slotToggleSolo(bool);
 
-<<<<<<< HEAD
+#if 0  // t4os: master version loopin
     /*
      * Looping buttons
      */
     void slotLoopButtonClicked();
+#endif
     void slotSetLoopingMode(bool continuous);
 
-=======
->>>>>>> 0cda3df8
     /**
      * Toggle the track labels on the TrackEditor
      */
@@ -1674,12 +1674,9 @@
     /// For the fast-forward button on a keyboard controller.
     Typematic m_fastForwardTypematic;
 
-<<<<<<< HEAD
     // end of last segment in composition
     timeT m_endOfLatestSegment;
 
-=======
->>>>>>> 0cda3df8
     // shortcuts for most recent file
     QList<QKeySequence> m_mostRecentShortcuts;
 
