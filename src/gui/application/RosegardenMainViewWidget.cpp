/* -*- c-basic-offset: 4 indent-tabs-mode: nil -*- vi:set ts=8 sts=4 sw=4: */

/*
    Rosegarden
    A MIDI and audio sequencer and musical notation editor.
    Copyright 2000-2022 the Rosegarden development team.

    Other copyrights also apply to some parts of this work.  Please
    see the AUTHORS file and individual file headers for details.

    This program is free software; you can redistribute it and/or
    modify it under the terms of the GNU General Public License as
    published by the Free Software Foundation; either version 2 of the
    License, or (at your option) any later version.  See the file
    COPYING included with this distribution for more information.
*/

#define RG_MODULE_STRING "[RosegardenMainViewWidget]"

#include "RosegardenMainViewWidget.h"

#include "sound/Midi.h"
#include "sound/SoundDriver.h"
#include "gui/editors/segment/TrackButtons.h"
#include "misc/Debug.h"
#include "misc/Strings.h"
#include "misc/ConfigGroups.h"
#include "gui/application/TransportStatus.h"
#include "base/AudioLevel.h"
#include "base/Composition.h"
#include "base/Instrument.h"
#include "base/InstrumentStaticSignals.h"
#include "base/MidiDevice.h"
#include "base/MidiProgram.h"
#include "base/NotationTypes.h"
#include "base/RealTime.h"
#include "base/RulerScale.h"
#include "base/Segment.h"
#include "base/Selection.h"
#include "base/Studio.h"
#include "base/Track.h"
#include "commands/segment/AudioSegmentAutoSplitCommand.h"
#include "commands/segment/AudioSegmentInsertCommand.h"
#include "commands/segment/MultiSegmentColourCommand.h"
#include "commands/segment/SegmentSingleRepeatToCopyCommand.h"
#include "document/CommandHistory.h"
#include "document/RosegardenDocument.h"
#include "RosegardenApplication.h"
#include "gui/configuration/GeneralConfigurationPage.h"
#include "gui/configuration/AudioConfigurationPage.h"
#include "gui/dialogs/AudioSplitDialog.h"
#include "gui/dialogs/AudioManagerDialog.h"
#include "gui/dialogs/DocumentConfigureDialog.h"
#include "gui/dialogs/TempoDialog.h"
#include "gui/editors/eventlist/EventView.h"
#include "gui/editors/matrix/MatrixView.h"
#include "gui/editors/notation/NotationView.h"
#include "gui/editors/parameters/InstrumentParameterBox.h"
#include "gui/editors/parameters/RosegardenParameterArea.h"
#include "gui/editors/parameters/SegmentParameterBox.h"
#include "gui/editors/parameters/TrackParameterBox.h"
#include "gui/editors/pitchtracker/PitchTrackerView.h"
#include "gui/editors/segment/compositionview/CompositionView.h"
#include "gui/editors/segment/compositionview/SegmentSelector.h"
#include "gui/editors/segment/TrackEditor.h"
#include "gui/seqmanager/SequenceManager.h"
#include "gui/rulers/ChordNameRuler.h"
#include "gui/rulers/LoopRuler.h"
#include "gui/rulers/TempoRuler.h"
#include "gui/rulers/StandardRuler.h"
#include "gui/studio/StudioControl.h"
#include "RosegardenMainWindow.h"
#include "SetWaitCursor.h"
#include "sequencer/RosegardenSequencer.h"
#include "sound/AudioFile.h"
#include "sound/AudioFileManager.h"
#include "sound/MappedEvent.h"
#include "sound/SequencerDataBlock.h"
#include "document/Command.h"

#include <QApplication>
#include <QSettings>
#include <QMessageBox>
#include <QProcess>
#include <QProgressDialog>
#include <QApplication>
#include <QCursor>
#include <QDialog>
#include <QFileInfo>
#include <QObject>
#include <QString>
#include <QWidget>
#include <QVBoxLayout>
#include <QTextStream>
#include <QScrollBar>

#include <random>

#include "gui/editors/parameters/MIDIInstrumentParameterPanel.h"

namespace Rosegarden
{

// Use this to define the basic unit of the main segment canvas size.
//
// This apparently arbitrary figure is what we think is an
// appropriate width in pixels for a 4/4 bar.  Beware of making it
// too narrow, as shorter bars will be proportionally smaller --
// the visual difference between 2/4 and 4/4 is perhaps greater
// than it sounds.
//
static double barWidth44 = 100.0;

// This is the maximum number of matrix, event view or percussion
// matrix editors to open in a single operation (not the maximum that
// can be open at a time -- there isn't one)
//
static int maxEditorsToOpen = 8;

RosegardenMainViewWidget::RosegardenMainViewWidget(bool showTrackLabels,
                                                   SegmentParameterBox* segmentParameterBox,
                                                   InstrumentParameterBox* instrumentParameterBox,
                                                   TrackParameterBox* trackParameterBox,
                                                   RosegardenParameterArea* parameterArea,
                                                   RosegardenMainWindow *parent)
        : QWidget(parent),
        m_rulerScale(nullptr),
        m_trackEditor(nullptr),
        m_segmentParameterBox(segmentParameterBox),
        m_instrumentParameterBox(instrumentParameterBox),
        m_trackParameterBox(trackParameterBox)
{
    setObjectName("View");
    RosegardenDocument *doc = RosegardenDocument::currentDocument;
    Composition *comp = &doc->getComposition();
    QHBoxLayout *layout = new QHBoxLayout;
    layout->setContentsMargins(0, 0, 0, 0);
    layout->setSpacing(0);
    layout->addWidget(parameterArea);

    double unitsPerPixel =
        TimeSignature(4, 4).getBarDuration() / barWidth44;
    m_rulerScale = new SimpleRulerScale(comp, 0, unitsPerPixel);

    // Construct the trackEditor first so we can then
    // query it for placement information
    //
    m_trackEditor = new TrackEditor(doc, this, m_rulerScale, showTrackLabels);

    layout->addWidget(m_trackEditor);
    setLayout(layout);

    connect(m_trackEditor->getCompositionView(),
            &CompositionView::editSegment,
            this, &RosegardenMainViewWidget::slotEditSegment);

    //connect(m_trackEditor->getCompositionView(),
    //        SIGNAL(editSegmentNotation(Segment *)),
    //        SLOT(slotEditSegmentNotation(Segment *)));

    //connect(m_trackEditor->getCompositionView(),
    //        SIGNAL(editSegmentPitchView(Segment *)),
    //        SLOT(slotEditSegmentPitchView(Segment *)));

    //connect(m_trackEditor->getCompositionView(),
    //        SIGNAL(editSegmentMatrix(Segment *)),
    //        SLOT(slotEditSegmentMatrix(Segment *)));

    //connect(m_trackEditor->getCompositionView(),
    //        SIGNAL(editSegmentAudio(Segment *)),
    //        SLOT(slotEditSegmentAudio(Segment *)));

    //connect(m_trackEditor->getCompositionView(),
    //        SIGNAL(audioSegmentAutoSplit(Segment *)),
    //        SLOT(slotSegmentAutoSplit(Segment *)));

    //connect(m_trackEditor->getCompositionView(),
    //        SIGNAL(editSegmentEventList(Segment *)),
    //        SLOT(slotEditSegmentEventList(Segment *)));

    connect(m_trackEditor->getCompositionView(),
            &CompositionView::editRepeat,
            this, &RosegardenMainViewWidget::slotEditRepeat);

    connect(m_trackEditor->getCompositionView(),
            &CompositionView::setPointerPosition,
            doc, &RosegardenDocument::slotSetPointerPosition);

    connect(m_trackEditor, &TrackEditor::droppedDocument,
            parent, &RosegardenMainWindow::slotOpenDroppedURL);

    connect(m_trackEditor,
            &TrackEditor::droppedAudio,
            this,
            &RosegardenMainViewWidget::slotDroppedAudio);

    connect(m_trackEditor,
            &TrackEditor::droppedNewAudio,
            this,
            &RosegardenMainViewWidget::slotDroppedNewAudio);

    connect(m_trackParameterBox,
            &TrackParameterBox::instrumentSelected,
            m_trackEditor->getTrackButtons(),
            &TrackButtons::slotTPBInstrumentSelected);

    connect(&ExternalController::self(),
                &ExternalController::externalControllerRMVW,
            this, &RosegardenMainViewWidget::slotExternalController);

<<<<<<< HEAD
    if (doc) {
        /* signal no longer exists
                connect(doc, SIGNAL(recordingSegmentUpdated(Segment *,
                                                            timeT)),
                        this, SLOT(slotUpdateRecordingSegment(Segment *,
                                                              timeT)));
        */

        connect(CommandHistory::getInstance(),
                    &CommandHistory::commandExecuted,
                m_trackEditor->getCompositionView(),
                    &CompositionView::slotUpdateAll);
    }
=======
    connect(CommandHistory::getInstance(),
            &CommandHistory::commandExecuted,
            m_trackEditor->getCompositionView(),
            &CompositionView::slotUpdateAll);
>>>>>>> 0cda3df8
}

RosegardenMainViewWidget::~RosegardenMainViewWidget()
{
    RG_DEBUG << "dtor";
    delete m_rulerScale;
}

void RosegardenMainViewWidget::selectTool(QString toolName)
{
    m_trackEditor->getCompositionView()->setTool(toolName);
}

bool
RosegardenMainViewWidget::haveSelection()
{
    return m_trackEditor->getCompositionView()->haveSelection();
}

SegmentSelection
RosegardenMainViewWidget::getSelection()
{
    return m_trackEditor->getCompositionView()->getSelectedSegments();
}

void RosegardenMainViewWidget::updateSelectedSegments()
{
    m_trackEditor->getCompositionView()->updateSelectedSegments();
}

/* hjj: WHAT DO DO WITH THIS ?
void
RosegardenMainViewWidget::slotEditMetadata(QString name)
{
    const QWidget *ww = dynamic_cast<const QWidget *>(sender());
    QWidget *w = const_cast<QWidget *>(ww);

    DocumentConfigureDialog *configDlg =
        new DocumentConfigureDialog(RosegardenDocument::currentDocument, w ? w : this);

    configDlg->selectMetadata(name);

    configDlg->show();
}
*/

void RosegardenMainViewWidget::slotEditSegment(Segment *segment)
{
    Segment::SegmentType type = Segment::Internal;

    if (segment) {
        type = segment->getType();
    } else {
        if (haveSelection()) {

            bool haveType = false;

            SegmentSelection selection = getSelection();
            for (SegmentSelection::iterator i = selection.begin();
                    i != selection.end(); ++i) {

                Segment::SegmentType myType = (*i)->getType();
                if (haveType) {
                    if (myType != type) {
                         QMessageBox::warning(this, tr("Rosegarden"), tr("Selection must contain only audio or non-audio segments"));
                        return ;
                    }
                } else {
                    type = myType;
                    haveType = true;
                    segment = *i;
                }
            }
        } else
            return ;
    }

    if (type == Segment::Audio) {
        slotEditSegmentAudio(segment);
    } else {

        QSettings settings;
        settings.beginGroup( GeneralOptionsConfigGroup );

        GeneralConfigurationPage::DoubleClickClient
        client =
            (GeneralConfigurationPage::DoubleClickClient)
            ( settings.value("doubleclickclient",
                                          (unsigned int) GeneralConfigurationPage::NotationView).toUInt());

        if (client == GeneralConfigurationPage::MatrixView) {
            slotEditSegmentMatrix(segment);
        } else if (client == GeneralConfigurationPage::EventView) {
            slotEditSegmentEventList(segment);
        } else {
            slotEditSegmentNotation(segment);
        }
        settings.endGroup();
    }
}

void RosegardenMainViewWidget::slotEditRepeat(Segment *segment,
                                       timeT time)
{
    SegmentSingleRepeatToCopyCommand *command =
        new SegmentSingleRepeatToCopyCommand(segment, time);
    slotAddCommandToHistory(command);
}

void RosegardenMainViewWidget::slotEditSegmentNotation(Segment *p)
{
    SetWaitCursor waitCursor;
    std::vector<Segment *> segmentsToEdit;

    RG_DEBUG << "slotEditSegmentNotation(): p is " << p;

    // The logic here is: If we're calling for this operation to
    // happen on a particular segment, then open that segment and if
    // it's part of a selection open all other selected segments too.
    // If we're not calling for any particular segment, then open all
    // selected segments if there are any.

    if (haveSelection()) {

        SegmentSelection selection = getSelection();

        if (!p || (selection.find(p) != selection.end())) {
            for (SegmentSelection::iterator i = selection.begin();
                    i != selection.end(); ++i) {
                if ((*i)->getType() != Segment::Audio) {
                    segmentsToEdit.push_back(*i);
                }
            }
        } else {
            if (p->getType() != Segment::Audio) {
                segmentsToEdit.push_back(p);
            }
        }

    } else if (p) {
        if (p->getType() != Segment::Audio) {
            segmentsToEdit.push_back(p);
        }
    } else {
        return ;
    }

    if (segmentsToEdit.empty()) {
         QMessageBox::warning(this, tr("Rosegarden"), tr("No non-audio segments selected"));
        return ;
    }

    slotEditSegmentsNotation(segmentsToEdit);
}

void RosegardenMainViewWidget::slotEditSegmentsNotation(const std::vector<Segment *>& segmentsToEdit)
{
    createNotationView(segmentsToEdit);
}

void
RosegardenMainViewWidget::createNotationView(const std::vector<Segment *>& segmentsToEdit)
{
    NotationView *notationView =
        new NotationView(RosegardenDocument::currentDocument, segmentsToEdit, this);

    connect(notationView, &EditViewBase::selectTrack,
            this, &RosegardenMainViewWidget::slotSelectTrackSegments);

    connect(notationView, &NotationView::play,
            RosegardenMainWindow::self(), &RosegardenMainWindow::slotPlay);
    connect(notationView, &NotationView::stop,
            RosegardenMainWindow::self(), &RosegardenMainWindow::slotStop);
    connect(notationView, &NotationView::fastForwardPlayback,
            RosegardenMainWindow::self(), &RosegardenMainWindow::slotFastforward);
    connect(notationView, &NotationView::rewindPlayback,
            RosegardenMainWindow::self(), &RosegardenMainWindow::slotRewind);
    connect(notationView, &NotationView::fastForwardPlaybackToEnd,
            RosegardenMainWindow::self(), &RosegardenMainWindow::slotFastForwardToEnd);
    connect(notationView, &NotationView::rewindPlaybackToBeginning,
            RosegardenMainWindow::self(), &RosegardenMainWindow::slotRewindToBeginning);
    connect(notationView, &NotationView::panic,
            RosegardenMainWindow::self(), &RosegardenMainWindow::slotPanic);

    connect(notationView, &EditViewBase::saveFile,
            RosegardenMainWindow::self(), &RosegardenMainWindow::slotFileSave);
    connect(notationView, SIGNAL(openInNotation(std::vector<Segment *>)),
            this, SLOT(slotEditSegmentsNotation(std::vector<Segment *>)));
    connect(notationView, SIGNAL(openInMatrix(std::vector<Segment *>)),
            this, SLOT(slotEditSegmentsMatrix(std::vector<Segment *>)));

    connect(notationView, SIGNAL(openInEventList(std::vector<Segment *>)),
            this, SLOT(slotEditSegmentsEventList(std::vector<Segment *>)));
    connect(notationView, &NotationView::editTriggerSegment,
            this, &RosegardenMainViewWidget::slotEditTriggerSegment);
    // No such signal comes from NotationView
    //connect(notationView, SIGNAL(staffLabelChanged(TrackId, QString)),
    //        this, SLOT(slotChangeTrackLabel(TrackId, QString)));
    connect(notationView, &EditViewBase::toggleSolo,
            RosegardenMainWindow::self(), &RosegardenMainWindow::slotToggleSolo);

    SequenceManager *sM = RosegardenDocument::currentDocument->getSequenceManager();

    connect(sM, SIGNAL(insertableNoteOnReceived(int, int)),
            notationView, SLOT(slotInsertableNoteOnReceived(int, int)));
    connect(sM, SIGNAL(insertableNoteOffReceived(int, int)),
            notationView, SLOT(slotInsertableNoteOffReceived(int, int)));
    connect(sM, &SequenceManager::signalPlaying,
            notationView, &NotationView::slotPlaying);

    connect(notationView, &NotationView::stepByStepTargetRequested,
            this, &RosegardenMainViewWidget::stepByStepTargetRequested);
    connect(this, SIGNAL(stepByStepTargetRequested(QObject *)),
            notationView, SLOT(slotStepByStepTargetRequested(QObject *)));
    connect(RosegardenMainWindow::self(), &RosegardenMainWindow::compositionStateUpdate,
            notationView, &EditViewBase::slotCompositionStateUpdate);
    connect(this, &RosegardenMainViewWidget::compositionStateUpdate,
            notationView, &EditViewBase::slotCompositionStateUpdate);

    // Encourage the notation view window to open to the same
    // interval as the current segment view.  Since scrollToTime is
    // commented out (what bug?), it made no sense to leave the
    // support code in.
//     if (m_trackEditor->getCompositionView()->horizontalScrollBar()->value() > 1) { // don't scroll unless we need to
//         // first find the time at the center of the visible segment canvas
//         int centerX = (int)(m_trackEditor->getCompositionView()->contentsX() +
//                             m_trackEditor->getCompositionView()->visibleWidth() / 2);
//         timeT centerSegmentView = m_trackEditor->getRulerScale()->getTimeForX(centerX);
//         // then scroll the notation view to that time, "localized" for the current segment
// //!!!        notationView->scrollToTime(centerSegmentView);
// //!!!        notationView->updateView();
//     }
}

// mostly copied from slotEditSegmentNotationView, but some changes
// marked with CMT
void RosegardenMainViewWidget::slotEditSegmentPitchTracker(Segment *p)
{

    SetWaitCursor waitCursor;
    std::vector<Segment *> segmentsToEdit;

    RG_DEBUG << "slotEditSegmentPitchTracker(): p is " << p;

    // The logic here is: If we're calling for this operation to
    // happen on a particular segment, then open that segment and if
    // it's part of a selection open all other selected segments too.
    // If we're not calling for any particular segment, then open all
    // selected segments if there are any.

    if (haveSelection()) {

        SegmentSelection selection = getSelection();

        if (!p || (selection.find(p) != selection.end())) {
            for (SegmentSelection::iterator i = selection.begin();
                    i != selection.end(); ++i) {
                if ((*i)->getType() != Segment::Audio) {
                    segmentsToEdit.push_back(*i);
                }
            }
        } else {
            if (p->getType() != Segment::Audio) {
                segmentsToEdit.push_back(p);
            }
        }

    } else if (p) {
        if (p->getType() != Segment::Audio) {
            segmentsToEdit.push_back(p);
        }
    } else {
        return ;
    }

    if (segmentsToEdit.empty()) {
        /* was sorry */ QMessageBox::warning(this, "", tr("No non-audio segments selected"));
        return ;
    }


    // addition by CMT
    if (segmentsToEdit.size() > 1) {
        QMessageBox::warning(this, "", tr("Pitch Tracker can only contain 1 segment."));
        return ;
    }
    //!!! not necessary?  NotationView doesn't do this.  -gp
//    if (Segment::Audio == segmentsToEdit[0]->getType()) {
//        QMessageBox::warning(this, "", tr("Pitch Tracker needs a non-audio track."));
//        return ;
//    }

    slotEditSegmentsPitchTracker(segmentsToEdit);
}

void RosegardenMainViewWidget::slotEditSegmentsPitchTracker(const std::vector<Segment *>& segmentsToEdit)
{
    PitchTrackerView *view = createPitchTrackerView(segmentsToEdit);
    if (view) {
        if (view->getJackConnected()) {
            view->show();
        } else {
            delete view;
        }
    }
}

PitchTrackerView *
RosegardenMainViewWidget::createPitchTrackerView(const std::vector<Segment *>& segmentsToEdit)
{
    PitchTrackerView *pitchTrackerView =
        new PitchTrackerView(RosegardenDocument::currentDocument, segmentsToEdit, this);

    connect(pitchTrackerView, &EditViewBase::selectTrack,
            this, &RosegardenMainViewWidget::slotSelectTrackSegments);

    connect(pitchTrackerView, &NotationView::play,
            RosegardenMainWindow::self(), &RosegardenMainWindow::slotPlay);
    connect(pitchTrackerView, &NotationView::stop,
            RosegardenMainWindow::self(), &RosegardenMainWindow::slotStop);
    connect(pitchTrackerView, &NotationView::fastForwardPlayback,
            RosegardenMainWindow::self(), &RosegardenMainWindow::slotFastforward);
    connect(pitchTrackerView, &NotationView::rewindPlayback,
            RosegardenMainWindow::self(), &RosegardenMainWindow::slotRewind);
    connect(pitchTrackerView, &NotationView::fastForwardPlaybackToEnd,
            RosegardenMainWindow::self(), &RosegardenMainWindow::slotFastForwardToEnd);
    connect(pitchTrackerView, &NotationView::rewindPlaybackToBeginning,
            RosegardenMainWindow::self(), &RosegardenMainWindow::slotRewindToBeginning);
    connect(pitchTrackerView, &NotationView::panic,
            RosegardenMainWindow::self(), &RosegardenMainWindow::slotPanic);

    connect(pitchTrackerView, &EditViewBase::saveFile,
            RosegardenMainWindow::self(), &RosegardenMainWindow::slotFileSave);
//  This probably is obsolete in Thorn.
//    connect(pitchTrackerView, SIGNAL(jumpPlaybackTo(timeT)),
//            RosegardenDocument::currentDocument, SLOT(slotSetPointerPosition(timeT)));
    connect(pitchTrackerView, SIGNAL(openInNotation(std::vector<Segment *>)),
            this, SLOT(slotEditSegmentsNotation(std::vector<Segment *>)));
    connect(pitchTrackerView, SIGNAL(openInMatrix(std::vector<Segment *>)),
            this, SLOT(slotEditSegmentsMatrix(std::vector<Segment *>)));

    connect(pitchTrackerView, SIGNAL(openInEventList(std::vector<Segment *>)),
            this, SLOT(slotEditSegmentsEventList(std::vector<Segment *>)));
/* hjj: WHAT DO DO WITH THIS ?
    connect(pitchTrackerView, SIGNAL(editMetadata(QString)),
            this, SLOT(slotEditMetadata(QString)));
*/
    connect(pitchTrackerView, &NotationView::editTriggerSegment,
            this, &RosegardenMainViewWidget::slotEditTriggerSegment);
    // No such signal comes from PitchTrackerView
    //connect(pitchTrackerView, SIGNAL(staffLabelChanged(TrackId, QString)),
    //        this, SLOT(slotChangeTrackLabel(TrackId, QString)));
    connect(pitchTrackerView, &EditViewBase::toggleSolo,
            RosegardenMainWindow::self(), &RosegardenMainWindow::slotToggleSolo);

    SequenceManager *sM = RosegardenDocument::currentDocument->getSequenceManager();

    connect(sM, SIGNAL(insertableNoteOnReceived(int, int)),
            pitchTrackerView, SLOT(slotInsertableNoteOnReceived(int, int)));
    connect(sM, SIGNAL(insertableNoteOffReceived(int, int)),
            pitchTrackerView, SLOT(slotInsertableNoteOffReceived(int, int)));

    connect(pitchTrackerView, &NotationView::stepByStepTargetRequested,
            this, &RosegardenMainViewWidget::stepByStepTargetRequested);
    connect(this, SIGNAL(stepByStepTargetRequested(QObject *)),
            pitchTrackerView, SLOT(slotStepByStepTargetRequested(QObject *)));
    connect(RosegardenMainWindow::self(), &RosegardenMainWindow::compositionStateUpdate,
            pitchTrackerView, &EditViewBase::slotCompositionStateUpdate);
    connect(this, &RosegardenMainViewWidget::compositionStateUpdate,
            pitchTrackerView, &EditViewBase::slotCompositionStateUpdate);

    // Encourage the notation view window to open to the same
    // interval as the current segment view.  Since scrollToTime is
    // commented out (what bug?), it made no sense to leave the
    // support code in.
//     if (m_trackEditor->getCompositionView()->horizontalScrollBar()->value() > 1) { // don't scroll unless we need to
//         // first find the time at the center of the visible segment canvas
//         int centerX = (int)(m_trackEditor->getCompositionView()->contentsX() +
//                             m_trackEditor->getCompositionView()->visibleWidth() / 2);
//         timeT centerSegmentView = m_trackEditor->getRulerScale()->getTimeForX(centerX);
//         // then scroll the notation view to that time, "localized" for the current segment
// //!!!        pitchTrackerView->scrollToTime(centerSegmentView);
// //!!!        pitchTrackerView->updateView();
//     }

    return pitchTrackerView;
}

void RosegardenMainViewWidget::slotEditSegmentMatrix(Segment* p)
{
    SetWaitCursor waitCursor;

    std::vector<Segment *> segmentsToEdit;

    if (haveSelection()) {

        SegmentSelection selection = getSelection();

        if (!p || (selection.find(p) != selection.end())) {
            for (SegmentSelection::iterator i = selection.begin();
                    i != selection.end(); ++i) {
                if ((*i)->getType() != Segment::Audio) {
                    segmentsToEdit.push_back(*i);
                }
            }
        } else {
            if (p->getType() != Segment::Audio) {
                segmentsToEdit.push_back(p);
            }
        }

    } else if (p) {
        if (p->getType() != Segment::Audio) {
            segmentsToEdit.push_back(p);
        }
    } else {
        return ;
    }

/*!!!
    // unlike notation, if we're calling for this on a particular
    // segment we don't open all the other selected segments as well
    // (fine in notation because they're in a single window)

    if (p) {
        if (p->getType() != Segment::Audio) {
            segmentsToEdit.push_back(p);
        }
    } else {
        int count = 0;
        SegmentSelection selection = getSelection();
        for (SegmentSelection::iterator i = selection.begin();
                i != selection.end(); ++i) {
            if ((*i)->getType() != Segment::Audio) {
                slotEditSegmentMatrix(*i);
                if (++count == maxEditorsToOpen)
                    break;
            }
        }
        return ;
    }
*/
    if (segmentsToEdit.empty()) {
         QMessageBox::warning(this, tr("Rosegarden"), tr("No non-audio segments selected"));
        return ;
    }

    slotEditSegmentsMatrix(segmentsToEdit);
}

<<<<<<< HEAD
void RosegardenMainViewWidget::slotEditSegmentsMatrix(std::vector<Segment *> segmentsToEdit)
{
    createMatrixView(segmentsToEdit);
}

void
RosegardenMainViewWidget::createMatrixView(std::vector<Segment *> segmentsToEdit)
=======
void RosegardenMainViewWidget::slotEditSegmentPercussionMatrix(Segment* p)
{
    SetWaitCursor waitCursor;

    std::vector<Segment *> segmentsToEdit;

    if (haveSelection()) {

        SegmentSelection selection = getSelection();

        if (!p || (selection.find(p) != selection.end())) {
            for (SegmentSelection::iterator i = selection.begin();
                    i != selection.end(); ++i) {
                if ((*i)->getType() != Segment::Audio) {
                    segmentsToEdit.push_back(*i);
                }
            }
        } else {
            if (p->getType() != Segment::Audio) {
                segmentsToEdit.push_back(p);
            }
        }

    } else if (p) {
        if (p->getType() != Segment::Audio) {
            segmentsToEdit.push_back(p);
        }
    } else {
        return ;
    }

    if (segmentsToEdit.empty()) {
         QMessageBox::warning(this, tr("Rosegarden"), tr("No non-audio segments selected"));
        return ;
    }

    slotEditSegmentsPercussionMatrix(segmentsToEdit);
}

void RosegardenMainViewWidget::slotEditSegmentsMatrix(const std::vector<Segment *>& segmentsToEdit)
{
    createMatrixView(segmentsToEdit, false);
}

void RosegardenMainViewWidget::slotEditSegmentsPercussionMatrix(const std::vector<Segment *>& segmentsToEdit)
{
    createMatrixView(segmentsToEdit, true);
}

void
RosegardenMainViewWidget::createMatrixView(const std::vector<Segment *>& segmentsToEdit, bool drumMode)
>>>>>>> 0cda3df8
{
    MatrixView *matrixView = new MatrixView(RosegardenDocument::currentDocument,
                                                  segmentsToEdit,
                                                  this);

    connect(matrixView, &EditViewBase::selectTrack,
            this, &RosegardenMainViewWidget::slotSelectTrackSegments);

    connect(matrixView, &MatrixView::play,
            RosegardenMainWindow::self(), &RosegardenMainWindow::slotPlay);
    connect(matrixView, &MatrixView::stop,
            RosegardenMainWindow::self(), &RosegardenMainWindow::slotStop);
    connect(matrixView, &MatrixView::fastForwardPlayback,
            RosegardenMainWindow::self(),&RosegardenMainWindow::slotFastforward);
    connect(matrixView, &MatrixView::rewindPlayback,
            RosegardenMainWindow::self(), &RosegardenMainWindow::slotRewind);
    connect(matrixView, &MatrixView::fastForwardPlaybackToEnd,
            RosegardenMainWindow::self(), &RosegardenMainWindow::slotFastForwardToEnd);
    connect(matrixView, &MatrixView::rewindPlaybackToBeginning,
            RosegardenMainWindow::self(), &RosegardenMainWindow::slotRewindToBeginning);
    connect(matrixView, &MatrixView::panic,
            RosegardenMainWindow::self(), &RosegardenMainWindow::slotPanic);

    connect(matrixView, &EditViewBase::saveFile,
            RosegardenMainWindow::self(), &RosegardenMainWindow::slotFileSave);
    connect(matrixView, SIGNAL(openInNotation(std::vector<Segment *>)),
            this, SLOT(slotEditSegmentsNotation(std::vector<Segment *>)));
    connect(matrixView, SIGNAL(openInMatrix(std::vector<Segment *>)),
            this, SLOT(slotEditSegmentsMatrix(std::vector<Segment *>)));
    connect(matrixView, SIGNAL(openInEventList(std::vector<Segment *>)),
            this, SLOT(slotEditSegmentsEventList(std::vector<Segment *>)));
#if 0  // SIGNAL_SLOT_ABUSE
    connect(matrixView, &MatrixView::editTriggerSegment,
            this, &RosegardenMainViewWidget::slotEditTriggerSegment);
#endif
    connect(matrixView, &EditViewBase::toggleSolo,
            RosegardenMainWindow::self(), &RosegardenMainWindow::slotToggleSolo);

    SequenceManager *sM = RosegardenDocument::currentDocument->getSequenceManager();

    connect(sM, SIGNAL(insertableNoteOnReceived(int, int)),
            matrixView, SLOT(slotInsertableNoteOnReceived(int, int)));
    connect(sM, SIGNAL(insertableNoteOffReceived(int, int)),
            matrixView, SLOT(slotInsertableNoteOffReceived(int, int)));
    connect(sM, &SequenceManager::signalPlaying,
            matrixView, &MatrixView::slotPlaying);

    connect(matrixView, &MatrixView::stepByStepTargetRequested,
            this, &RosegardenMainViewWidget::stepByStepTargetRequested);
    connect(this, SIGNAL(stepByStepTargetRequested(QObject *)),
            matrixView, SLOT(slotStepByStepTargetRequested(QObject *)));
    connect(RosegardenMainWindow::self(), &RosegardenMainWindow::compositionStateUpdate,
            matrixView, &EditViewBase::slotCompositionStateUpdate);
    connect(this, &RosegardenMainViewWidget::compositionStateUpdate,
            matrixView, &EditViewBase::slotCompositionStateUpdate);

    // Encourage the matrix view window to open to the same
    // interval as the current segment view.   Since scrollToTime is
    // commented out (what bug?), it made no sense to leave the
    // support code in.
//     if (m_trackEditor->getCompositionView()->horizontalScrollBar()->value() > 1) { // don't scroll unless we need to
//         // first find the time at the center of the visible segment canvas
//         int centerX = (int)(m_trackEditor->getCompositionView()->contentsX());
//         // Seems to work better for matrix view to scroll to left side
//         // + m_trackEditor->getCompositionView()->visibleWidth() / 2);
//         timeT centerSegmentView = m_trackEditor->getRulerScale()->getTimeForX(centerX);
//         // then scroll the view to that time, "localized" for the current segment
// //!!!        matrixView->scrollToTime(centerSegmentView);
// //!!!        matrixView->updateView();
//     }

}

void RosegardenMainViewWidget::slotEditSegmentEventList(Segment *p)
{
    SetWaitCursor waitCursor;

    std::vector<Segment *> segmentsToEdit;

    // unlike notation, if we're calling for this on a particular
    // segment we don't open all the other selected segments as well
    // (fine in notation because they're in a single window)

    if (p) {
        if (p->getType() != Segment::Audio) {
            segmentsToEdit.push_back(p);
        }
    } else {
        int count = 0;
        SegmentSelection selection = getSelection();
        for (SegmentSelection::iterator i = selection.begin();
                i != selection.end(); ++i) {
            if ((*i)->getType() != Segment::Audio) {
                slotEditSegmentEventList(*i);
                if (++count == maxEditorsToOpen)
                    break;
            }
        }
        return ;
    }

    if (segmentsToEdit.empty()) {
         QMessageBox::warning(this, tr("Rosegarden"), tr("No non-audio segments selected"));
        return ;
    }

    slotEditSegmentsEventList(segmentsToEdit);
}

void RosegardenMainViewWidget::slotEditSegmentsEventList(const std::vector<Segment *>& segmentsToEdit)
{
    int count = 0;
    for (std::vector<Segment *>::const_iterator i = segmentsToEdit.begin();
            i != segmentsToEdit.end(); ++i) {
        std::vector<Segment *> tmpvec;
        tmpvec.push_back(*i);
        EventView *view = createEventView(tmpvec);
        if (view) {
            view->show();
            if (++count == maxEditorsToOpen)
                break;
        }
    }
}

void RosegardenMainViewWidget::slotEditTriggerSegment(int id)
{
    RG_DEBUG << "slotEditTriggerSegment(): caught editTriggerSegment signal";

    SetWaitCursor waitCursor;

    std::vector<Segment *> segmentsToEdit;

    Segment *s = RosegardenDocument::currentDocument->getComposition().getTriggerSegment(id);

    if (s) {
        segmentsToEdit.push_back(s);
    } else {
        RG_WARNING << "slotEditTriggerSegment(): caught id: " << id << " and must not have been valid?";
        return ;
    }

    slotEditSegmentsEventList(segmentsToEdit);
}

void RosegardenMainViewWidget::slotSegmentAutoSplit(Segment *segment)
{
    AudioSplitDialog aSD(this, segment, RosegardenDocument::currentDocument);

    if (aSD.exec() == QDialog::Accepted) {
        Command *command =
            new AudioSegmentAutoSplitCommand(RosegardenDocument::currentDocument,
                                             segment, aSD.getThreshold());
        slotAddCommandToHistory(command);
    }
}

void RosegardenMainViewWidget::slotEditSegmentAudio(Segment *segment)
{
    RG_DEBUG << "slotEditSegmentAudio() - starting external audio editor";

    QSettings settings;
    settings.beginGroup( GeneralOptionsConfigGroup );

    QString application = settings.value("externalaudioeditor", "").toString();
    settings.endGroup();

    if (application == "") {
        application = AudioConfigurationPage::getBestAvailableAudioEditor();
    }

#if (QT_VERSION >= QT_VERSION_CHECK(5, 14, 0))
    QStringList splitCommand = application.split(" ", Qt::SkipEmptyParts);
#else
    QStringList splitCommand = application.split(" ", QString::SkipEmptyParts);
#endif

    if (splitCommand.size() == 0) {

        RG_WARNING << "slotEditSegmentAudio() - external editor \"" << application.data() << "\" not found";

         QMessageBox::warning(this, tr("Rosegarden"),
                           tr("You've not yet defined an audio editor for Rosegarden to use.\nSee Edit -> Preferences -> Audio."));

        return ;
    }

    QFileInfo *appInfo = new QFileInfo(splitCommand[0]);
    if (appInfo->exists() == false || appInfo->isExecutable() == false) {
        RG_WARNING << "slotEditSegmentAudio() - can't execute \"" << splitCommand[0] << "\"";
        return;
    }

    AudioFile *aF = RosegardenDocument::currentDocument->getAudioFileManager().
                    getAudioFile(segment->getAudioFileId());
    if (aF == nullptr) {
        RG_WARNING << "slotEditSegmentAudio() - can't find audio file";
        return ;
    }

    // wait cursor
    QApplication::setOverrideCursor(QCursor(Qt::WaitCursor));

    // Setup the process
    //
    QProcess *process = new QProcess();
    splitCommand << aF->getAbsoluteFilePath();

    // Start it
    //
    process->start(splitCommand.takeFirst(), splitCommand);
    if (!process->waitForStarted()) {  //@@@ JAS Check here first for errors
        RG_WARNING << "slotEditSegmentAudio() - can't start external editor";
    }

    // restore cursor
    QApplication::restoreOverrideCursor();

}

void RosegardenMainViewWidget::setZoomSize(double size)
{
    double oldSize = m_rulerScale->getUnitsPerPixel();

    // For readability
    CompositionView *compositionView = m_trackEditor->getCompositionView();

    QScrollBar *horizScrollBar = compositionView->horizontalScrollBar();
    int halfWidth = lround(compositionView->viewport()->width() / 2.0);
    int oldHCenter = horizScrollBar->value() + halfWidth;

    // Set the new zoom factor
    m_rulerScale->setUnitsPerPixel(size);

#if 0
    double duration44 = TimeSignature(4, 4).getBarDuration();
    double xScale = duration44 / (size * barWidth44);
    RG_DEBUG << "setZoomSize():  xScale = " << xScale;
#endif

    // Redraw everything

    // Redraw the playback position pointer.
    // Move these lines to a new CompositionView::redrawPointer()?
    timeT pointerTime = RosegardenDocument::currentDocument->getComposition().getPosition();
    double pointerXPosition = compositionView->
        grid().getRulerScale()->getXForTime(pointerTime);
    compositionView->drawPointer(pointerXPosition);

    compositionView->deleteCachedPreviews();
    compositionView->slotUpdateSize();
    compositionView->slotUpdateAll();

    // At this point, the scroll bar's range has been updated.
    // We can now safely modify it.

    // Maintain the center of the view.
    // ??? See MatrixWidget and NotationWidget for a more extensive
    //   zoom/panner feature.
    horizScrollBar->setValue(
        (int)(oldHCenter * (oldSize / size)) - halfWidth);

    // ??? An alternate behavior is to have the zoom always center on the
    //   playback position pointer.  Might make this a user preference, or
    //   maybe when holding down "Shift" while zooming.
//    horizScrollBar->setValue(pointerXPosition - halfWidth);

    if (m_trackEditor->getTempoRuler())
        m_trackEditor->getTempoRuler()->repaint();

    if (m_trackEditor->getChordNameRuler())
        m_trackEditor->getChordNameRuler()->repaint();

    if (m_trackEditor->getTopStandardRuler())
        m_trackEditor->getTopStandardRuler()->repaint();

    if (m_trackEditor->getBottomStandardRuler())
        m_trackEditor->getBottomStandardRuler()->repaint();
}

void RosegardenMainViewWidget::slotSelectTrackSegments(int trackId)
{
    Composition &comp = RosegardenDocument::currentDocument->getComposition();
    Track *track = comp.getTrackById(trackId);

    if (track == nullptr)
        return ;

    SegmentSelection segments;

<<<<<<< HEAD
    // Control key added to match common non-RG UI standards.
    // Needs further work: Control should add/remove single track,
    //   shift should add/remove range of segments between last one
    //   previously selected and current click.
    if (QApplication::keyboardModifiers() != Qt::ShiftModifier &&
        QApplication::keyboardModifiers() != Qt::ControlModifier) {

        // Neither shift nor control key is pressed :
=======
    if (QApplication::keyboardModifiers() != Qt::ShiftModifier) {

        // Shift key is not pressed :
>>>>>>> 0cda3df8

        // Select all segments on the current track
        // (all the other segments will be deselected)
        for (Composition::iterator i =
                    RosegardenDocument::currentDocument->getComposition().begin();
                i != RosegardenDocument::currentDocument->getComposition().end(); ++i) {
            if (((int)(*i)->getTrack()) == trackId)
                segments.insert(*i);
        }

    } else {

        // Shift or control key is pressed :

        // Get the list of the currently selected segments
        segments = getSelection();

        // Segments on the current track will be added to or removed
        // from this list depending of the number of segments already
        // selected on this track.

        // Look for already selected segments on this track
        bool noSegSelected = true;
        for (Composition::iterator i =
                  RosegardenDocument::currentDocument->getComposition().begin();
              i != RosegardenDocument::currentDocument->getComposition().end(); ++i) {
            if (((int)(*i)->getTrack()) == trackId) {
                if (segments.count(*i)) {
                    // Segment *i is selected
                    noSegSelected = false;
                }
            }
        }

        if (!noSegSelected) {

            // Some segments are selected :
            // Deselect all selected segments on this track
            for (Composition::iterator i =
                     RosegardenDocument::currentDocument->getComposition().begin();
                 i != RosegardenDocument::currentDocument->getComposition().end(); ++i) {
                if (((int)(*i)->getTrack()) == trackId) {
                    if (segments.count(*i)) {
                        // Segment *i is selected
                        segments.erase(*i);
                    }
                }
            }


        } else {

            // There is no selected segment on this track :
            // Select all segments on this track
            for (Composition::iterator i =
                     RosegardenDocument::currentDocument->getComposition().begin();
                 i != RosegardenDocument::currentDocument->getComposition().end(); ++i) {
                if (((int)(*i)->getTrack()) == trackId) {
                    segments.insert(*i);
                }
            }
        }

    }


    // This is now handled via Composition::notifyTrackSelectionChanged()
    //m_trackEditor->getTrackButtons()->selectTrack(track->getPosition());

    // Make sure the track is visible.
    CompositionView *compositionView = m_trackEditor->getCompositionView();
    compositionView->makeTrackPosVisible(track->getPosition());

    // Store the selected Track in the Composition
    //
    comp.setSelectedTrack(trackId);


    slotPropagateSegmentSelection(segments);

    // inform
    emit segmentsSelected(segments);
    emit compositionStateUpdate();
}

void RosegardenMainViewWidget::slotPropagateSegmentSelection(const SegmentSelection &segments)
{
    // Send this signal to the GUI to activate the correct tool
    // on the toolbar so that we have a SegmentSelector object
    // to write the Segments into
    //
    if (!segments.empty()) {
        emit activateTool(SegmentSelector::ToolName());
    }

    // Send the segment list even if it's empty as we
    // use that to clear any current selection
    //
    m_trackEditor->getCompositionView()->selectSegments(segments);

    if (!segments.empty()) {
        emit stateChange("have_selection", true);
        if (!hasNonAudioSegment(segments)) {
            emit stateChange("audio_segment_selected", true);
        }
    } else {
        emit stateChange("have_selection", false);
    }
}

void RosegardenMainViewWidget::slotSelectAllSegments()
{
    SegmentSelection segments;

    Composition &comp = RosegardenDocument::currentDocument->getComposition();

    // For each Segment in the Composition
    for (Composition::iterator i = comp.begin(); i != comp.end(); ++i) {
        // Add this Segment to segments.
        segments.insert(*i);
    }

    // Send this signal to the GUI to activate the correct tool
    // on the toolbar so that we have a SegmentSelector object
    // to write the Segments into
    //
    if (!segments.empty()) {
        emit activateTool(SegmentSelector::ToolName());
    }

    // Send the segment list even if it's empty as we
    // use that to clear any current selection
    //
    m_trackEditor->getCompositionView()->selectSegments(segments);

    //!!! similarly, how to set no selected track?
    //comp.setSelectedTrack(trackId);

    if (!segments.empty()) {
        emit stateChange("have_selection", true);
        if (!hasNonAudioSegment(segments)) {
            emit stateChange("audio_segment_selected", true);
        }
    } else {
        emit stateChange("have_selection", false);
    }

    // inform
    //!!! inform what? is this signal actually used?
    emit segmentsSelected(segments);
}

void RosegardenMainViewWidget::slotClearSelection()
{
    m_trackEditor->getCompositionView()->getModel()->clearSelected();
}

void
RosegardenMainViewWidget::updateMeters()
{
    const int unknownState = 0, oldState = 1, newState = 2;

    typedef std::map<InstrumentId, int> StateMap;
    static StateMap states;
    static StateMap recStates;

    typedef std::map<InstrumentId, LevelInfo> LevelMap;
    static LevelMap levels;
    static LevelMap recLevels;

    for (StateMap::iterator i = states.begin(); i != states.end(); ++i) {
        i->second = unknownState;
    }
    for (StateMap::iterator i = recStates.begin(); i != recStates.end(); ++i) {
        i->second = unknownState;
    }

    for (Composition::trackcontainer::iterator i =
             RosegardenDocument::currentDocument->getComposition().getTracks().begin();
         i != RosegardenDocument::currentDocument->getComposition().getTracks().end(); ++i) {

        Track *track = i->second;
        if (!track) continue;

        InstrumentId instrumentId = track->getInstrument();

        if (states[instrumentId] == unknownState) {
            bool isNew =
                SequencerDataBlock::getInstance()->getInstrumentLevel
                (instrumentId, levels[instrumentId]);
            states[instrumentId] = (isNew ? newState : oldState);
        }

        if (recStates[instrumentId] == unknownState) {
            bool isNew =
                SequencerDataBlock::getInstance()->getInstrumentRecordLevel
                (instrumentId, recLevels[instrumentId]);
            recStates[instrumentId] = (isNew ? newState : oldState);
        }

        if (states[instrumentId] == oldState &&
            recStates[instrumentId] == oldState)
            continue;

        Instrument *instrument =
            RosegardenDocument::currentDocument->getStudio().getInstrumentById(instrumentId);
        if (!instrument) continue;

        // This records the level of this instrument, not necessarily
        // caused by notes on this particular track.
        LevelInfo &info = levels[instrumentId];
        LevelInfo &recInfo = recLevels[instrumentId];

        if (instrument->getType() == Instrument::Audio ||
            instrument->getType() == Instrument::SoftSynth) {

            float dBleft = AudioLevel::DB_FLOOR;
            float dBright = AudioLevel::DB_FLOOR;
            float recDBleft = AudioLevel::DB_FLOOR;
            float recDBright = AudioLevel::DB_FLOOR;

            bool toSet = false;

            if (states[instrumentId] == newState &&
                (RosegardenDocument::currentDocument->getSequenceManager()->getTransportStatus()
                 != STOPPED)) {

                if (info.level != 0 || info.levelRight != 0) {
                    dBleft = AudioLevel::fader_to_dB
                             (info.level, 127, AudioLevel::LongFader);
                    dBright = AudioLevel::fader_to_dB
                              (info.levelRight, 127, AudioLevel::LongFader);
                }
                toSet = true;
                m_trackEditor->getTrackButtons()->slotSetTrackMeter
                ((info.level + info.levelRight) / 254.0, track->getPosition());
            }

            if (recStates[instrumentId] == newState &&
                instrument->getType() == Instrument::Audio &&
                (RosegardenDocument::currentDocument->getSequenceManager()->getTransportStatus()
                 != PLAYING)) {

                if (recInfo.level != 0 || recInfo.levelRight != 0) {
                    recDBleft = AudioLevel::fader_to_dB
                                (recInfo.level, 127, AudioLevel::LongFader);
                    recDBright = AudioLevel::fader_to_dB
                                 (recInfo.levelRight, 127, AudioLevel::LongFader);
                }
                toSet = true;
            }

            if (toSet) {
                RosegardenDocument *doc = RosegardenDocument::currentDocument;
                Composition &comp = doc->getComposition();

                InstrumentId selectedInstrumentId = comp.getSelectedInstrumentId();

                Instrument *selectedInstrument = nullptr;

                if (selectedInstrumentId != NoInstrument) {
                    // ??? Performance: LINEAR SEARCH
                    selectedInstrument =
                            doc->getStudio().getInstrumentById(selectedInstrumentId);
                }

                if (selectedInstrument  &&
                    instrument->getId() == selectedInstrument->getId()) {

                    m_instrumentParameterBox->setAudioMeter(
                            dBleft, dBright, recDBleft, recDBright);

                }
            }

        } else {
            // Not audio or softsynth
            if (info.level == 0)
                continue;

            if (RosegardenDocument::currentDocument->getSequenceManager()->getTransportStatus()
                != STOPPED) {

                // The information in 'info' is specific for this instrument, not
                //  for this track.
                //m_trackEditor->getTrackButtons()->slotSetTrackMeter
                //      (info.level / 127.0, track->getPosition());
                m_trackEditor->getTrackButtons()->slotSetMetersByInstrument
                        (info.level / 127.0, instrumentId);
            }
        }
    }

    for (StateMap::iterator i = states.begin(); i != states.end(); ++i) {
        if (i->second == newState) {
            emit instrumentLevelsChanged(i->first, levels[i->first]);
        }
    }
}

void
RosegardenMainViewWidget::updateMonitorMeters()
{
    RosegardenDocument *doc = RosegardenDocument::currentDocument;
    Composition &comp = doc->getComposition();

    InstrumentId selectedInstrumentId = comp.getSelectedInstrumentId();

    Instrument *selectedInstrument = nullptr;

    if (selectedInstrumentId != NoInstrument) {
        // ??? Performance: LINEAR SEARCH
        selectedInstrument =
                doc->getStudio().getInstrumentById(selectedInstrumentId);
    }

    if (!selectedInstrument ||
        (selectedInstrument->getType() != Instrument::Audio)) {
        return;
    }

    LevelInfo level;
    if (!SequencerDataBlock::getInstance()->
        getInstrumentRecordLevel(selectedInstrument->getId(), level)) {
        return;
    }

    float dBleft = AudioLevel::fader_to_dB
                   (level.level, 127, AudioLevel::LongFader);
    float dBright = AudioLevel::fader_to_dB
                    (level.levelRight, 127, AudioLevel::LongFader);

    m_instrumentParameterBox->setAudioMeter
    (AudioLevel::DB_FLOOR, AudioLevel::DB_FLOOR,
     dBleft, dBright);
}

void
RosegardenMainViewWidget::slotSelectedSegments(const SegmentSelection &segments)
{
    if (!segments.empty()) {
        emit stateChange("have_selection", true);
        if (!hasNonAudioSegment(segments))
            emit stateChange("audio_segment_selected", true);
    } else {
        emit stateChange("have_selection", false);
    }

    emit segmentsSelected(segments);
}

void RosegardenMainViewWidget::slotShowRulers(bool v)
{
    if (v) {
        m_trackEditor->getTopStandardRuler()->getLoopRuler()->show();
        m_trackEditor->getBottomStandardRuler()->getLoopRuler()->show();
    } else {
        m_trackEditor->getTopStandardRuler()->getLoopRuler()->hide();
        m_trackEditor->getBottomStandardRuler()->getLoopRuler()->hide();
    }
}

void RosegardenMainViewWidget::slotShowTempoRuler(bool v)
{
    if (v) {
        m_trackEditor->getTempoRuler()->show();
    } else {
        m_trackEditor->getTempoRuler()->hide();
    }
}

void RosegardenMainViewWidget::slotShowChordNameRuler(bool v)
{
    if (v) {
        m_trackEditor->getChordNameRuler()->setStudio(&RosegardenDocument::currentDocument->getStudio());
        m_trackEditor->getChordNameRuler()->show();
    } else {
        m_trackEditor->getChordNameRuler()->hide();
    }
}

void RosegardenMainViewWidget::slotShowPreviews(bool v)
{
    m_trackEditor->getCompositionView()->setShowPreviews(v);
    m_trackEditor->getCompositionView()->slotUpdateAll();
}

void RosegardenMainViewWidget::slotShowSegmentLabels(bool v)
{
    m_trackEditor->getCompositionView()->setShowSegmentLabels(v);
    m_trackEditor->getCompositionView()->slotUpdateAll();
}

void RosegardenMainViewWidget::addTrack(
        InstrumentId instrument, int position)
{
    m_trackEditor->addTrack(instrument, position);
}

void RosegardenMainViewWidget::slotDeleteTracks(
    std::vector<TrackId> tracks)
{
    RG_DEBUG << "slotDeleteTracks() - deleting " << tracks.size() << " tracks";

    m_trackEditor->deleteTracks(tracks);
}

void
RosegardenMainViewWidget::slotAddCommandToHistory(Command *command)
{
    CommandHistory::getInstance()->addCommand(command);
}

#if 0
void
RosegardenMainViewWidget::slotChangeTrackLabel(TrackId id,
                                        QString label)
{
    m_trackEditor->getTrackButtons()->changeTrackName(id, label);
}
#endif

void
RosegardenMainViewWidget::slotAddAudioSegment(AudioFileId audioId,
                                       TrackId trackId,
                                       timeT position,
                                       const RealTime &startTime,
                                       const RealTime &endTime)
{
    AudioSegmentInsertCommand *command =
        new AudioSegmentInsertCommand(RosegardenDocument::currentDocument,
                                      trackId,
                                      position,
                                      audioId,
                                      startTime,
                                      endTime);
    slotAddCommandToHistory(command);

    Segment *newSegment = command->getNewSegment();
    if (newSegment) {
        SegmentSelection selection;
        selection.insert(newSegment);
        slotPropagateSegmentSelection(selection);
        emit segmentsSelected(selection);
    }
}

void
RosegardenMainViewWidget::slotAddAudioSegmentCurrentPosition(AudioFileId audioFileId,
        const RealTime &startTime,
        const RealTime &endTime)
{
    RG_DEBUG << "slotAddAudioSegmentCurrentPosition(...) - slot firing as ordered, sir!";

    Composition &comp = RosegardenDocument::currentDocument->getComposition();

    AudioSegmentInsertCommand *command =
        new AudioSegmentInsertCommand(RosegardenDocument::currentDocument,
                                      comp.getSelectedTrack(),
                                      comp.getPosition(),
                                      audioFileId,
                                      startTime,
                                      endTime);
    slotAddCommandToHistory(command);

    Segment *newSegment = command->getNewSegment();
    if (newSegment) {
        SegmentSelection selection;
        selection.insert(newSegment);
        slotPropagateSegmentSelection(selection);
        emit segmentsSelected(selection);
    }
}

void
RosegardenMainViewWidget::slotAddAudioSegmentDefaultPosition(AudioFileId audioFileId,
        const RealTime &startTime,
        const RealTime &endTime)
{
    RG_DEBUG << "slotAddAudioSegmentDefaultPosition()...";

    // Add at current track if it's an audio track, otherwise at first
    // empty audio track if there is one, otherwise at first audio track.
    // This behaviour should be of no interest to proficient users (who
    // should have selected the right track already, or be using drag-
    // and-drop) but it should save beginners from inserting an audio
    // segment and being quite unable to work out why it won't play

    Composition &comp = RosegardenDocument::currentDocument->getComposition();
    Studio &studio = RosegardenDocument::currentDocument->getStudio();

    TrackId currentTrackId = comp.getSelectedTrack();
    Track *track = comp.getTrackById(currentTrackId);

    if (track) {
        InstrumentId ii = track->getInstrument();
        Instrument *instrument = studio.getInstrumentById(ii);

        if (instrument &&
                instrument->getType() == Instrument::Audio) {
            slotAddAudioSegment(audioFileId, currentTrackId,
                                comp.getPosition(), startTime, endTime);
            return ;
        }
    }

    // current track is not an audio track, find a more suitable one

    TrackId bestSoFar = currentTrackId;

    for (Composition::trackcontainer::const_iterator
            ti = comp.getTracks().begin();
            ti != comp.getTracks().end(); ++ti) {

        InstrumentId ii = ti->second->getInstrument();
        Instrument *instrument = studio.getInstrumentById(ii);

        if (instrument &&
                instrument->getType() == Instrument::Audio) {

            if (bestSoFar == currentTrackId)
                bestSoFar = ti->first;
            bool haveSegment = false;

            for (SegmentMultiSet::const_iterator si =
                        comp.getSegments().begin();
                    si != comp.getSegments().end(); ++si) {
                if ((*si)->getTrack() == ti->first) {
                    // there's a segment on this track
                    haveSegment = true;
                    break;
                }
            }

            if (!haveSegment) { // perfect
                slotAddAudioSegment(audioFileId, ti->first,
                                    comp.getPosition(), startTime, endTime);
                return ;
            }
        }
    }

    slotAddAudioSegment(audioFileId, bestSoFar,
                        comp.getPosition(), startTime, endTime);
    return ;
}

void
RosegardenMainViewWidget::slotDroppedNewAudio(QString audioDesc)
{
    // If audio is not OK
    if (RosegardenDocument::currentDocument->getSequenceManager()  &&
        !(RosegardenDocument::currentDocument->getSequenceManager()->getSoundDriverStatus() &
          AUDIO_OK)) {

#ifdef HAVE_LIBJACK
        QMessageBox::warning(this, tr("Rosegarden"),
            tr("Cannot add dropped file.  JACK audio server is not available."));
#else
        QMessageBox::warning(this, tr("Rosegarden"),
            tr("Cannot add dropped file.  This version of rosegarden was not built with audio support."));
#endif

        return;
    }

    QTextStream s(&audioDesc, QIODevice::ReadOnly);

    QString url = s.readLine();

    int trackId;
    s >> trackId;

    timeT time;
    s >> time;

    RG_DEBUG << "slotDroppedNewAudio(): url " << url << ", trackId " << trackId << ", time " << time;

    // If we don't have a valid path for audio files, bail.
    if (!RosegardenMainWindow::self()->testAudioPath(tr("importing an audio file that needs to be converted or resampled")))
        return;

    // Progress Dialog
    // Note: The label text and range will be set later as needed.
    QProgressDialog progressDialog(
            tr("Adding audio file..."),  // labelText
            tr("Cancel"),  // cancelButtonText
            0, 100,  // min, max
            RosegardenMainWindow::self());  // parent
    progressDialog.setWindowTitle(tr("Rosegarden"));
    progressDialog.setWindowModality(Qt::WindowModal);
    // Don't want to auto close since this is a multi-step
    // process.  Any of the steps may set progress to 100.  We
    // will close anyway when this object goes out of scope.
    progressDialog.setAutoClose(false);
    // Just force the progress dialog up.
    // Both Qt4 and Qt5 have bugs related to delayed showing of progress
    // dialogs.  In Qt4, the dialog sometimes won't show.  In Qt5, KDE
    // based distros might lock up.  See Bug #1546.
    progressDialog.show();

    AudioFileManager &aFM = RosegardenDocument::currentDocument->getAudioFileManager();

    aFM.setProgressDialog(&progressDialog);

    // Flush the event queue.
    qApp->processEvents(QEventLoop::AllEvents);

    AudioFileId audioFileId = 0;

    QUrl qurl(url);

    int sampleRate = 0;
    if (RosegardenDocument::currentDocument->getSequenceManager())
        sampleRate = RosegardenDocument::currentDocument->getSequenceManager()->getSampleRate();

    try {
        audioFileId = aFM.importURL(qurl, sampleRate);
    } catch (const AudioFileManager::BadAudioPathException &e) {
        QString errorString = tr("Can't add dropped file. ") + strtoqstr(e.getMessage());
        QMessageBox::warning(this, tr("Rosegarden"), errorString);
        return ;
    } catch (const SoundFile::BadSoundFileException &e) {
        QString errorString = tr("Can't add dropped file. ") + strtoqstr(e.getMessage());
        QMessageBox::warning(this, tr("Rosegarden"), errorString);
        return;
    }

    try {
        aFM.generatePreview(audioFileId);
    } catch (const Exception &e) {
        QString message = strtoqstr(e.getMessage()) + "\n\n" +
                          tr("Try copying this file to a directory where you have write permission and re-add it");
        QMessageBox::information(this, tr("Rosegarden"), message);
        return;
    }

    // add the file at the sequencer
    emit addAudioFile(audioFileId);

    // Now fetch file details
    AudioFile *aF = aFM.getAudioFile(audioFileId);

    if (aF) {
        RG_DEBUG << "slotDroppedNewAudio(file = " << url << ", trackid = " << trackId << ", time = " << time;

        // Add the audio segment to the Composition.
        slotAddAudioSegment(audioFileId, trackId, time,
                            RealTime(0, 0), aF->getLength());
    }
}

void
RosegardenMainViewWidget::slotDroppedAudio(QString audioDesc)
{
    QTextStream s(&audioDesc, QIODevice::ReadOnly);

    AudioFileId audioFileId;
    TrackId trackId;
    timeT position;
    RealTime startTime, endTime;

    // read the audio info
    s >> audioFileId;
    s >> trackId;
    s >> position;
    s >> startTime.sec;
    s >> startTime.nsec;
    s >> endTime.sec;
    s >> endTime.nsec;

    RG_DEBUG << "slotDroppedAudio("
             //<< audioDesc
             << ") : audioFileId = " << audioFileId
             << " - trackId = " << trackId
             << " - position = " << position
             << " - startTime.sec = " << startTime.sec
             << " - startTime.nsec = " << startTime.nsec
             << " - endTime.sec = " << endTime.sec
             << " - endTime.nsec = " << endTime.nsec;

    slotAddAudioSegment(audioFileId, trackId, position, startTime, endTime);
}

void
RosegardenMainViewWidget::slotSetRecord(InstrumentId id, bool value)
{
    RG_DEBUG << "slotSetRecord() - id = " << id << ",value = " << value;
    /*
        // IPB
        //
        m_instrumentParameterBox->setRecord(value);
    */
#ifdef NOT_DEFINED
    Composition &comp = RosegardenDocument::currentDocument->getComposition();
    Composition::trackcontainer &tracks = comp.getTracks();
    Composition::trackiterator it;

    for (it = tracks.begin(); it != tracks.end(); ++it) {
        if (comp.getSelectedTrack() == (*it).second->getId()) {
            //!!! MTR            m_trackEditor->getTrackButtons()->
            //                setRecordTrack((*it).second->getPosition());
        }
    }
#endif
    // Studio &studio = RosegardenDocument::currentDocument->getStudio();
    // Instrument *instr = studio.getInstrumentById(id);
}

void
RosegardenMainViewWidget::slotSetSolo(InstrumentId id, bool value)
{
    RG_DEBUG << "slotSetSolo() - " << "id = " << id << ",value = " << value;

    emit toggleSolo(value);
}

void
RosegardenMainViewWidget::slotUpdateRecordingSegment(Segment *segment,
        timeT )
{
    // We're only interested in this on the first call per recording segment,
    // when we possibly create a view for it
    static Segment *lastRecordingSegment = nullptr;

    if (segment == lastRecordingSegment)
        return ;
    lastRecordingSegment = segment;

    QSettings settings;
    settings.beginGroup( GeneralOptionsConfigGroup );

    int tracking = settings.value("recordtracking", 0).toUInt() ;
    settings.endGroup();

    if (tracking == 0)
        return ;

    RG_DEBUG << "slotUpdateRecordingSegment(): segment is " << segment << ", lastRecordingSegment is " << lastRecordingSegment << ", opening a new view";

    std::vector<Segment *> segments;
    segments.push_back(segment);

    createNotationView(segments);
}

void
RosegardenMainViewWidget::slotSynchroniseWithComposition()
{
    // Track buttons
    //
    m_trackEditor->getTrackButtons()->slotSynchroniseWithComposition();
}

void
RosegardenMainViewWidget::slotExternalController(const MappedEvent *event)
{
    //RG_DEBUG << "slotExternalController()...";

    activateWindow();
    raise();

    //RG_DEBUG << "  Event is type: " << int(e->getType()) << ", channel " << int(e->getRecordedChannel()) << ", data1 " << int(e->getData1()) << ", data2 " << int(e->getData2());

    Composition &comp = RosegardenDocument::currentDocument->getComposition();
    Studio &studio = RosegardenDocument::currentDocument->getStudio();

    // Program Change?  Adjust Track PC to match.
    // ??? This is odd.  I don't think control surfaces typically provide
    //     a Program Change control.  That's more a keyboard thing.
    //     And if we handle this, we should also handle Bank Select.
    //     But we don't.  I suspect this can be removed.
    if (event->getType() == MappedEvent::MidiProgramChange) {
        const Track *track = comp.getTrackById(comp.getSelectedTrack());
        if (!track)
            return;

        Instrument *instrument =
                studio.getInstrumentById(track->getInstrument());
        if (!instrument)
            return;

        instrument->setProgramChange(event->getData1());
        instrument->sendChannelSetup();
        RosegardenDocument::currentDocument->slotDocumentModified();

        return;
    }

    if (event->getType() != MappedEvent::MidiController)
        return;

    // We have a CC coming in...

    const MidiByte controlNumber = event->getData1();
    const MidiByte value = event->getData2();

    // CONTROLLER_SELECT_TRACK
    if (controlNumber == 82) {
        const unsigned tracks = comp.getNbTracks();

        // Get the track to select based on CC value.
        Track *track = comp.getTrackByPosition(value * tracks / 128);
        if (!track)
            return;

        comp.setSelectedTrack(track->getId());
        comp.notifyTrackSelectionChanged(track->getId());

        slotSelectTrackSegments(track->getId());

        // Emit a documentModified(), but don't set the document
        // modified flag.  This refreshes the UI but doesn't make
        // the star appear in the titlebar.
        RosegardenDocument::currentDocument->emitDocumentModified();

        return;
    }

    const Track *track = comp.getTrackById(comp.getSelectedTrack());
    if (!track)
        return;

    Instrument *instrument = studio.getInstrumentById(track->getInstrument());
    if (!instrument)
        return;

    if (instrument->getType() == Instrument::Midi) {
        // If the incoming control number is valid for the Instrument...
        if (instrument->hasController(controlNumber)) {
            // Adjust the Instrument and update everyone.
            instrument->setControllerValue(controlNumber, value);
            Instrument::emitControlChange(instrument, controlNumber);
            RosegardenDocument::currentDocument->setModified();
        }

        return;
    }

    // We have an audio instrument or a softsynth...

    if (controlNumber == MIDI_CONTROLLER_VOLUME) {
        //RG_DEBUG << "  Setting volume for instrument " << instrument->getId() << " to " << value;

        const float dB = AudioLevel::fader_to_dB(
                value, 127, AudioLevel::ShortFader);

        instrument->setLevel(dB);
        Instrument::emitControlChange(instrument, MIDI_CONTROLLER_VOLUME);
        RosegardenDocument::currentDocument->setModified();

        return;
    }

    if (controlNumber == MIDI_CONTROLLER_PAN) {
        //RG_DEBUG << "  Setting pan for instrument " << instrument->getId() << " to " << value;

        instrument->setControllerValue(
                MIDI_CONTROLLER_PAN,
                AudioLevel::AudioPanI(value));
        Instrument::emitControlChange(instrument, MIDI_CONTROLLER_PAN);
        RosegardenDocument::currentDocument->setModified();

        return;
    }
}

void
RosegardenMainViewWidget::initChordNameRuler()
{
    // This really needs to have a finer-grained signal, emitted only
    // when notes are added/deleted/changed and/or key changes
    // inserted/removed, etc.
    connect(CommandHistory::getInstance(),
            &CommandHistory::commandExecuted,
            getTrackEditor()->getChordNameRuler(),
            &ChordNameRuler::slotRecalculateAll);
}

EventView *
RosegardenMainViewWidget::createEventView(std::vector<Segment *> segmentsToEdit)
{
    EventView *eventView = new EventView(RosegardenDocument::currentDocument,
                                         segmentsToEdit,
                                         this);

    connect(eventView, &EditViewBase::selectTrack,
            this, &RosegardenMainViewWidget::slotSelectTrackSegments);

    connect(eventView, &EditViewBase::saveFile,
        RosegardenMainWindow::self(), &RosegardenMainWindow::slotFileSave);

    connect(eventView, SIGNAL(openInNotation(std::vector<Segment *>)),
        this, SLOT(slotEditSegmentsNotation(std::vector<Segment *>)));
    connect(eventView, SIGNAL(openInMatrix(std::vector<Segment *>)),
        this, SLOT(slotEditSegmentsMatrix(std::vector<Segment *>)));
    connect(eventView, SIGNAL(openInEventList(std::vector<Segment *>)),
        this, SLOT(slotEditSegmentsEventList(std::vector<Segment *>)));
    connect(eventView, &EventView::editTriggerSegment,
        this, &RosegardenMainViewWidget::slotEditTriggerSegment);
    connect(this, &RosegardenMainViewWidget::compositionStateUpdate,
        eventView, &EditViewBase::slotCompositionStateUpdate);
    connect(RosegardenMainWindow::self(), &RosegardenMainWindow::compositionStateUpdate,
        eventView, &EditViewBase::slotCompositionStateUpdate);
    connect(eventView, &EditViewBase::toggleSolo,
            RosegardenMainWindow::self(), &RosegardenMainWindow::slotToggleSolo);

    return eventView;
}

bool RosegardenMainViewWidget::hasNonAudioSegment(const SegmentSelection &segments)
{
    for (SegmentSelection::const_iterator i = segments.begin();
         i != segments.end();
         ++i) {
        if ((*i)->getType() == Segment::Internal)
            return true;
    }
    return false;
}

// Helper for recolorSegmentsXxx() methods, below.
// Handles logic of which segments to recolor, depending on user
// choices set via interface buttons.
void RosegardenMainViewWidget::getRecolorSegments(
    std::vector<Segment*> &segmentsToRecolor,
    std::vector<const Segment*> *segmentsToCheckExisting,
    bool defaultOnly, bool selectedOnly)
{
    // Can't have one loop to do either case because getSelection()
    // returns a SegmentSelection while Composition::getSecments()
    // returns a SegmentMultiSet
    //
    if (selectedOnly) {
        if (!haveSelection()) return;

        for (Segment *segment : getSelection()) {
            // Not touching audio because don't have associated instrument
            // for recolorSegmentsInstrument() and don't show up
            // in Matrix or Notation editors where color is most useful.
            if (segment->getType() == Segment::Audio) continue;

            if (!defaultOnly || segment->getColourIndex() == 0) {
                segmentsToRecolor.push_back(segment);
            }
        }

        if (segmentsToCheckExisting) {
            RosegardenDocument *doc = RosegardenDocument::currentDocument;
            Composition *comp = &doc->getComposition();
            SegmentMultiSet &allSegments = comp->getSegments();

            for (Segment *existingSegment : allSegments) {
                // Linear search, but small size and not time-critical here
                if (std::find(segmentsToRecolor.begin(),
                              segmentsToRecolor.end(), existingSegment) ==
                    segmentsToRecolor.end()) {
                    segmentsToCheckExisting->push_back(existingSegment);
                }
            }
        }
    } else {
        RosegardenDocument *doc = RosegardenDocument::currentDocument;
        Composition *comp = &doc->getComposition();

        for (Segment *segment : comp->getSegments()) {
            // See comment above in other case's loop.
            if (segment->getType() == Segment::Audio) continue;

            if (!defaultOnly || segment->getColourIndex() == 0) {
                segmentsToRecolor.push_back(segment);
            }
        }
    }
}

// Set colors according to known in instrument names.
void RosegardenMainViewWidget::recolorSegmentsInstrument(bool defaultOnly,
    bool selectedOnly)
{
    std::vector<Segment*> segmentsToRecolor;

    getRecolorSegments(segmentsToRecolor, nullptr, defaultOnly, selectedOnly);

    // Destined-to-fail attempt at handling full set of common MIDI
    // instrument/program names.
    // Minor additional logic below for other names note explicitly
    // captured here.
    static const std::map<const std::string, const char*>
        instrumentColors = {
        {"piano",                   "DarkGreen"},
        {"acousticgrandpiano",      "DarkGreen"},
        {"grandpiano",              "DarkGreen"},
        {"yamahagrand",             "DarkGreen"},
        {"yamahagrandpiano",        "DarkGreen"},
        {"brightyamaha",            "DarkGreen"},
        {"brightyamahagrand",       "DarkGreen"},
        {"honkytonk",               "DarkGreen"},
        {"honkytonkpiano",          "DarkGreen"},

        {"electricpiano",           "ForestGreen"},
        {"rhodesep",                "ForestGreen"},
        {"legendep",                "ForestGreen"},

        {"harpsichord",             "LimeGreen"},
        {"cembalo",                 "LimeGreen"},
        {"clavinet",                "LimeGreen"},
        {"celesta",                 "LimeGreen"},

        {"glockenspiel",            "lime"},
        {"musicbox",                "lime"},
        {"vibraphone",              "lime"},
        {"marimba",                 "lime"},
        {"xylophone",               "lime"},
        {"tubularbells",            "lime"},
        {"windchime",               "lime"},

        {"dulcimer",                "IndianRed"},
        {"koto",                    "salmon"},
        {"kalimba",                 "LightSalmon"},

        {"drawbarorgan",            "olive"},
        {"percussiveorgan",         "olive"},
        {"rockorgan",               "olive"},
        {"churchorgan",             "olive"},
        {"draworgan",               "olive"},
        {"reedorgan",               "olive"},

        {"accordion",               "MediumSeaGreen"},
        {"italianaccordion",        "MediumSeaGreen"},
        {"bandoneon",               "MediumSeaGreen"},
        {"harmonica",               "PaleGreen"},

        {"guitar",                  "NavajoWhite"},
        {"acousticguitarnylon",     "NavajoWhite"},
        {"acousticguitarsteel",     "NavajoWhite"},
        {"nylonstringguitar",       "NavajoWhite"},
        {"steelstringguitar",       "NavajoWhite"},
        {"twelvestring",            "NavajoWhite"},
        {"twelvestringguitar",      "NavajoWhite"},

        {"sitar",                   "RosyBrown"},
        {"banjo",                   "BlanchedAlmond"},
        {"shamisen",                "wheat"},

        {"electricguitar",          "crimson"},
        {"electricguitarclean",     "crimson"},
        {"guitarelectric",          "crimson"},
        {"cleanguitar",             "crimson"},
        {"electricguitar",          "crimson"},
        {"palmmutedguitar",         "crimson"},
        {"electricguitarmuted",     "crimson"},
        {"electricguitarjazz",      "crimson"},
        {"jazzguitar",              "crimson"},

        {"funkguitar",              "red"},
        {"overdrivenguitar",        "red"},
        {"distortionguitar",        "red"},
        {"guitarharmonics",         "red"},
        {"feedbackguitar",          "red"},
        {"guitarfeedback",          "red"},

        {"bass",                    "DarkRed"},
        {"electricbass",            "DarkRed"},
        {"fingeredbass",            "DarkRed"},
        {"pickedbass",              "DarkRed"},
        {"fretlessbass",            "DarkRed"},
        {"slapbass",                "DarkRed"},
        {"popbass",                 "DarkRed"},

        {"synthbass",               "maroon"},

        {"violin",                  "SandyBrown"},
        {"fiddle",                  "SandyBrown"},
        {"viola",                   "peru"},
        {"cello",                   "sienna"},
        {"acousticbass",            "firebrick"},
        {"doublebass",              "firebrick"},
        {"contrabass",              "firebrick"},

        {"mandolin",                "SandyBrown"},
        {"mandola",                 "peru"},
        {"mandocello",              "sienna"},
        {"mandobass"    ,           "firebrick"},

        {"strings",                 "goldenrod"},
        {"slowstrings",             "goldenrod"},
        {"tremolo",                 "goldenrod"},
        {"tremolostrings",          "goldenrod"},
        {"pizzicato",               "goldenrod"},
        {"pizzicatostrings",        "goldenrod"},
        {"pizzicatosection",        "goldenrod"},
        {"synthstrings",            "goldenrod"},
        {"synthstrings",            "goldenrod"},

        {"harp",                    "magenta"},
        {"orchestralharp",          "magenta"},

        {"trumpet",                 "yellow"},
        {"mutedtrumpet",            "yellow"},
        {"trumpetmute",             "yellow"},
        {"trumpetmuted",            "yellow"},
        {"trombone",                "PaleGoldenrod"},
        {"tuba",                    "DarkKhaki"},
        {"frenchhorn",              "moccasin"},

        {"brasssection",            "GreenYellow"},
        {"synthbrass",              "GreenYellow"},

        {"sopranosax",              "gold"},
        {"altosax",                 "gold"},
        {"tenorsax",                "gold"},
        {"baritonesax",             "gold"},
        {"barisax",                 "gold"},
        {"barrysax",                "gold"},

        {"oboe",                    "DarkTurquoise"},
        {"bassoon",                 "teal"},
        {"englishhorn",             "LightSeaGreen"},
        {"clarinet",                "cyan"},
        {"shenai",                  "LightCyan"},
        {"shehnai",                 "LightCyan"},
        {"shanai",                  "LightCyan"},
        {"shahnai",                 "LightCyan"},

        {"piccolo",                 "DeepSkyBlue"},
        {"flute",                   "blue"},
        {"recorder",                "CornflowerBlue"},
        {"panflute",                "RoyalBlue"},
        {"bottlechiff",             "LightSkyBlue"},
        {"blownbottle",             "LightSkyBlue"},
        {"shakuhachi",              "DarkBlue"},
        {"whistle",                 "LightSteelBlue"},
        {"ocarina",                 "SteelBlue"},
        {"bagpipe",                 "DodgerBlue"},

        {"ahhchoir",                "pink"},
        {"ohhvoices",               "pink"},
        {"choirahhs",               "pink"},
        {"choirohhs",               "pink"},
        {"ohhchoir",                "pink"},
        {"ahhvoices",               "pink"},
        {"synthvoice",              "pink"},
        {"synthvox",                "pink"},
        {"solovox",                 "pink"},

        {"squarelead",              "plum"},
        {"squarewave",              "plum"},
        {"sawwave",                 "plum"},
        {"calliopelead",            "plum"},
        {"chifferlead",             "plum"},
        {"chiflead",                "plum"},
        {"charang",                 "plum"},
        {"fifthsawtoothwave",       "plum"},
        {"bass&lead",               "plum"},

        {"orchestralpad",           "DeepPink"},
        {"fantasia",                "DeepPink"},
        {"warmpad",                 "DeepPink"},
        {"orchestrahit",            "DeepPink"},
        {"polysynth",               "DeepPink"},
        {"metalpad",                "DeepPink"},
        {"halopad",                 "DeepPink"},
        {"sweeppad",                "DeepPink"},

        {"spacevoice",              "purple"},
        {"bowedglass",              "purple"},
        {"icerain",                 "purple"},
        {"soundtrack",              "purple"},
        {"crystal",                 "purple"},
        {"atmosphere",              "purple"},
        {"aurora",                  "purple"},
        {"brightness",              "purple"},
        {"goblin",                  "purple"},
        {"echodrops",               "purple"},
        {"startheme",               "purple"},
        {"tinkerbell",              "purple"},

        {"timpani",                 "orchid"},
        {"agogo",                   "orchid"},
        {"steeldrums",              "orchid"},
        {"woodblock",               "orchid"},
        {"taikodrum",               "orchid"},
        {"melodictom",              "orchid"},
        {"mellowtom",               "orchid"},
        {"synthdrum",               "orchid"},
        {"reversecymbal",           "orchid"},

        {"fretnoise",               "BlueViolet"},
        {"guitarfretnoise",         "BlueViolet"},
        {"breathnoise",             "BlueViolet"},
        {"seashore",                "BlueViolet"},
        {"birdtweet",               "BlueViolet"},

        {"telephone",               "indigo"},
        {"telephonering",           "indigo"},
        {"helicopter",              "indigo"},
        {"applause",                "indigo"},
        {"gunshot",                 "indigo"},

        {"drum",                    "OrangeRed"},
        {"drums",                   "OrangeRed"},
        {"percussion",              "OrangeRed"},
    };

    RosegardenDocument *document = RosegardenDocument::currentDocument;
    Composition &composition = document->getComposition();
    ColourMap &colourMap = composition.getSegmentColourMap();
    bool setSomeColors = false;   // false until found color of an instrument

    MultiSegmentColourCommand *mltSegColCmd =
            new MultiSegmentColourCommand(segmentsToRecolor);

    for (Segment *segment : segmentsToRecolor) {
        // Usual convoluted API to get segment's instrument.
        const TrackId trackId = segment->getTrack();
        const Track *track = composition.getTrackById(trackId);
        if (!track) continue;
        InstrumentId instrumentId = track->getInstrument();
        Instrument  *instrument = document->getStudio().
                                        getInstrumentById(instrumentId);
        if (!instrument) continue;
        std::string programName(instrument->getProgramName());

        if (instrument->getNaturalChannel() == 9) programName = "drums";

        // Remove all punctuation and convert to lowercase for lookup.
        std::string canonicalName;
        for (auto c : programName)
            if (std::isalpha(c))
                canonicalName.append(std::string(1, std::tolower(c)));

        // Lookup in table
        QString instrumentColorName;
        auto iter = instrumentColors.find(canonicalName);

        // Ad-hoc handling of names not explicitly in table.
        if (iter == instrumentColors.end()) {
            if (canonicalName.find("piano") != std::string::npos)
                instrumentColorName = "DarkGreen";
            else if (canonicalName.find("guitar") != std::string::npos) {
                if (canonicalName.find("electric") != std::string::npos)
                    instrumentColorName = "red";
                else
                    instrumentColorName = "NavajoWhite";
            }
            else if (canonicalName.find("harp") != std::string::npos)
                instrumentColorName = "DeepPink";
            else if (canonicalName.find("brass") != std::string::npos)
                instrumentColorName = "GreenYellow";
            else if (canonicalName.find("sax") != std::string::npos)
                instrumentColorName = "gold";
            else if (canonicalName.find("horn") != std::string::npos)
                instrumentColorName = "khaki";
            else if (canonicalName.find("dulcimer") != std::string::npos)
                instrumentColorName = "IndianRed";
            else if (canonicalName.find("strings") != std::string::npos ||
                     canonicalName.find("stringensemble") != std::string::npos)
                instrumentColorName = "goldenrod";
            else if (canonicalName.find("ahh") != std::string::npos ||
                     canonicalName.find("aah") != std::string::npos ||
                     canonicalName.find("ohh") != std::string::npos ||
                     canonicalName.find("ooh") != std::string::npos)
                instrumentColorName = "pink";
            else if (canonicalName.find("lead") != std::string::npos)
                instrumentColorName = "plum";
            else if (canonicalName.find("pad") != std::string::npos)
                instrumentColorName = "DeepPink";
            else if (canonicalName.find("fx") != std::string::npos)
                instrumentColorName = "purple";
            else
                continue;  // No knowledge of this name, give up
        }
        else instrumentColorName = iter->second;


        // Get instrument's color, and add to color map if not already there.

        QColor instrumentColor(instrumentColorName);
        int colourMapIndex = colourMap.id(instrumentColor);

        if (colourMapIndex == -1)
            colourMapIndex = colourMap.addEntry(instrumentColor,
                                                instrumentColorName.
                                                    toStdString());
        segment->setColourIndex(colourMapIndex);
        setSomeColors = true;
    }

    // Only do if necessary
    if (setSomeColors) CommandHistory::getInstance()->addCommand(mltSegColCmd);
}

// Use random colors from current color map.
// Included for completeness. Poor results because can choose duplicate
// or closely matching colors (use recolorSegmentsContrasting() instead).
void RosegardenMainViewWidget::recolorSegmentsRandom(bool defaultOnly,
    bool selectedOnly, bool perTrack)
{
    std::vector<Segment*> segmentsToRecolor;

    getRecolorSegments(segmentsToRecolor, nullptr, defaultOnly, selectedOnly);

    MultiSegmentColourCommand *mltSegColCmd =
            new MultiSegmentColourCommand(segmentsToRecolor);
    ColourMap &colors = RosegardenDocument::currentDocument
                        ->getComposition().getSegmentColourMap();

    std::map<TrackId, unsigned> trackColors;
    std::random_device randomDevice;
    std::default_random_engine randomEngine(randomDevice());
    // Don't ever want to use #0 default or #1 audio default
    std::uniform_int_distribution<unsigned> randomInt(2, colors.size() - 1);

    for (Segment *segment : segmentsToRecolor) {
        unsigned color = randomInt(randomEngine);

        if (perTrack) {
            TrackId segmentTrack = segment->getTrack();
            if (trackColors.count(segmentTrack)) {
                // Already set one segment in this track, use same color
                segment->setColourIndex(trackColors[segmentTrack]);
            }
            else {
                // Is first (or only) segment in this track
                segment->setColourIndex(color);
                trackColors[segmentTrack] = color;
            }
        }
        else segment->setColourIndex(color);
    }

    CommandHistory::getInstance()->addCommand(mltSegColCmd);
}

// Attempt to choose easily distinguishable colors for segments.
// Inherently impossible if more than approximately a dozen segments due
// to limitations of the human visual system for colored objects that
// are scattered randomly.
// Uses random subsequence from fixed set of hand-chosen contrasting colors.
// Better algorithm would be to add required number of new colors to
// a perceptually-uniform 3D color space such as L*a*b*, generate 3D
// Voronio regions around them and matching dual Delauney edges between,
// and then do simulated annealing or other minimization to move colors
// as mutually far apart as possible (but not move any pre-existing segment
// colors). Far too much work to write and/or introduce dependencies
// on third-party opensouce libraries, with unknown benefit over current
// ad-hoc technique.
void RosegardenMainViewWidget::recolorSegmentsContrasting(bool defaultOnly,
    bool selectedOnly, bool perTrack)
{
    std::vector<Segment*>       segmentsToRecolor;
    std::vector<const Segment*> segmentsToCheckExisting;

    getRecolorSegments(segmentsToRecolor, &segmentsToCheckExisting,
                       defaultOnly, selectedOnly);

    MultiSegmentColourCommand *mltSegColCmd =
            new MultiSegmentColourCommand(segmentsToRecolor);

    // Needed for C++11 initialization of std::array
    // Make sure NUMBER_OF_COLORS matches number of array entries below.
    static const unsigned NUMBER_OF_HUES = 9,
                          NUMBER_PER_HUE = 7,
                          NUMBER_OF_COLORS = NUMBER_OF_HUES * NUMBER_PER_HUE;

    // Hand-chosen from set of standard web and SVG colors, known to be
    // reasonably invariant on sRGB displays. Arranged in sets of 9 fixed
    // hues, with adjacent entries differing in saturation and luminance
    // from each other.
    static const std::array<ColourMap::Entry, NUMBER_OF_COLORS>
        distinguishableColors = {
        ColourMap::Entry(139,   0,   0, "DarkRed"          ),   // 349
        ColourMap::Entry(176, 196, 222, "LightSteelBlue"   ),   //  17
        ColourMap::Entry( 34, 139,  34, "ForestGreen"      ),   //  44
        ColourMap::Entry(255, 127,  80, "coral"            ),   //  74
        ColourMap::Entry(186,  85, 211, "MediumOrchid"     ),   //  91
        ColourMap::Entry(210, 180, 140, "tan"              ),   //  65
        ColourMap::Entry( 32, 178, 170, "LightSeaGreen"    ),   //  34
        ColourMap::Entry(255,   0, 132, "DarkPinkCustom"   ),   //  57
        ColourMap::Entry(255, 215,   0, "gold"             ),   // 270

        ColourMap::Entry(233, 150, 122, "DarkSalmon"       ),   //  69
        ColourMap::Entry( 30, 144, 255, "DodgerBlue"       ),   // 162
        ColourMap::Entry(  0, 250, 154, "MediumSpringGreen"),   //  40
        ColourMap::Entry(210, 105,  30, "chocolate"        ),   //  66
        ColourMap::Entry(160,  32, 240, "purple"           ),   //  95
        ColourMap::Entry(139,  69,  19, "SaddleBrown"      ),   // 309
        ColourMap::Entry(  0, 128, 128, "TealCustom"       ),   // 420
        ColourMap::Entry(208,  32, 144, "VioletRed"        ),   //  86
        ColourMap::Entry(154, 205,  50, "YellowGreen"      ),   // 248

        ColourMap::Entry(220,  20,  60, "CrimsonCustom"    ),   // 419
        ColourMap::Entry(  0,   0, 255, "blue"             ),   // 158
        ColourMap::Entry(  0, 255,   0, "green"            ),   //  38
        ColourMap::Entry(255, 165,   0, "orange"           ),   // 326
        ColourMap::Entry(139,   0, 139, "DarkMagenta"      ),   // 381
        ColourMap::Entry(184, 134,  11, "DarkGoldenrod"    ),   //  55
        ColourMap::Entry( 64, 224, 208, "turquoise"        ),   //  23
        ColourMap::Entry(219, 112, 147, "PaleVioletRed"    ),   //  83
        ColourMap::Entry(238, 232, 170, "PaleGoldenrod"    ),   //  48

        ColourMap::Entry(205,  92,  92, "IndianRed"        ),   //  57
        ColourMap::Entry( 65, 105, 225, "RoyalBlue"        ),   //  10
        ColourMap::Entry(  0, 100,   0, "DarkGreen"        ),   //  29
        ColourMap::Entry(255, 140,   0, "DarkOrange"       ),   //  73
        ColourMap::Entry(238, 130, 238, "violet"           ),   //  88
        ColourMap::Entry(222, 183, 135, "Burlywood"        ),   // 418
        ColourMap::Entry(127, 255, 212, "aquamarine"       ),   // 218
        ColourMap::Entry(255, 105, 180, "HotPink"          ),   //  79
        ColourMap::Entry(173, 255,  47, "GreenYellow"      ),   //  41

        ColourMap::Entry(255,   0,   0, "red"              ),   //  78
        ColourMap::Entry(100, 149, 237, "CornflowerBlue"   ),   //   4
        ColourMap::Entry(107, 142,  35, "OliveDrab"        ),   //  45
        ColourMap::Entry(255,  99,  71, "tomato"           ),   // 338
        ColourMap::Entry(255,   0, 255, "magenta"          ),   // 378
        ColourMap::Entry(205, 133,  63, "Peru"             ),   // 304
        ColourMap::Entry(175, 238, 238, "PaleTurquoise"    ),   //  20
        ColourMap::Entry(255,  20, 147, "DeepPink"         ),   // 350
        ColourMap::Entry(255, 255,   0, "yellow"           ),   // 266

        ColourMap::Entry(178,  34,  34, "firebrick"        ),   //  67
        ColourMap::Entry(  0,   0, 128, "NavyBlue"         ),   //   3
        ColourMap::Entry( 60, 179, 113, "MediumSeaGreen"   ),   //  33
        ColourMap::Entry(250, 128, 114, "salmon"           ),   //  70
        ColourMap::Entry(148,   0, 211, "DarkViolet"       ),   //  93
        ColourMap::Entry(160,  82,  45, "sienna"           ),   //  59
        ColourMap::Entry(  0, 255, 255, "cyan"             ),   // 210
        ColourMap::Entry(255, 148, 176, "MediumPinkCustom" ),   //  82
        ColourMap::Entry(240, 230, 140, "khaki"            ),   //  47

        ColourMap::Entry(240, 128, 128, "LightCoral"       ),   //  75
        ColourMap::Entry(  0, 191, 255, "DeepSkyBlue"      ),   // 170
        ColourMap::Entry( 50, 205,  50, "LimeGreen"        ),   //  42
        ColourMap::Entry(255,  69,   0, "OrangeRed"        ),   // 342
        ColourMap::Entry(147, 112, 219, "MediumPurple"     ),   //  96
        ColourMap::Entry(244, 164,  96, "SandyBrown"       ),   //  64
        ColourMap::Entry(  0, 206, 209, "DarkTurquoise"    ),   //  21
        ColourMap::Entry(255, 192, 203, "pink"             ),   //  81
        ColourMap::Entry(255, 193,  37, "goldenrod"        ),   // 274
    };

    ColourMap &colourMap = RosegardenDocument::currentDocument
                           ->getComposition().getSegmentColourMap();

    // Avoid using colors that are close to existing ones not
    // being replaced.
    std::set<unsigned> colorsToAvoid;
    if (!segmentsToCheckExisting.empty()) {
        for (const Segment *existing : segmentsToCheckExisting) {
            unsigned existingColorIndex = existing->getColourIndex();
            const QColor &existingColor = colourMap.getColour(
                                            existingColorIndex);

            for (unsigned distinguishableIndex = 0 ;
                 distinguishableIndex < distinguishableColors.size() ;
                 ++distinguishableIndex) {
                const QColor &distinguishableColor(distinguishableColors[
                                                   distinguishableIndex].
                                                   colour);

                // World's second-worst way to compare colors (only
                // thing worse would be RGB). Should be L*a*b* or some
                // similar perceptually uniform color space.
                static const unsigned HUE_TOLERANCE = 20,
                                      SATURATION_TOLERANCE = 10,
                                      VALUE_TOLERANCE = 10;
                unsigned
                hue_diff = abs(distinguishableColor.hue() -
                                 existingColor.hue()),
                saturation_diff = abs(distinguishableColor.saturation()
                                      - existingColor.saturation()),
                value_diff = abs(distinguishableColor.value() -
                                 existingColor.value());

                // Handle 0 to 360 degrees hue wraparound.
                if (hue_diff > 180) hue_diff = 360 - hue_diff;

                if (hue_diff < HUE_TOLERANCE &&
                    saturation_diff < SATURATION_TOLERANCE &&
                    value_diff < VALUE_TOLERANCE) {
                    colorsToAvoid.insert(distinguishableIndex);
                    // Don't end up with less available colors than needed.
                    // Would cause repeats, or infinite loop if zero.
                    if (colorsToAvoid.size() == distinguishableColors.size())
                        return;
                }
            }
        }
    }

    std::random_device randomDevice;
    std::default_random_engine randomEngine(randomDevice());
    // Don't ever want to use #0 default or #1 audio default
    std::uniform_int_distribution<unsigned>
        randomInt(0, distinguishableColors.size() - 1);
    unsigned distinguishableIndex = randomInt(randomEngine);
    std::map<TrackId, unsigned> trackColors;

    for (Segment *segment : segmentsToRecolor) {
        // Choose next color in table, skipping over pre-existing "avoid" ones.
        // Won't be infinite loop because above check insured at  least one
        // not-to-avoid color remained.
        do {
            distinguishableIndex = (distinguishableIndex + 1) %
                                   distinguishableColors.size();
        } while (colorsToAvoid.find(distinguishableIndex) !=
                 colorsToAvoid.end());

        // Get color
        const ColourMap::Entry &distinguishableColor(distinguishableColors[
                                                     distinguishableIndex]);
        int colourMapIndex = colourMap.id(distinguishableColor.colour);

        // Add to color map if not already there.
        if (colourMapIndex == -1) {
            colourMapIndex = colourMap.addEntry(distinguishableColor.colour,
                                                distinguishableColor.name);
        }

        if (perTrack) {
            TrackId segmentTrack = segment->getTrack();
            if (trackColors.count(segmentTrack)) {
                // Already set one segment in this track, use same color
                segment->setColourIndex(trackColors[segmentTrack]);
            }
            else {
                // Is first (or only) segment in this track
                segment->setColourIndex(colourMapIndex);
                trackColors[segmentTrack] = colourMapIndex ;
            }
        }
        else segment->setColourIndex(colourMapIndex);

        // Don't reuse same color in edge case where too many colors
        // are needed -- just give up and leave un-(re-)colored instead.
        colorsToAvoid.insert(distinguishableIndex);
        if (colorsToAvoid.size() == distinguishableColors.size()) break;
    }

    CommandHistory::getInstance()->addCommand(mltSegColCmd);
}

void RosegardenMainViewWidget::setSegmentSelectedColorMode(bool v)
{
    m_trackEditor->getCompositionView()->setSegmentSelectedColorMode(v);
    m_trackEditor->getCompositionView()->slotUpdateAll();
}

#if 0   // Now done in RosegardenMainWindow::focusInEvent() so always
        // happens wnen entering main window, not just widget area.
        // Update: RosegardenMainWindow::changeEvent(), not focusInEvent()
void RosegardenMainViewWidget::enterEvent(QEvent* /*event*/)
{
    qDebug() << "RosegardenMainViewWidget::enterEvent()";
    // Matrix, Notation, or other editor might have set override.
    // Restore to normal so track's instrument plays on MIDI input.
    // Editors don't do this on leaveEvent() because doing so would
    // unset instrument playback when moving out of SomeEditorWidget
    // into SomeEditorScene (top menubars, etc).
    // Also doing it here implemnts "sticky mouse focus" behavior,
    // i.e. focus stays with window until enters another (RG) window.
    RosegardenSequencer::getInstance()->unSetTrackInstrumentOverride();
}
#endif

}<|MERGE_RESOLUTION|>--- conflicted
+++ resolved
@@ -207,27 +207,10 @@
     connect(&ExternalController::self(),
                 &ExternalController::externalControllerRMVW,
             this, &RosegardenMainViewWidget::slotExternalController);
-
-<<<<<<< HEAD
-    if (doc) {
-        /* signal no longer exists
-                connect(doc, SIGNAL(recordingSegmentUpdated(Segment *,
-                                                            timeT)),
-                        this, SLOT(slotUpdateRecordingSegment(Segment *,
-                                                              timeT)));
-        */
-
-        connect(CommandHistory::getInstance(),
-                    &CommandHistory::commandExecuted,
-                m_trackEditor->getCompositionView(),
-                    &CompositionView::slotUpdateAll);
-    }
-=======
     connect(CommandHistory::getInstance(),
             &CommandHistory::commandExecuted,
             m_trackEditor->getCompositionView(),
             &CompositionView::slotUpdateAll);
->>>>>>> 0cda3df8
 }
 
 RosegardenMainViewWidget::~RosegardenMainViewWidget()
@@ -678,67 +661,13 @@
     slotEditSegmentsMatrix(segmentsToEdit);
 }
 
-<<<<<<< HEAD
-void RosegardenMainViewWidget::slotEditSegmentsMatrix(std::vector<Segment *> segmentsToEdit)
+void RosegardenMainViewWidget::slotEditSegmentsMatrix(const std::vector<Segment *>& segmentsToEdit)
 {
     createMatrixView(segmentsToEdit);
 }
 
 void
-RosegardenMainViewWidget::createMatrixView(std::vector<Segment *> segmentsToEdit)
-=======
-void RosegardenMainViewWidget::slotEditSegmentPercussionMatrix(Segment* p)
-{
-    SetWaitCursor waitCursor;
-
-    std::vector<Segment *> segmentsToEdit;
-
-    if (haveSelection()) {
-
-        SegmentSelection selection = getSelection();
-
-        if (!p || (selection.find(p) != selection.end())) {
-            for (SegmentSelection::iterator i = selection.begin();
-                    i != selection.end(); ++i) {
-                if ((*i)->getType() != Segment::Audio) {
-                    segmentsToEdit.push_back(*i);
-                }
-            }
-        } else {
-            if (p->getType() != Segment::Audio) {
-                segmentsToEdit.push_back(p);
-            }
-        }
-
-    } else if (p) {
-        if (p->getType() != Segment::Audio) {
-            segmentsToEdit.push_back(p);
-        }
-    } else {
-        return ;
-    }
-
-    if (segmentsToEdit.empty()) {
-         QMessageBox::warning(this, tr("Rosegarden"), tr("No non-audio segments selected"));
-        return ;
-    }
-
-    slotEditSegmentsPercussionMatrix(segmentsToEdit);
-}
-
-void RosegardenMainViewWidget::slotEditSegmentsMatrix(const std::vector<Segment *>& segmentsToEdit)
-{
-    createMatrixView(segmentsToEdit, false);
-}
-
-void RosegardenMainViewWidget::slotEditSegmentsPercussionMatrix(const std::vector<Segment *>& segmentsToEdit)
-{
-    createMatrixView(segmentsToEdit, true);
-}
-
-void
-RosegardenMainViewWidget::createMatrixView(const std::vector<Segment *>& segmentsToEdit, bool drumMode)
->>>>>>> 0cda3df8
+RosegardenMainViewWidget::createMatrixView(const std::vector<Segment *>& segmentsToEdit)
 {
     MatrixView *matrixView = new MatrixView(RosegardenDocument::currentDocument,
                                                   segmentsToEdit,
@@ -1029,21 +958,8 @@
 
     SegmentSelection segments;
 
-<<<<<<< HEAD
-    // Control key added to match common non-RG UI standards.
-    // Needs further work: Control should add/remove single track,
-    //   shift should add/remove range of segments between last one
-    //   previously selected and current click.
-    if (QApplication::keyboardModifiers() != Qt::ShiftModifier &&
-        QApplication::keyboardModifiers() != Qt::ControlModifier) {
-
-        // Neither shift nor control key is pressed :
-=======
     if (QApplication::keyboardModifiers() != Qt::ShiftModifier) {
-
         // Shift key is not pressed :
->>>>>>> 0cda3df8
-
         // Select all segments on the current track
         // (all the other segments will be deselected)
         for (Composition::iterator i =
