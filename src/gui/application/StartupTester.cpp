/* -*- c-basic-offset: 4 indent-tabs-mode: nil -*- vi:set ts=8 sts=4 sw=4: */

/*
    Rosegarden
    A MIDI and audio sequencer and musical notation editor.
    Copyright 2000-2009 the Rosegarden development team.
 
    Other copyrights also apply to some parts of this work.  Please
    see the AUTHORS file and individual file headers for details.
 
    This program is free software; you can redistribute it and/or
    modify it under the terms of the GNU General Public License as
    published by the Free Software Foundation; either version 2 of the
    License, or (at your option) any later version.  See the file
    COPYING included with this distribution for more information.
*/


#include "StartupTester.h"

#include "misc/Strings.h"
#include "misc/Debug.h"
#include "gui/dialogs/LilyPondOptionsDialog.h"

<<<<<<< HEAD
#include <kprocess.h>
#include <qmutex.h>
#include <qthread.h>
#include <qregexp.h>
=======
#include <QProcess>
#include <QMutex>
#include <QThread>
#include <QRegExp>
>>>>>>> c80adcbc


namespace Rosegarden
{

StartupTester::StartupTester() :
    m_ready(false),
    m_haveProjectPackager(false),
    m_haveLilyPondView(false),
    m_haveAudioFileImporter(false)
{
    QHttp *http = new QHttp();
    connect(http, SIGNAL(responseHeaderReceived(const QHttpResponseHeader &)),
            this, SLOT(slotHttpResponseHeaderReceived(const QHttpResponseHeader &)));
    connect(http, SIGNAL(done(bool)),
            this, SLOT(slotHttpDone(bool)));
    m_versionHttpFailed = false;
    http->setHost("www.rosegardenmusic.com");
    http->get("/latest-version.txt");
}

StartupTester::~StartupTester()
{
}

void
StartupTester::run()
{
///CJ - Can't see the need for Mutex here
///CJ - Appears to be used as a completed flag in isReady()
    m_projectPackagerMutex.lock();
    m_lilyPondViewMutex.lock();
    m_audioFileImporterMutex.lock();
    m_ready = true;

    //setup "rosegarden-audiofile-importer" process
    m_proc = new QProcess();
    QStringList procArgs;

    m_stdoutBuffer = "";
///CJ - Don't think this connection process is necessary or useful
///CJ - Simpler to wait for the process to finish and check the stdout and stderr streams
//    QObject::connect(proc, SIGNAL(receivedStdout(QProcess *, char *, int)),
//                     this, SLOT(stdoutReceived(QProcess *, char *, int)));
    QObject::connect(m_proc, SIGNAL(readyReadStandardOutput()),
                     this, SLOT(stdoutReceived()));
                     
    procArgs << "--conftest";
//    m_proc->execute("rosegarden-audiofile-importer", procArgs);
    m_proc->start("rosegarden-audiofile-importer", procArgs);
	m_proc->waitForFinished();

	// Wait for stdout to be processed by stdoutReceived
	// Note if this isn't done, this thread will go ahead and delete m_proc before the stdoutReceived slot is called
	while(m_proc->bytesAvailable() > 0)
		usleep(10000);

    if ((m_proc->exitStatus() != QProcess::NormalExit) || m_proc->exitCode()) {
        RG_DEBUG << "StartupTester - No audio file importer available" << endl;
        m_haveAudioFileImporter = false;
        parseStdoutBuffer(m_audioFileImporterMissing);
    } else {
        RG_DEBUG << "StartupTester - Audio file importer OK" << endl;
        m_haveAudioFileImporter = true;
    }
    delete m_proc;
    procArgs = QStringList();
    m_audioFileImporterMutex.unlock();

    //setup "rosegarden-project-package" process
    m_proc = new QProcess;
    m_stdoutBuffer = "";
//    QObject::connect(proc, SIGNAL(receivedStdout(QProcess *, char *, int)),
    QObject::connect(m_proc, SIGNAL(readyReadStandardOutput()),
                     this, SLOT(stdoutReceived()));
    procArgs << "--conftest";
//    m_proc->execute("rosegarden-project-package", procArgs);
    m_proc->start("rosegarden-project-package", procArgs);
	m_proc->waitForFinished();

	// Wait for stdout to be processed by stdoutReceived
	while(m_proc->bytesAvailable() > 0)
		usleep(10000);

    if ((m_proc->exitStatus() != QProcess::NormalExit) || m_proc->exitCode()) {
        m_haveProjectPackager = false;
        // rosegarden-project-package ran but exited with an error code
        RG_DEBUG << "StartupTester - No project packager available" << endl;
        m_haveProjectPackager = false;
        parseStdoutBuffer(m_projectPackagerMissing);
    } else {
        RG_DEBUG << "StartupTester - Project packager OK" << endl;
        m_haveProjectPackager = true;
    }
    delete m_proc;
    procArgs = QStringList();
    m_projectPackagerMutex.unlock();

    //setup "rosegarden-lilypondview" process
    m_proc = new QProcess();
    m_stdoutBuffer = "";
//    QObject::connect(proc, SIGNAL(receivedStdout(QProcess *, char *, int)),
    QObject::connect(m_proc, SIGNAL(readyReadStandardOutput()),
                     this, SLOT(stdoutReceived()));
    procArgs << "--conftest";
//    m_proc->execute("rosegarden-lilypondview", procArgs);
    m_proc->start("rosegarden-lilypondview", procArgs);
	m_proc->waitForFinished();

	// Wait for stdout to be processed by stdoutReceived
	while(m_proc->bytesAvailable() > 0)
		usleep(10000);

    if ((m_proc->exitStatus() != QProcess::NormalExit) || m_proc->exitCode()) {
        RG_DEBUG << "StartupTester - No lilypondview available" << endl;
        m_haveLilyPondView = false;
        parseStdoutBuffer(m_lilyPondViewMissing);
    } else {
        RG_DEBUG << "StartupTester - lilypondview OK" << endl;
        m_haveLilyPondView = true;
        QRegExp re("LilyPond version: ([^\n]*)");
        if (re.search(m_stdoutBuffer) != -1) {
            LilyPondOptionsDialog::setDefaultLilyPondVersion(re.cap(1));
        }
    }
<<<<<<< HEAD
    delete proc;
=======
    delete m_proc;
    	
>>>>>>> c80adcbc
    m_lilyPondViewMutex.unlock();
}

bool
StartupTester::isReady()
{
    while (!m_ready)
        usleep(10000);
    if (m_projectPackagerMutex.tryLock()) {
        m_projectPackagerMutex.unlock();
    } else {
        return false;
    }
    if (m_lilyPondViewMutex.tryLock()) {
        m_lilyPondViewMutex.unlock();
    } else {
        return false;
    }
    return true;
}

void
//StartupTester::stdoutReceived(QProcess *, char *buffer, int len)
StartupTester::stdoutReceived()
{
//    m_stdoutBuffer += QString::fromLatin1(buffer, len);
	m_stdoutBuffer.append(m_proc->readAllStandardOutput());
}

void
StartupTester::parseStdoutBuffer(QStringList &target)
{
    QRegExp re("Required: ([^\n]*)");
    if (re.search(m_stdoutBuffer) != -1) {
        target = QStringList::split(", ", re.cap(1));
    }
}

bool
StartupTester::haveProjectPackager(QStringList *missing)
{
    while (!m_ready)
        usleep(10000);
    QMutexLocker locker(&m_projectPackagerMutex);
    if (missing) *missing = m_projectPackagerMissing;
    return m_haveProjectPackager;
}

bool
StartupTester::haveLilyPondView(QStringList *missing)
{
    while (!m_ready)
        usleep(10000);
    QMutexLocker locker(&m_lilyPondViewMutex);
    if (missing) *missing = m_lilyPondViewMissing;
    return m_haveLilyPondView;
}

bool
StartupTester::haveAudioFileImporter(QStringList *missing)
{
    while (!m_ready)
        usleep(10000);
    QMutexLocker locker(&m_audioFileImporterMutex);
    if (missing) *missing = m_audioFileImporterMissing;
    return m_haveAudioFileImporter;
}

bool
StartupTester::isVersionNewerThan(QString a, QString b)
{
    QRegExp re("[._-]");
<<<<<<< HEAD
    QStringList alist = QStringList::split(re, a);
    QStringList blist = QStringList::split(re, b);
=======
    QStringList alist = a.split(re, QString::SkipEmptyParts);
    QStringList blist = b.split(re, QString::SkipEmptyParts);
>>>>>>> c80adcbc
    int ae = alist.size();
    int be = blist.size();
    int e = std::max(ae, be);
    for (int i = 0; i < e; ++i) {
	int an = 0, bn = 0;
	if (i < ae) {
	    an = alist[i].toInt();
	    if (an == 0) an = -1; // non-numeric field -> "-pre1" etc
	}
	if (i < be) {
	    bn = blist[i].toInt();
	    if (bn == 0) bn = -1;
	}
	if (an < bn) return false;
	if (an > bn) return true;
    }
    return false;
}

void
StartupTester::slotHttpResponseHeaderReceived(const QHttpResponseHeader &h)
{
    if (h.statusCode() / 100 != 2) m_versionHttpFailed = true;
}

void
StartupTester::slotHttpDone(bool error)
{
    QHttp *http = const_cast<QHttp *>(dynamic_cast<const QHttp *>(sender()));
    if (!http) return;
    http->deleteLater();
    if (error) return;

    QByteArray responseData = http->readAll();
    QString str = QString::fromUtf8(responseData.data());
<<<<<<< HEAD
    QStringList lines = QStringList::split('\n', str);
=======
    QStringList lines = str.split('\n', QString::SkipEmptyParts);
>>>>>>> c80adcbc
    if (lines.empty()) return;

    QString latestVersion = lines[0];
    std::cerr << "Comparing current version \"" << VERSION
              << "\" with latest version \"" << latestVersion << "\""
              << std::endl;
    if (isVersionNewerThan(latestVersion, VERSION)) {
        emit newerVersionAvailable(latestVersion);
    }
}

}

#include "StartupTester.moc"
<|MERGE_RESOLUTION|>--- conflicted
+++ resolved
@@ -22,17 +22,10 @@
 #include "misc/Debug.h"
 #include "gui/dialogs/LilyPondOptionsDialog.h"
 
-<<<<<<< HEAD
-#include <kprocess.h>
-#include <qmutex.h>
-#include <qthread.h>
-#include <qregexp.h>
-=======
 #include <QProcess>
 #include <QMutex>
 #include <QThread>
 #include <QRegExp>
->>>>>>> c80adcbc
 
 
 namespace Rosegarden
@@ -158,12 +151,8 @@
             LilyPondOptionsDialog::setDefaultLilyPondVersion(re.cap(1));
         }
     }
-<<<<<<< HEAD
-    delete proc;
-=======
     delete m_proc;
     	
->>>>>>> c80adcbc
     m_lilyPondViewMutex.unlock();
 }
 
@@ -236,13 +225,8 @@
 StartupTester::isVersionNewerThan(QString a, QString b)
 {
     QRegExp re("[._-]");
-<<<<<<< HEAD
-    QStringList alist = QStringList::split(re, a);
-    QStringList blist = QStringList::split(re, b);
-=======
     QStringList alist = a.split(re, QString::SkipEmptyParts);
     QStringList blist = b.split(re, QString::SkipEmptyParts);
->>>>>>> c80adcbc
     int ae = alist.size();
     int be = blist.size();
     int e = std::max(ae, be);
@@ -278,11 +262,7 @@
 
     QByteArray responseData = http->readAll();
     QString str = QString::fromUtf8(responseData.data());
-<<<<<<< HEAD
-    QStringList lines = QStringList::split('\n', str);
-=======
     QStringList lines = str.split('\n', QString::SkipEmptyParts);
->>>>>>> c80adcbc
     if (lines.empty()) return;
 
     QString latestVersion = lines[0];
