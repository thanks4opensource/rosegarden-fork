--- conflicted
+++ resolved
@@ -89,11 +89,7 @@
         TabbedConfigurationPage(doc, parent, name)
 {
     m_headersPage = new HeadersConfigurationPage(this, doc);
-<<<<<<< HEAD
-    addTab(m_headersPage, i18n("Headers"));
-=======
     addTab(m_headersPage, tr("Headers"));
->>>>>>> c80adcbc
 
     Composition &comp = doc->getComposition();
     std::set
@@ -110,15 +106,9 @@
     }
 
     QFrame *frame = new QFrame(m_tabWidget);
-<<<<<<< HEAD
-    QGridLayout *layout = new QGridLayout(frame,
-                             6, 2,
-                             10, 5);
-=======
     frame->setContentsMargins(10, 10, 10, 10);
     QGridLayout *layout = new QGridLayout(frame);
     layout->setSpacing(5);
->>>>>>> c80adcbc
 
     layout->addWidget(new QLabel(tr("Filename:"), frame), 0, 0);
     layout->addWidget(new QLabel(doc->getTitle(), frame), 0, 1);
@@ -314,11 +304,7 @@
 
     layout->addWidget(table, 0, 0);
 
-<<<<<<< HEAD
-    addTab(frame, i18n("Segment Summary"));
-=======
     addTab(frame, tr("Segment Summary"));
->>>>>>> c80adcbc
 
 }
 
@@ -330,44 +316,5 @@
     m_doc->slotDocumentModified();
 }
 
-<<<<<<< HEAD
-/* hjj: WHAT TO DO WITH THIS ?
-void
-DocumentMetaConfigurationPage::selectMetadata(QString name)
-{
-    std::vector<PropertyName> fixedKeys =
-        CompositionMetadataKeys::getFixedKeys();
-    std::vector<PropertyName>::iterator i = fixedKeys.begin();
-
-    for (QListViewItem *item = m_fixed->firstChild();
-            item != 0; item = item->nextSibling()) {
-
-        if (i == fixedKeys.end())
-            break;
-
-        if (name == strtoqstr(i->getName())) {
-            m_fixed->setSelected(item, true);
-            m_fixed->setCurrentItem(item);
-            return ;
-        }
-
-        ++i;
-    }
-
-    for (QListViewItem *item = m_metadata->firstChild();
-            item != 0; item = item->nextSibling()) {
-
-        if (item->text(0).lower() != name)
-            continue;
-
-        m_metadata->setSelected(item, true);
-        m_metadata->setCurrentItem(item);
-        return ;
-    }
-}
-*/
-
-=======
->>>>>>> c80adcbc
 }
 #include "DocumentMetaConfigurationPage.moc"