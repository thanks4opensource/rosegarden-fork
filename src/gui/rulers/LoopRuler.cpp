--- conflicted
+++ resolved
@@ -25,18 +25,6 @@
 #include "gui/general/GUIPalette.h"
 #include "gui/general/HZoomable.h"
 #include "gui/general/RosegardenCanvasView.h"
-<<<<<<< HEAD
-#include <qpainter.h>
-#include <qrect.h>
-#include <qsize.h>
-#include <qwidget.h>
-#include <qtooltip.h>
-#include <klocale.h>
-#include <kaction.h>
-#include <qpainter.h>
-#include <qpointarray.h>
-#include "document/RosegardenGUIDoc.h"
-=======
 #include "document/RosegardenDocument.h"
 
 #include <QPainter>
@@ -49,17 +37,12 @@
 #include <QPaintEvent>
 #include <QMouseEvent>
 #include <QBrush>
->>>>>>> c80adcbc
 
 
 namespace Rosegarden
 {
 
-<<<<<<< HEAD
-LoopRuler::LoopRuler(RosegardenGUIDoc *doc,
-=======
 LoopRuler::LoopRuler(RosegardenDocument *doc,
->>>>>>> c80adcbc
                      RulerScale *rulerScale,
                      int height,
                      double xorigin,
@@ -67,33 +50,20 @@
                      QWidget *parent,
                      const char *name) : 
     QWidget(parent, name),
-<<<<<<< HEAD
-    m_doc(doc),
-=======
->>>>>>> c80adcbc
     m_height(height),
     m_xorigin(xorigin),
     m_invert(invert),
     m_currentXOffset(0),
     m_width( -1),
     m_activeMousePress(false),
-<<<<<<< HEAD
-=======
     m_doc(doc),
->>>>>>> c80adcbc
     m_rulerScale(rulerScale),
     m_defaultGrid(rulerScale),
     m_loopGrid(rulerScale),
     m_grid(&m_defaultGrid),
-<<<<<<< HEAD
-    m_loopingMode(false),
-    m_startLoop(0), m_endLoop(0),
-    m_quickMarkerPen(QPen(GUIPalette::getColour(GUIPalette::QuickMarker), 4))
-=======
     m_quickMarkerPen(QPen(GUIPalette::getColour(GUIPalette::QuickMarker), 4)),
     m_loopingMode(false),
     m_startLoop(0), m_endLoop(0)
->>>>>>> c80adcbc
 {
     /*
      * I need to understand if this ruler is being built for the main
@@ -103,14 +73,10 @@
      */
     m_mainWindow = (name != 0 && std::string(name).length() != 0);
     
-<<<<<<< HEAD
-    setBackgroundColor(GUIPalette::getColour(GUIPalette::LoopRulerBackground));
-=======
     //setAutoFillBackground(true);
     //setBackgroundColor(GUIPalette::getColour(GUIPalette::LoopRulerBackground));
 //    QString localStyle=("background: #787878; color: #FFFFFF;");
 //    this->setStyleSheet(localStyle);
->>>>>>> c80adcbc
 
     // Always snap loop extents to beats; by default apply no snap to
     // pointer position
@@ -366,11 +332,7 @@
 
     RG_DEBUG << "LoopRuler::mouseDoubleClickEvent: x = " << x << ", looping = " << m_loopingMode << endl;
 
-<<<<<<< HEAD
-    if (mE->button() == LeftButton && !m_loopingMode)
-=======
 	if (mE->button() == Qt::LeftButton && !m_loopingMode)
->>>>>>> c80adcbc
         emit setPlayPosition(m_grid->snapX(x));
 }
 
