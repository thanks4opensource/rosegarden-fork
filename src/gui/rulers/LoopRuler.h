
/* -*- c-basic-offset: 4 indent-tabs-mode: nil -*- vi:set ts=8 sts=4 sw=4: */

/*
    Rosegarden
    A MIDI and audio sequencer and musical notation editor.
    Copyright 2000-2009 the Rosegarden development team.

    Other copyrights also apply to some parts of this work.  Please
    see the AUTHORS file and individual file headers for details.

    This program is free software; you can redistribute it and/or
    modify it under the terms of the GNU General Public License as
    published by the Free Software Foundation; either version 2 of the
    License, or (at your option) any later version.  See the file
    COPYING included with this distribution for more information.
*/

#ifndef _RG_LOOPRULER_H_
#define _RG_LOOPRULER_H_

#include "base/SnapGrid.h"
#include "gui/general/HZoomable.h"
<<<<<<< HEAD
#include <qsize.h>
#include <qwidget.h>
#include <qpen.h>
=======
#include <QSize>
#include <QWidget>
#include <QPen>
>>>>>>> c80adcbc
#include "base/Event.h"


class QPaintEvent;
class QPainter;
class QMouseEvent;


namespace Rosegarden
{

class RulerScale;
<<<<<<< HEAD
class RosegardenGUIDoc;
=======
class RosegardenDocument;
>>>>>>> c80adcbc


/**
 * LoopRuler is a widget that shows bar and beat durations on a
 * ruler-like scale, and reacts to mouse clicks by sending relevant
 * signals to modify position pointer and playback/looping states.
*/
class LoopRuler : public QWidget, public HZoomable
{
    Q_OBJECT

public:
<<<<<<< HEAD
    LoopRuler(RosegardenGUIDoc *doc,
=======
    LoopRuler(RosegardenDocument *doc,
>>>>>>> c80adcbc
              RulerScale *rulerScale,
              int height = 0,
              double xorigin = 0.0,
              bool invert = false,
              QWidget* parent = 0,
              const char *name = 0);

    ~LoopRuler();

    void setSnapGrid(SnapGrid *grid);

    virtual QSize sizeHint() const;
    virtual QSize minimumSizeHint() const;

    void scrollHoriz(int x);

    void setMinimumWidth(int width) { m_width = width; }

    void setHorizScaleFactor(double dy) { m_hScaleFactor = dy; }

    bool hasActiveMousePress() { return m_activeMousePress; }

    bool getLoopingMode() { return m_loopingMode; }
    
public slots:
    void slotSetLoopMarker(timeT startLoop,
                           timeT endLoop);

protected:
    virtual void mousePressEvent       (QMouseEvent*);
    virtual void mouseReleaseEvent     (QMouseEvent*);
    virtual void mouseDoubleClickEvent (QMouseEvent*);
    virtual void mouseMoveEvent        (QMouseEvent*);

    virtual void paintEvent(QPaintEvent*);

    void setLoopingMode(bool value) { m_loopingMode = value; }
    void drawBarSections(QPainter*);
    void drawLoopMarker(QPainter*);  // between loop positions

signals:
    // The three main functions that this class performs
    //
    /// Set the pointer position on mouse single click
    void setPointerPosition(timeT);

    /// Set the pointer position on mouse drag
    void dragPointerToPosition(timeT);

    /// Set pointer position and start playing on double click
    void setPlayPosition(timeT);

    /// Set a playing loop
    void setLoop(timeT, timeT);

    /// Set the loop end position on mouse drag
    void dragLoopToPosition(timeT);

    void startMouseMove(int directionConstraint);
    void stopMouseMove();
    void mouseMove();

protected:

    //--------------- Data members ---------------------------------
    int  m_height;
    double m_xorigin;
    bool m_invert;
    int  m_currentXOffset;
    int  m_width;
    bool m_activeMousePress;

<<<<<<< HEAD
    RosegardenGUIDoc *m_doc;
=======
    RosegardenDocument *m_doc;
>>>>>>> c80adcbc
    bool m_mainWindow;
    RulerScale *m_rulerScale;
    SnapGrid    m_defaultGrid;
    SnapGrid    m_loopGrid;
    SnapGrid   *m_grid;
    QPen        m_quickMarkerPen;
    bool m_loopingMode;
    timeT m_startLoop;
    timeT m_endLoop;
};


}

#endif<|MERGE_RESOLUTION|>--- conflicted
+++ resolved
@@ -21,15 +21,9 @@
 
 #include "base/SnapGrid.h"
 #include "gui/general/HZoomable.h"
-<<<<<<< HEAD
-#include <qsize.h>
-#include <qwidget.h>
-#include <qpen.h>
-=======
 #include <QSize>
 #include <QWidget>
 #include <QPen>
->>>>>>> c80adcbc
 #include "base/Event.h"
 
 
@@ -42,11 +36,7 @@
 {
 
 class RulerScale;
-<<<<<<< HEAD
-class RosegardenGUIDoc;
-=======
 class RosegardenDocument;
->>>>>>> c80adcbc
 
 
 /**
@@ -59,11 +49,7 @@
     Q_OBJECT
 
 public:
-<<<<<<< HEAD
-    LoopRuler(RosegardenGUIDoc *doc,
-=======
     LoopRuler(RosegardenDocument *doc,
->>>>>>> c80adcbc
               RulerScale *rulerScale,
               int height = 0,
               double xorigin = 0.0,
@@ -136,11 +122,7 @@
     int  m_width;
     bool m_activeMousePress;
 
-<<<<<<< HEAD
-    RosegardenGUIDoc *m_doc;
-=======
     RosegardenDocument *m_doc;
->>>>>>> c80adcbc
     bool m_mainWindow;
     RulerScale *m_rulerScale;
     SnapGrid    m_defaultGrid;
