--- conflicted
+++ resolved
@@ -202,11 +202,7 @@
 
 signals:
     void signalSelectProgramNoSend(int,int,int);
-<<<<<<< HEAD
-    void setProgress(int);
-=======
     void setValue(int);
->>>>>>> c80adcbc
     void incrementProgress(int);
 
     void insertableNoteOnReceived(int pitch, int velocity);
