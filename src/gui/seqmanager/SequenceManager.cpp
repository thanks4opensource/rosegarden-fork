/* -*- c-basic-offset: 4 indent-tabs-mode: nil -*- vi:set ts=8 sts=4 sw=4: */

/*
    Rosegarden
    A MIDI and audio sequencer and musical notation editor.
    Copyright 2000-2022 the Rosegarden development team.

    Other copyrights also apply to some parts of this work.  Please
    see the AUTHORS file and individual file headers for details.

    This program is free software; you can redistribute it and/or
    modify it under the terms of the GNU General Public License as
    published by the Free Software Foundation; either version 2 of the
    License, or (at your option) any later version.  See the file
    COPYING included with this distribution for more information.
*/

#define RG_MODULE_STRING "[SequenceManager]"
#define RG_NO_DEBUG_PRINT 1

#include "SequenceManager.h"

#include "sound/Midi.h"  // for MIDI_SYSTEM_RESET
#include "sound/ControlBlock.h"
#include "sound/ExternalController.h"
#include "misc/Debug.h"
#include "misc/Preferences.h"
#include "misc/Strings.h"  // for qStrToBool()
#include "misc/ConfigGroups.h"
#include "base/Composition.h"
#include "base/Device.h"
#include "base/Exception.h"
#include "base/Instrument.h"
#include "base/MidiProgram.h"  // for MidiFilter
#include "base/RealTime.h"
#include "base/Segment.h"
#include "base/Studio.h"
#include "base/Track.h"
#include "base/TriggerSegment.h"
#include "CompositionMapper.h"
#include "document/RosegardenDocument.h"
#include "document/CommandHistory.h"
#include "gui/dialogs/AudioManagerDialog.h"
#include "gui/dialogs/CountdownDialog.h"
#include "gui/dialogs/OutOfProcessorPower.h"
#include "gui/application/RosegardenMainWindow.h"
#include "gui/widgets/StartupLogo.h"
#include "gui/studio/StudioControl.h"
#include "gui/widgets/WarningWidget.h"
#include "sequencer/RosegardenSequencer.h"
#include "MarkerMapper.h"
#include "MetronomeMapper.h"
#include "TempoSegmentMapper.h"
#include "TimeSigSegmentMapper.h"
#include "sound/AudioFile.h"  // For AudioFileId
#include "sound/MappedEventList.h"
#include "sound/MappedEvent.h"
#include "sound/MappedInstrument.h"
#include "misc/Preferences.h"

#include "rosegarden-version.h"  // for VERSION

#include <QSettings>
#include <QMessageBox>
#include <QApplication>
#include <QCursor>
#include <QEvent>
#include <QString>
#include <QTimer>
#include <QElapsedTimer>

#include <utility>  // For std::pair.

namespace Rosegarden
{

SequenceManager::SequenceManager() :
    m_doc(nullptr),
    m_soundDriverStatus(NO_DRIVER),
    m_compositionMapper(),
    m_metronomeMapper(nullptr),
    m_tempoSegmentMapper(nullptr),
    m_timeSigSegmentMapper(nullptr),
    m_refreshRequested(true),
    m_segments(),
    m_triggerSegments(),
    m_addedSegments(),
    m_removedSegments(),
    m_shownOverrunWarning(false),
    m_reportTimer(nullptr),
    m_canReport(true),
    m_transportStatus(STOPPED),
    m_lastRewoundAt(clock()),
    m_countdownDialog(nullptr),
    m_countdownTimer(nullptr),
    m_recordTime(new QElapsedTimer()),
    m_lastTransportStartPosition(0),
    m_realRecordStart(RealTime::zeroTime),
    m_sampleRate(0),
    m_tempo(0)
{
}

SequenceManager::~SequenceManager()
{
    RG_DEBUG << "dtor...";

    if (m_doc)
        m_doc->getComposition().removeObserver(this);
}

void
SequenceManager::setDocument(RosegardenDocument *doc)
{
    RG_DEBUG << "setDocument(" << doc << ")";

    DataBlockRepository::clear();

    if (m_doc)
        m_doc->getComposition().removeObserver(this);

    // Avoid duplicate connections.
    disconnect(CommandHistory::getInstance(), &CommandHistory::commandExecuted,
               this, &SequenceManager::update);

    m_segments.clear();
    m_triggerSegments.clear();

    m_doc = doc;

    m_doc->setSequenceManager(this);

    // Must recreate and reconnect the countdown timer and dialog
    // (bug #200 was 729039 "audio recording bug")
    //
    delete m_countdownDialog;
    delete m_countdownTimer;

    m_countdownDialog = new CountdownDialog(RosegardenMainWindow::self());

    // Bug #394: playback pointer wonkiness when stopping recording
    // (was 933041)  No longer connect the CountdownDialog from
    // SequenceManager; instead let the RosegardenMainWindow connect it to
    // its own slotStop to ensure the right housekeeping is done

    m_countdownTimer = new QTimer(m_doc);
    connect(m_countdownTimer, &QTimer::timeout,
            this, &SequenceManager::slotCountdownTimerTimeout);

    m_doc->getComposition().addObserver(this);

    connect(CommandHistory::getInstance(), &CommandHistory::commandExecuted,
            this, &SequenceManager::update);

    // Connect for loop changes.
    connect(m_doc, &RosegardenDocument::loopChanged,
            this, &SequenceManager::slotLoopChanged);

    if (doc->isSoundEnabled()) {
        resetCompositionMapper();
        populateCompositionMapper();
    }
}

void
SequenceManager::play()
{
    if (!m_doc)
        return;

    Composition &comp = m_doc->getComposition();

    // If already playing or recording then stop
    if (m_transportStatus == PLAYING  ||
        m_transportStatus == RECORDING) {
        stop();
        return;
    }

    // This check may throw an exception
    checkSoundDriverStatus(false);

    // Make sure RosegardenSequencer has the right Instrument objects.
    preparePlayback();

    // Remember the last playback position so that we can return on stop.
    m_lastTransportStartPosition = comp.getPosition();

    // Update play metronome status
    ControlBlock::getInstance()->setInstrumentForMetronome(
            m_metronomeMapper->getMetronomeInstrument());
    ControlBlock::getInstance()->setMetronomeMuted(!comp.usePlayMetronome());

    // Depress the play button.
    emit signalPlaying(true);

    if (comp.getCurrentTempo() == 0) {
        RG_DEBUG << "play() - setting Tempo to Default value of 120.000";

        comp.setCompositionDefaultTempo(comp.getTempoForQpm(120.0));
    }

    setTempo(comp.getCurrentTempo());

<<<<<<< HEAD
    timeT currentPosition = comp.getPosition();
    RealTime startPos = comp.getElapsedRealTime(currentPosition);
=======
    RealTime startPos = comp.getElapsedRealTime(comp.getPosition());

    // If we're looping then jump to loop start
    if (comp.getLoopMode() == Composition::LoopOn)
        startPos = comp.getElapsedRealTime(comp.getLoopStart());
>>>>>>> 0cda3df8

    int result = RosegardenSequencer::getInstance()->play(startPos);

    // Failed?  Bail.
    if (!result) {
        RG_WARNING << "play(): WARNING: Failed to start playback!";
        m_transportStatus = STOPPED;
        return;
    }

    m_transportStatus = STARTING_TO_PLAY;
}

void
SequenceManager::stop(bool autoStop)
{
    if (!m_doc)
        return;

    if (m_countdownTimer)
        m_countdownTimer->stop();
    if (m_countdownDialog)
        m_countdownDialog->hide();

    // If the user presses stop while stopped, return to where we last started.
    if (m_transportStatus == STOPPED) {
        m_doc->slotSetPointerPosition(m_lastTransportStartPosition);
        return;
    }

    // If recording hasn't started yet, drop back to STOPPED.
    if (m_transportStatus == RECORDING_ARMED) {
        m_transportStatus = STOPPED;

        emit signalRecording(false);
        emit signalMetronomeActivated(m_doc->getComposition().usePlayMetronome());

        return;
    }

    RG_DEBUG << "stop() - preparing to stop playback or recording in progress";

    if (m_transportStatus == RECORDING) {
        emit signalRecording(false);
        emit signalMetronomeActivated(m_doc->getComposition().usePlayMetronome());
    }

    emit signalPlaying(false);

    // wait cursor
    QApplication::setOverrideCursor(QCursor(Qt::WaitCursor));

    // "call" the sequencer with a stop so we get a synchronous
    // response - then we can fiddle about with the audio file
    // without worrying about the sequencer causing problems
    // with access to the same audio files.
    RosegardenSequencer::getInstance()->stop(autoStop);

    // restore
    QApplication::restoreOverrideCursor();

    TransportStatus previousStatus = m_transportStatus;

    // set new transport status first, so that if we're stopping
    // recording we don't risk the record segment being restored by a
    // timer while the document is busy trying to do away with it
    m_transportStatus = STOPPED;

    // if we were recording MIDI or Audio then tidy up the recording Segment
    if (previousStatus == RECORDING) {
        m_doc->stopRecordingMidi();
        m_doc->stopRecordingAudio();

        RG_DEBUG << "stop() - stopped recording";
    } else {
        m_doc->stopPlaying();
    }

    // always untoggle the play button at this stage
    emit signalPlaying(false);

    RG_DEBUG << "stop() - stopped playing";

    m_shownOverrunWarning = false;
}

void
SequenceManager::rewind()
{
    if (!m_doc)
        return;

    Composition &composition = m_doc->getComposition();

    timeT position = composition.getPosition();

    // Subtract one from position to make sure we go back one bar if we
    // are stopped and sitting at the beginning of a bar.
    std::pair<timeT, timeT> barRange =
        composition.getBarRangeForTime(position - 1);

    if (m_transportStatus == PLAYING) {
        // Compute elapsed time since last rewind press.
        clock_t now = clock();
        int elapsed = (now - m_lastRewoundAt) * 1000 / CLOCKS_PER_SEC;

        //RG_DEBUG << "rewind(): That was " << m_lastRewoundAt << ", this is " << now << ", elapsed is " << elapsed;

        // If we had a rewind press less than 200ms ago...
        if (elapsed >= 0 && elapsed <= 200) {

            timeT halfway = barRange.first +
                    (barRange.second - barRange.first) / 2;

            // If we're less than half way into the bar
            if (position <= halfway) {
                // Rewind an additional bar.
                barRange = composition.getBarRangeForTime(barRange.first - 1);
            }
        }

        m_lastRewoundAt = now;
    }

    if (barRange.first < composition.getStartMarker()) {
        m_doc->slotSetPointerPosition(composition.getStartMarker());
    } else {
        m_doc->slotSetPointerPosition(barRange.first);
    }
}

void
SequenceManager::fastforward()
{
    if (!m_doc)
        return;

    Composition &composition = m_doc->getComposition();

    timeT position = composition.getPosition();
    timeT newPosition = composition.getBarEndForTime(position);

    // Don't skip past end marker.
    if (newPosition > composition.getEndMarker())
        newPosition = composition.getEndMarker();

    m_doc->slotSetPointerPosition(newPosition);
}

void
SequenceManager::jumpTo(const RealTime &time)
{
    RosegardenSequencer::getInstance()->jumpTo(time);
}

void
SequenceManager::jumpTo(timeT time)
{
    RosegardenSequencer::getInstance()->jumpTo(
        m_doc->getComposition().getElapsedRealTime(time));
}

void
SequenceManager::record(bool toggled)
{
    if (!m_doc) return;

    m_realRecordStart = RealTime::zeroTime;

    RG_DEBUG << "record(" << toggled << ")";
    Composition &comp = m_doc->getComposition();
    Studio &studio = m_doc->getStudio();

    bool punchIn = false; // are we punching in?

    // If we have any audio tracks armed, then we need to check for
    // a valid audio record path and a working audio subsystem before
    // we go any further

    const Composition::recordtrackcontainer &recordTracks =
        comp.getRecordTracks();

    for (Composition::recordtrackcontainer::const_iterator i =
                recordTracks.begin();
            i != recordTracks.end(); ++i) {

        Track *track = comp.getTrackById(*i);
        InstrumentId instrId = track->getInstrument();
        Instrument *instr = studio.getInstrumentById(instrId);

        if (instr && instr->getType() == Instrument::Audio) {
            if (!m_doc || !(m_soundDriverStatus & AUDIO_OK)) {
                emit signalRecording(false);
                throw(Exception(QObject::tr("Audio subsystem is not available - can't record audio")));
            }
            // throws BadAudioPathException if path is not valid:
            m_doc->getAudioFileManager().testAudioPath();
            break;
        }
    }

    if (toggled) { // preparing record or punch-in record

        if (m_transportStatus == RECORDING_ARMED) {
            RG_DEBUG << "record() - unarming record";
            m_transportStatus = STOPPED;

            // Toggle the buttons
            emit signalMetronomeActivated(comp.usePlayMetronome());
            emit signalRecording(false);

            return ;
        }

        if (m_transportStatus == STOPPED) {
            RG_DEBUG << "record() - armed record";

            // Recording is now armed, but will not start until the countdown
            // is over.  Then RosegardenMainWindow::slotHandleInputs() will
            // sync us up to the current sequencer state.  If there is no
            // countdown, we will likely go directly to RECORDING.
            // ??? If there is a CountdownDialog, wouldn't we go directly to
            //     STOPPED due to RMW::slotHandleInputs()?  Or is that off in
            //     STOPPED?
            m_transportStatus = RECORDING_ARMED;

            // Toggle the buttons
            emit signalMetronomeActivated(comp.useRecordMetronome());
            emit signalRecording(true);

            return ;
        }

        if (m_transportStatus == RECORDING) {
            RG_DEBUG << "record() - stop recording and keep playing";
            if (!RosegardenSequencer::getInstance()->punchOut()) {

                // #1797873 - set new transport status first, so that
                // if we're stopping recording we don't risk the
                // record segment being restored by a timer while the
                // document is busy trying to do away with it
                m_transportStatus = STOPPED;

                m_doc->stopRecordingMidi();
                m_doc->stopRecordingAudio();
                return ;
            }

            // #1797873 - as above
            m_transportStatus = PLAYING;

            m_doc->stopRecordingMidi();
            m_doc->stopRecordingAudio();

            return ;
        }

        if (m_transportStatus == PLAYING) {
            RG_DEBUG << "record() - punch in recording";
            punchIn = true;
            goto punchin;
        }

    } else {

        m_lastTransportStartPosition = comp.getPosition();

punchin:

        // Get the record tracks and check we have a record instrument

        bool haveInstrument = false;
        bool haveAudioInstrument = false;
        bool haveMIDIInstrument = false;
        //TrackId recordMIDITrack = 0;

        for (Composition::recordtrackcontainer::const_iterator i =
                    comp.getRecordTracks().begin();
                i != comp.getRecordTracks().end(); ++i) {

            InstrumentId iid =
                comp.getTrackById(*i)->getInstrument();

            Instrument *inst = studio.getInstrumentById(iid);
            if (inst) {
                haveInstrument = true;
                if (inst->getType() == Instrument::Audio) {
                    haveAudioInstrument = true;
                    break;
                } else { // soft synths count as MIDI for our purposes here
                    haveMIDIInstrument = true;
                    //recordMIDITrack = *i;
                }
            }
        }

        if (!haveInstrument) {
            // TRANSLATORS: the pixmap in this error string contains no English
            // text and is suitable for use by all languages
            throw(Exception(QObject::tr("<qt><p>No tracks were armed for recording.</p><p>Please arm at least one of the recording LEDs <img src=\":pixmaps/tooltip/record-leds.png\"> and try again</p></qt>")));
        }

        // may throw an exception
        checkSoundDriverStatus(false);

        // toggle the Metronome button if it's in use
        emit signalMetronomeActivated(comp.useRecordMetronome());

        // Update record metronome status
        //
        ControlBlock::getInstance()->setInstrumentForMetronome
            (m_metronomeMapper->getMetronomeInstrument());
        ControlBlock::getInstance()->setMetronomeMuted(!comp.useRecordMetronome());

        QSettings settings;
        settings.beginGroup(GeneralOptionsConfigGroup);

        // If we are looping then jump to start of loop and start recording,
        // if we're not take off the number of count-in bars and start
        // recording.
        //
<<<<<<< HEAD
        if (comp.loopRangeIsActive() &&
                comp.loopingMode() == Composition::LoopingMode::CONTINUOUS)
=======
        if (comp.getLoopMode() == Composition::LoopOn)
>>>>>>> 0cda3df8
            m_doc->slotSetPointerPosition(comp.getLoopStart());
        else {
            if (m_transportStatus != RECORDING_ARMED && punchIn == false) {
                int startBar = comp.getBarNumber(comp.getPosition());
                m_realRecordStart = comp.getElapsedRealTime(
                        comp.getBarRange(startBar).first);
                startBar -= settings.value("countinbars", 0).toUInt();
                m_doc->slotSetPointerPosition(comp.getBarRange(startBar).first);
            }
        }

        settings.endGroup();

        m_doc->setRecordStartTime(m_doc->getComposition().getPosition());

        if (haveAudioInstrument) {
            // Ask the document to update its record latencies so as to
            // do latency compensation when we stop
            m_doc->updateAudioRecordLatency();
        }

        if (haveMIDIInstrument) {
            // For each recording segment...
            for (Composition::recordtrackcontainer::const_iterator i =
                        comp.getRecordTracks().begin(); i != comp.getRecordTracks().end(); ++i) {
                // Get the Instrument for this Track
                InstrumentId iid = comp.getTrackById(*i)->getInstrument();
                Instrument *inst = studio.getInstrumentById(iid);

                // If this is a MIDI instrument
                if (inst && (inst->getType() != Instrument::Audio)) {
                    RG_DEBUG << "record(): mdoc->addRecordMIDISegment(" << *i << ")";
                    // Create the record MIDI segment now, so that the
                    // composition view has a real segment to display.  It
                    // won't actually be added to the composition until the
                    // first recorded event arrives.  We don't have to do this
                    // from here for audio, because for audio the sequencer
                    // calls back on createRecordAudioFiles so as to find out
                    // what files it needs to write to.
                    m_doc->addRecordMIDISegment(*i);

                    // ??? Why not softsynths too?
                    if (inst->getType() == Instrument::Midi) {
                        // Send Program Changes on recording tracks like 11.11.42
                        // used to.  Fix for bug #1356 "Wrong instrument when
                        // recording on multiple tracks/channels".  This is a
                        // simple way to support multiple MIDI controllers.
                        inst->sendChannelSetup();
                    }
                }
            }
        }

        // set the buttons
        emit signalRecording(true);
        emit signalPlaying(true);

        if (comp.getCurrentTempo() == 0) {
            RG_DEBUG << "record() - setting Tempo to Default value of 120.000";
            comp.setCompositionDefaultTempo(comp.getTempoForQpm(120.0));
        } else {
            RG_DEBUG << "record() - starting to record";
        }

        setTempo(comp.getCurrentTempo());

        // The arguments for the Sequencer - record is similar to playback,
        // we must being playing to record.
        //
        RealTime startPos =
            comp.getElapsedRealTime(comp.getPosition());

        int result = RosegardenSequencer::getInstance()->record(
                startPos,
                STARTING_TO_RECORD);  // recordMode

        if (result) {

            // completed successfully
            m_transportStatus = STARTING_TO_RECORD;

            // Create the countdown timer dialog to show recording time
            // remaining.  (Note (dmm) this has changed, and it now reports
            // the time remaining during both MIDI and audio recording.)
            //
            timeT p = comp.getPosition();
            timeT d = comp.getEndMarker();
            // end marker less current position == available duration
            d -= p;

            // set seconds to total possible time, initially
            RealTime rtd = comp.getElapsedRealTime(d);
            int seconds = rtd.sec;

            // re-initialise
            m_countdownDialog->setTotalTime(seconds);

            // Create the timer
            //
            m_recordTime->start();

            // Start an elapse timer for updating the dialog -
            // it will fire every second.
            //
            m_countdownTimer->start(1000);

            // Pop-up the dialog (don't use exec())
            //
            // bug #941 (old #1505805), abolish recording countdown dialog.
            // ??? This was removed way back in [r7366] (2006-07-07).  But
            //     there appears to be renewed interest in feature request
            //     #453.  Should we clean this up or not?
            //m_countdownDialog->show();

        } else {
            // Stop immediately - turn off buttons in parent
            //
            m_transportStatus = STOPPED;

            if (haveAudioInstrument) {
                throw(Exception(QObject::tr("<qt><p>Couldn't start recording audio.</p><p>Make sure the composition has been saved and check the audio file path in <b>Composition -> Edit Document Properties... -> Audio</b></p></qt>")));
            }
        }
    }
}

void
SequenceManager::processAsynchronousMidi(const MappedEventList &mC,
                                         AudioManagerDialog *audioManagerDialog)
{
#ifdef REPORT_XRUNS
    static bool boolShowingWarning = false;
#endif
    static bool boolShowingALSAWarning = false;
    static long warningShownAt = 0;

    if (m_doc == nullptr || mC.size() == 0)
        return ;

    MappedEventList::const_iterator i;

    // Before applying thru filter, catch program changes and
    // send them to MIPP.

    int bankMSB = -1;
    int bankLSB = -1;

    // For each event
    for (i = mC.begin(); i != mC.end(); ++i) {

        const MappedEvent *event = (*i);

        // Bank Select

        // ??? This *requires* that BS and PC come in together.  Is there a
        //     guarantee that they will come in together?

        if (event->getType() == MappedEvent::MidiController) {
            int controlNumber = event->getData1();

            // If Bank Select LSB
            if (controlNumber == 32) {
                bankLSB = event->getData2();
            } else if (controlNumber == 0) {  // Bank Select MSB
                bankMSB = event->getData2();
            }
        }

        // Program Change

        if (event->getType() == MappedEvent::MidiProgramChange) {
            int programChange = event->getData1();

            // Send to MIPP.  If "Receive external" is checked, the MIPP
            // will update to show this bank and program.
            emit sigProgramChange(bankMSB, bankLSB, programChange);
        }

    }

    // send to the MIDI labels (which can only hold one event at a time)

    i = mC.begin();
    if (i != mC.end())
        emit signalMidiInLabel(*i);

    // Thru filtering is done at the sequencer for the actual sound
    // output, but here we need both filtered (for OUT display) and
    // unfiltered (for insertable note callbacks) compositions, so
    // we've received the unfiltered copy and will filter here

    MappedEvent::MappedEventType filter = MappedEvent::MappedEventType(
            m_doc->getStudio().getMIDIThruFilter());

    // For each event
    for (MappedEventList::const_iterator it = mC.begin();
         it != mC.end();
         ++it) {
        // Skip events destined for the "external controller" port.
        if ((*it)->getRecordedDevice() == Device::EXTERNAL_CONTROLLER)
            continue;

        // Skip events that are filtered.
        if (((*it)->getType() & filter) != 0)
            continue;

        // Show the event on the TransportDialog's MIDI out label.
        emit signalMidiOutLabel(*it);

        // We can only show one at a time.
        break;
    }

    for (i = mC.begin(); i != mC.end(); ++i ) {
        if ((*i)->getType() >= MappedEvent::Audio) {
            if ((*i)->getType() == MappedEvent::AudioStopped) {
                //RG_DEBUG << "AUDIO FILE ID = " << int((*i)->getData1()) << " - FILE STOPPED - " << "INSTRUMENT = " << (*i)->getInstrument();

                if (audioManagerDialog && (*i)->getInstrument() ==
                        m_doc->getStudio().getAudioPreviewInstrument()) {
                    audioManagerDialog->
                    closePlayingDialog(
                        AudioFileId((*i)->getData1()));
                }
            }

            if ((*i)->getType() ==
                    MappedEvent::AudioGeneratePreview) {
                RG_DEBUG << "processAsynchronousMidi(): Received AudioGeneratePreview: data1 is "
                         << int((*i)->getData1()) << ", data2 "
                         << int((*i)->getData2()) << ", instrument is "
                         << (*i)->getInstrument();
                m_doc->finalizeAudioFile((int)(*i)->getData1() +
                                         (int)(*i)->getData2() * 256);
            }

            if ((*i)->getType() == MappedEvent::SystemUpdateInstruments) {

                // resync Devices and Instruments
                //
//!DEVPUSH                m_doc->syncDevices();
            }

            // ??? Error handling appears to start here.  Can we pluck this
            //     out into a routine?  The indentation walls are closing in
            //     on us...

            if (m_transportStatus == PLAYING ||
                m_transportStatus == RECORDING) {
                if ((*i)->getType() == MappedEvent::SystemFailure) {

                    RG_DEBUG << "processAsynchronousMidi(): Failure of some sort...";

                    bool handling = true;

                    /* These are the ones that we always report or handle. */

                    if ((*i)->getData1() == MappedEvent::FailureJackDied) {

                        // Something horrible has happened to JACK or we got
                        // bumped out of the graph.  Either way stop playback.
                        //
                        stop();

                    } else if ((*i)->getData1() == MappedEvent::FailureJackRestartFailed) {

                        QMessageBox::critical(
                            dynamic_cast<QWidget*>(m_doc->parent())->parentWidget(), "",
                            tr("The JACK Audio subsystem has failed or it has stopped Rosegarden from processing audio.\nPlease restart Rosegarden to continue working with audio.\nQuitting other running applications may improve Rosegarden's performance."));

                    } else if ((*i)->getData1() == MappedEvent::FailureJackRestart) {

                        QMessageBox::critical(
                            dynamic_cast<QWidget*>(m_doc->parent())->parentWidget(), "",
                            tr("The JACK Audio subsystem has stopped Rosegarden from processing audio, probably because of a processing overload.\nAn attempt to restart the audio service has been made, but some problems may remain.\nQuitting other running applications may improve Rosegarden's performance."));

                    } else if ((*i)->getData1()
                            == MappedEvent::FailureCPUOverload) {

                        stop();

                        OutOfProcessorPower outOfProcessorPower(
                                RosegardenMainWindow::self());
                        outOfProcessorPower.exec();

                    } else {

                        handling = false;
                    }

                    if (handling)
                        continue;

                    if (!m_canReport) {
                        RG_DEBUG << "processAsynchronousMidi(): Not reporting it to user just yet";
                        continue;
                    }

                    if ((*i)->getData1() == MappedEvent::FailureALSACallFailed) {

                        struct timeval tv;
                        (void)gettimeofday(&tv, nullptr);

                        if (tv.tv_sec - warningShownAt >= 5 &&
                                !boolShowingALSAWarning) {

                            QString message = tr("A serious error has occurred in the ALSA MIDI subsystem.  It may not be possible to continue sequencing.  Please check console output for more information.");
                            boolShowingALSAWarning = true;

                            QMessageBox::information(
                              nullptr,
                              "", /* no title */
                              message,
                              QMessageBox::Ok,
                              QMessageBox::Ok);
                            boolShowingALSAWarning = false;

                            (void)gettimeofday(&tv, nullptr);
                            warningShownAt = tv.tv_sec;
                        }

                    } else if ((*i)->getData1() == MappedEvent::FailureXRuns) {

                        //#define REPORT_XRUNS 1
#ifdef REPORT_XRUNS

                        struct timeval tv;
                        (void)gettimeofday(&tv, 0);

                        if (tv.tv_sec - warningShownAt >= 5 &&
                                !boolShowingWarning) {

                            QString message = tr("JACK Audio subsystem is losing sample frames.");
                            boolShowingWarning = true;

                            QMessageBox::information(0, message);
                            boolShowingWarning = false;

                            (void)gettimeofday(&tv, 0);
                            warningShownAt = tv.tv_sec;
                        }
#endif

                    } else if (!m_shownOverrunWarning) {

                        QString message;

                        switch ((*i)->getData1()) {

                        case MappedEvent::FailureDiscUnderrun:
                            message = tr("Failed to read audio data from disk in time to service the audio subsystem.");
                            break;

                        case MappedEvent::FailureDiscOverrun:
                            message = tr("Failed to write audio data to disk fast enough to service the audio subsystem.");
                            break;

                        case MappedEvent::FailureBussMixUnderrun:
                            message = tr("The audio mixing subsystem is failing to keep up.");
                            break;

                        case MappedEvent::FailureMixUnderrun:
                            message = tr("The audio subsystem is failing to keep up.");
                            break;

                        default:
                            message = tr("Unknown sequencer failure mode!");
                            break;
                        }

                        m_shownOverrunWarning = true;

#ifdef REPORT_XRUNS

                        QMessageBox::information(0, message);
#else

                        if ((*i)->getData1() == MappedEvent::FailureDiscOverrun) {
                            // the error you can't hear
                            QMessageBox::information(
                              nullptr,
                              "", /* no title */
                              message,
                              QMessageBox::Ok,
                              QMessageBox::Ok);
                        } else {
                            RG_WARNING << message;
                        }
#endif

                    }

                    // Turn off the report flag and set off a one-shot
                    // timer for 5 seconds.
                    if (!m_reportTimer->isActive()) {
                        // ??? This is never set back to true.
                        m_canReport = false;
                        // ??? This timer isn't connected to anything.  Looks
                        //     like it was supposed to be connected to
                        //     slotAllowReport().
                        m_reportTimer->setSingleShot(true);
                        m_reportTimer->start(5000);
                    }
                }
            } else {
//                StartupLogo::hideIfStillThere();

                if ((*i)->getType() == MappedEvent::SystemFailure) {

                    QString text(tr("<h3>System timer resolution is too low!</h3>"));
                    QString informativeText("");

                    if ((*i)->getData1() == MappedEvent::FailureJackRestartFailed) {

                        QMessageBox::critical(
                            RosegardenMainWindow::self(), "",
                            tr("The JACK Audio subsystem has failed or it has stopped Rosegarden from processing audio.\nPlease restart Rosegarden to continue working with audio.\nQuitting other running applications may improve Rosegarden's performance."));

                    } else if ((*i)->getData1() == MappedEvent::FailureJackRestart) {
                        // !!! Does this attempt to restart the "audio service"
                        //     EVER work?  I don't think I've ever seen that work.
                        //     When this is gone, it's gone, and time to restart.
                        //     But let's not change the translated message.
                        QMessageBox::critical(
                            RosegardenMainWindow::self(), "",
                            tr("The JACK Audio subsystem has stopped Rosegarden from processing audio, probably because of a processing overload.\nAn attempt to restart the audio service has been made, but some problems may remain.\nQuitting other running applications may improve Rosegarden's performance."));

                    } else if ((*i)->getData1() == MappedEvent::WarningImpreciseTimer &&
                               shouldWarnForImpreciseTimer()) {

                        RG_WARNING << "Rosegarden: WARNING: No accurate sequencer timer available";

//                        StartupLogo::hideIfStillThere();
//
//                        RosegardenMainWindow::self()->awaitDialogClearance();

                        // This is to avoid us ever showing the same
                        // dialog more than once during a single run
                        // of the program -- it's quite separate from
                        // the suppression function
                        static bool showTimerWarning = true;

                        if (showTimerWarning) {
                            informativeText =tr("<p>Rosegarden was unable to find a high-resolution timing source for MIDI performance.</p><p>This may mean you are using a Linux system with the kernel timer resolution set too low.  Please contact your Linux distributor for more information.</p><p>Some Linux distributors already provide low latency kernels, see the <a style=\"color:gold\" href=\"http://www.rosegardenmusic.com/wiki/low-latency_kernels\">Rosegarden website</a> for instructions.</p>");

                            // whatever, don't show again during this run
                            showTimerWarning = false;
                        }

                    } else if ((*i)->getData1() == MappedEvent::WarningImpreciseTimerTryRTC &&
                               shouldWarnForImpreciseTimer()) {

                        RG_WARNING << "Rosegarden: WARNING: No accurate sequencer timer available (and kernel is new enough for RTC addendum)";

//                        StartupLogo::hideIfStillThere();
//
//                        RosegardenMainWindow::self()->awaitDialogClearance();

                        // This is to avoid us ever showing the same
                        // dialog more than once during a single run
                        // of the program -- it's quite separate from
                        // the suppression function
                        static bool showAltTimerWarning = true;

                        if (showAltTimerWarning) {
                            informativeText = tr("<p>Rosegarden was unable to find a high-resolution timing source for MIDI performance.</p><p>You may be able to solve this problem by loading the RTC timer kernel module.  To do this, try running <b>sudo modprobe snd-rtctimer</b> in a terminal window and then restarting Rosegarden.</p><p>Alternatively, check whether your Linux distributor provides a multimedia-optimized kernel.  See the <a style=\"color:gold\"  href=\"http://www.rosegardenmusic.com/wiki/low-latency_kernels\">Rosegarden website</a> for notes about this.</p>");

                            // whatever, don't show again during this run
                            showAltTimerWarning = false;
                        }

                        // if we got some informative text, shoot it out to the
                        // warning widget queue
                        if (informativeText != "")
                            emit sendWarning(WarningWidget::Timer, text, informativeText);
                    }
                }
            }
        }
    }

    // if we aren't playing or recording, consider invoking any
    // step-by-step clients (using unfiltered composition).  send
    // out any incoming external controller events

    for (i = mC.begin(); i != mC.end(); ++i ) {
        if (m_transportStatus == STOPPED ||
            m_transportStatus == RECORDING_ARMED) {
            if ((*i)->getType() == MappedEvent::MidiNote) {
                if ((*i)->getVelocity() == 0) {
                    emit insertableNoteOffReceived((*i)->getPitch(), (*i)->getVelocity());
                } else {
                    emit insertableNoteOnReceived((*i)->getPitch(), (*i)->getVelocity());
                }
            }
        }
        if ((*i)->getRecordedDevice() == Device::EXTERNAL_CONTROLLER) {
            RG_DEBUG << "processAsynchronousMidi(): Calling ExternalController::processEvent()...";
            ExternalController::self().processEvent(*i);
        }
    }
}

void
SequenceManager::rewindToBeginning()
{
    RG_DEBUG << "rewindToBeginning()";
    m_doc->slotSetPointerPosition(m_doc->getComposition().getStartMarker());
}

void
SequenceManager::fastForwardToEnd()
{
    RG_DEBUG << "fastForwardToEnd()";
    Composition &comp = m_doc->getComposition();
    if (Preferences::getStopAtEnd())
        m_doc->slotSetPointerPosition(comp.getDuration(true));
    else
        m_doc->slotSetPointerPosition(comp.getEndMarker());
}

void SequenceManager::slotLoopChanged()
{
<<<<<<< HEAD
    // !!!  So who disabled the following, why?  Are loops with JACK transport
    //      sync no longer hideously broken?
    //
    // do not set a loop if JACK transport sync is enabled, because this is
    // completely broken, and apparently broken due to a limitation of JACK
    // transport itself.  #1240039 - DMM
    //    QSettings settings;
    //    settings.beginGroup( SequencerOptionsConfigGroup );
    //

    //    if ( qStrToBool( settings.value("jacktransport", "false" ) ) )
    //    {
    //  // !!! message box should go here to inform user of why the loop was
    //  //     not set, but I can't add it at the moment due to to the pre-release
    //  //     freeze - DMM
    //    settings.endGroup();
    //  return;
    //    }

    RealTime loopStart =
        m_doc->getComposition().getElapsedRealTime(lhs);
    RealTime loopEnd =
        m_doc->getComposition().getElapsedRealTime(rhs);

    RosegardenSequencer::getInstance()->setLoop(loopStart, loopEnd);
=======
    // ??? It's likely that we will be called, but there is no actual
    //     change to the looping parameters.  Should we cache and
    //     detect?  I suspect this routine is called rarely, so there's
    //     no need for optimization.

    Composition &composition = m_doc->getComposition();

    if (composition.getLoopMode() == Composition::LoopOff) {
        // Turn off the loop.
        RosegardenSequencer::getInstance()->setLoop(
                RealTime::zeroTime, RealTime::zeroTime,
                false);
        return;
    }

    if (composition.getLoopMode() == Composition::LoopOn) {
        const RealTime loopStart = composition.getElapsedRealTime(
                composition.getLoopStart());
        const RealTime loopEnd = composition.getElapsedRealTime(
                composition.getLoopEnd());
        RosegardenSequencer::getInstance()->setLoop(
                loopStart, loopEnd,
                Preferences::getJumpToLoop());
        return;
    }

    if (composition.getLoopMode() == Composition::LoopAll) {
        const RealTime loopStart = composition.getElapsedRealTime(
                composition.getStartMarker());
        const RealTime loopEnd = composition.getElapsedRealTime(
                composition.getDuration(true));
        RosegardenSequencer::getInstance()->setLoop(
                loopStart, loopEnd,
                false);
        return;
    }
>>>>>>> 0cda3df8
}

void SequenceManager::setLooping(bool active)
{
    RosegardenSequencer::getInstance()->setLooping(active);
    resetLoopRange(m_doc->getComposition().loopRangeIsActive());
}

void SequenceManager::resetLoopRange(bool active)
{
    RosegardenSequencer* const sequencer = RosegardenSequencer::getInstance();
    Composition &composition(m_doc->getComposition());
    timeT tmStart,
          tmFinsh;

    if (active) {
        tmStart = composition.getLoopStart(),
        tmFinsh = composition.getLoopEnd();
    }
    else {
        tmStart = composition.getMinSegmentStartTime();
        tmFinsh = composition.getMaxSegmentEndTime();
    }

    sequencer->setLoop(composition.getElapsedRealTime(tmStart),
                       composition.getElapsedRealTime(tmFinsh));
}

bool SequenceManager::inCountIn(const RealTime &time) const
{
    if (m_transportStatus == RECORDING  ||
        m_transportStatus == STARTING_TO_RECORD) {
        if (time < m_realRecordStart)
            return true;
    }
    return false;
}

void
SequenceManager::checkSoundDriverStatus(bool warnUser)
{
    // Keep a local copy of the status to avoid calling
    // RosegardenSequencer::getSoundDriverStatus() which uses a lock.
    m_soundDriverStatus =
            RosegardenSequencer::getInstance()->getSoundDriverStatus();

    RG_DEBUG << "checkSoundDriverStatus(): Sound driver status:" <<
            "MIDI" << (((m_soundDriverStatus & MIDI_OK) != 0) ? "ok" : "NOT OK") << "|" <<
            "Audio" << (((m_soundDriverStatus & AUDIO_OK) != 0) ? "ok" : "NOT OK");

    if (!warnUser)
        return;

#ifdef HAVE_LIBJACK
    // Audio and MIDI ok?  Bail.
    if ((m_soundDriverStatus & AUDIO_OK)  &&
        (m_soundDriverStatus & MIDI_OK))
        return;
#else
    // MIDI ok?  Bail.
    if (m_soundDriverStatus & MIDI_OK)
        return;
#endif

    // Either MIDI or Audio are not ok...

    StartupLogo::hideIfStillThere();

    QString text;
    QString informativeText;

    if (m_soundDriverStatus == NO_DRIVER) {
        text = tr("<h3>Sequencer engine unavailable!</h3>");
        informativeText = tr("<p>Both MIDI and Audio subsystems have failed to initialize.</p><p>If you wish to run with no sequencer by design, then use \"rosegarden --nosound\" to avoid seeing this error in the future.  Otherwise, we recommend that you repair your system configuration and start Rosegarden again.</p>");
    } else if (!(m_soundDriverStatus & MIDI_OK)) {
        text = tr("<h3>MIDI sequencing unavailable!</h3>");
        informativeText = tr("<p>The MIDI subsystem has failed to initialize.</p><p>You may continue without the sequencer, but we suggest closing Rosegarden, running \"modprobe snd-seq-midi\" as root, and starting Rosegarden again.  If you wish to run with no sequencer by design, then use \"rosegarden --nosound\" to avoid seeing this error in the future.</p>");
    }

    if (!text.isEmpty()) {
        emit sendWarning(WarningWidget::Midi, text, informativeText);
        return;
    }

#ifdef HAVE_LIBJACK
    // If audio driver is not ok...
    if (!(m_soundDriverStatus & AUDIO_OK)) {
        // This is to avoid us ever showing the same dialog more than
        // once during a single run of the program -- it's quite
        // separate from the suppression function
        // ??? But this routine is only ever called once.  From
        //     RMW's ctor.  There is no need for this.  Plus the warning dialogs
        //     are now hidden in the warning button in the WarningWidget in
        //     the status bar.
        static bool showJackWarning = true;

        if (showJackWarning) {
            text = tr("<h3>Audio sequencing and synth plugins unavailable!</h3>");
            informativeText = tr("<p>Rosegarden could not connect to the JACK audio server.  This probably means that Rosegarden was unable to start the audio server due to a problem with your configuration, your system installation, or both.</p><p>If you want to be able to play or record audio files or use plugins, we suggest that you exit Rosegarden and use the JACK Control utility (qjackctl) to try different settings until you arrive at a configuration that permits JACK to start.  You may also need to install a realtime kernel, edit your system security configuration, and so on.  Unfortunately, this is an extremely complex subject.</p><p> Once you establish a working JACK configuration, Rosegarden will be able to start the audio server automatically in the future.</p>");
            emit sendWarning(WarningWidget::Audio, text, informativeText);

            showJackWarning = false;
        }
    }
#endif
}

void
SequenceManager::preparePlayback()
{
    // ??? rename: setMappedInstruments()

    // ??? Where does this function really belong?  It iterates over the
    //     Instrument's in the Studio and calls
    //     RosegardenSequencer::setMappedInstrument().  Seems like
    //     RosegardenSequencer might be a better place.  Or would Studio
    //     make more sense?

    Studio &studio = m_doc->getStudio();
    const InstrumentList list = studio.getAllInstruments();

    // Send the MappedInstruments full information to the Sequencer
    InstrumentList::const_iterator it = list.begin();
    for (; it != list.end(); ++it) {
        StudioControl::sendMappedInstrument(MappedInstrument(*it));
    }
}

void
SequenceManager::reinitialiseSequencerStudio()
{
    // ??? static function.  What class does this really belong in?
    //     RosegardenSequencer seems logical since all this does is call
    //     RosegardenSequencer::processMappedEvent() based on the config file.

    QSettings settings;
    settings.beginGroup( SequencerOptionsConfigGroup );

    // Toggle JACK audio ports appropriately

    MidiByte ports = 0;

    bool faderOuts =
            qStrToBool( settings.value("audiofaderouts", "false" ) ) ;
    if (faderOuts)
        ports |= MappedEvent::FaderOuts;

    bool submasterOuts =
            qStrToBool( settings.value("audiosubmasterouts", "false" ) ) ;
    if (submasterOuts)
        ports |= MappedEvent::SubmasterOuts;

    MappedEvent mEports(
            MidiInstrumentBase, MappedEvent::SystemAudioPorts, ports);
    StudioControl::sendMappedEvent(mEports);

    // Audio File Format

    unsigned int audioFileFormat =
            settings.value("audiorecordfileformat", 1).toUInt() ;

    MappedEvent mEff(
            MidiInstrumentBase, MappedEvent::SystemAudioFileFormat,
            audioFileFormat);
    StudioControl::sendMappedEvent(mEff);

    settings.endGroup();
}

void
SequenceManager::panic()
{
    RG_DEBUG << "panic()";

    stop();

    MappedEvent mE(MidiInstrumentBase, MappedEvent::Panic, 0, 0);
    StudioControl::sendMappedEvent(mE);
}

void SequenceManager::setTempo(const tempoT tempo)
{
    if (m_tempo == tempo)
        return;
    m_tempo = tempo;

    // Send the quarter note length to the sequencer.
    // Quarter Note Length is sent (MIDI CLOCK) at 24ppqn.
    //
    double qnD = 60.0 / Composition::getTempoQpm(tempo);
    RealTime qnTime =
        RealTime(long(qnD),
                 long((qnD - double(long(qnD))) * 1000000000.0));

    StudioControl::sendQuarterNoteLength(qnTime);

    // set the tempo in the transport
    emit signalTempoChanged(tempo);
}

void SequenceManager::resetCompositionMapper()
{
    RG_DEBUG << "resetCompositionMapper()";

    RosegardenSequencer::getInstance()->compositionAboutToBeDeleted();

    m_compositionMapper.reset(new CompositionMapper);

    resetMetronomeMapper();
    resetTempoSegmentMapper();
    resetTimeSigSegmentMapper();

    // Reset ControlBlock.
    ControlBlock::getInstance()->setDocument(m_doc);
}

void SequenceManager::populateCompositionMapper()
{
    Composition &comp = m_doc->getComposition();

    for (Composition::iterator i = comp.begin(); i != comp.end(); ++i) {
        RG_DEBUG << "populateCompositionMapper(): Adding segment with rid " << (*i)->getRuntimeId();
        segmentAdded(*i);
    }

    for (Composition::triggersegmentcontaineriterator i =
                comp.getTriggerSegments().begin();
         i != comp.getTriggerSegments().end(); ++i) {
        m_triggerSegments.insert(SegmentRefreshMap::value_type
                                 ((*i)->getSegment(),
                                  (*i)->getSegment()->getNewRefreshStatusId()));
    }

}
void SequenceManager::resetMetronomeMapper()
{
    RG_DEBUG << "resetMetronomeMapper()";

    if (m_metronomeMapper) {
        RosegardenSequencer::getInstance()->segmentAboutToBeDeleted
            (m_metronomeMapper);
    }

    m_metronomeMapper =
            QSharedPointer<MetronomeMapper>(new MetronomeMapper(m_doc));
    RosegardenSequencer::getInstance()->segmentAdded
        (m_metronomeMapper);
}

void SequenceManager::resetTempoSegmentMapper()
{
    RG_DEBUG << "resetTempoSegmentMapper()";

    if (m_tempoSegmentMapper) {
        RosegardenSequencer::getInstance()->segmentAboutToBeDeleted
            (m_tempoSegmentMapper);
    }

    m_tempoSegmentMapper =
            QSharedPointer<TempoSegmentMapper>(new TempoSegmentMapper(m_doc));
    RosegardenSequencer::getInstance()->segmentAdded
        (m_tempoSegmentMapper);
}

void SequenceManager::resetTimeSigSegmentMapper()
{
    RG_DEBUG << "resetTimeSigSegmentMapper()";

    if (m_timeSigSegmentMapper) {
        RosegardenSequencer::getInstance()->segmentAboutToBeDeleted
            (m_timeSigSegmentMapper);
    }

    m_timeSigSegmentMapper =
            QSharedPointer<TimeSigSegmentMapper>(new TimeSigSegmentMapper(m_doc));
    RosegardenSequencer::getInstance()->segmentAdded
        (m_timeSigSegmentMapper);
}

bool SequenceManager::event(QEvent *e)
{
    if (e->type() == QEvent::User) {
        //RG_DEBUG << "event() with user event";
        if (m_refreshRequested) {
            //RG_DEBUG << "event(): update requested";
            refresh();
            m_refreshRequested = false;
        }
        return true;
    } else {
        return QObject::event(e);
    }
}

void SequenceManager::update()
{
    // This is called on every command.

    //RG_DEBUG << "update()";

    // schedule a refresh-status check for the next event loop
    QEvent *e = new QEvent(QEvent::User);

    // Let the handler know we want a refresh().
    // ??? But we always want a refresh().  When wouldn't we?  Are
    //     we getting QEvent::User events from elsewhere?
    m_refreshRequested = true;
    QApplication::postEvent(this, e);

    // Make sure the range for LoopAll is maintained.
    Composition &composition = m_doc->getComposition();
    if (composition.getLoopMode() == Composition::LoopAll)
        slotLoopChanged();
}

void SequenceManager::refresh()
{
    RG_DEBUG << "refresh()";

    Composition &comp = m_doc->getComposition();

    // ??? See Segment::m_refreshStatusArray for insight into what this
    //     is doing.

    // Look at trigger segments first: if one of those has changed, we'll
    // need to be aware of it when scanning segments subsequently

    // List of Segments modified by changes to trigger Segments.  These
    // will need a refresh.
    // ??? Instead of gathering these, can't we just set the refresh
    //     status for the Segment?  Or would that cause others to do
    //     refreshes?  Can we just set *our* refresh status?
    // ??? rename: triggerRefreshSet
    TriggerSegmentRec::SegmentRuntimeIdSet ridset;

    // List of all trigger Segments.
    SegmentRefreshMap newTriggerMap;

    // For each trigger Segment in the composition
    for (Composition::triggersegmentcontaineriterator i =
             comp.getTriggerSegments().begin();
         i != comp.getTriggerSegments().end(); ++i) {

        Segment *s = (*i)->getSegment();

        // If we don't have this one
        if (m_triggerSegments.find(s) == m_triggerSegments.end()) {
            // Make a new trigger Segment entry.
            newTriggerMap[s] = s->getNewRefreshStatusId();
        } else {
            // Use the existing entry.
            newTriggerMap[s] = m_triggerSegments[s];
        }

        // If this trigger Segment needs a refresh
        if (s->getRefreshStatus(newTriggerMap[s]).needsRefresh()) {
            // Collect all the Segments this will affect.
            TriggerSegmentRec::SegmentRuntimeIdSet &thisSet =
                    (*i)->getReferences();
            ridset.insert(thisSet.begin(), thisSet.end());

            // Clear the trigger Segment's refresh flag.
            s->getRefreshStatus(newTriggerMap[s]).setNeedsRefresh(false);
        }
    }

    m_triggerSegments = newTriggerMap;

#if 0
    RG_DEBUG << "refresh(): segments modified by changes to trigger segments are:";
    int x = 0;
    for (TriggerSegmentRec::SegmentRuntimeIdSet::iterator i = ridset.begin();
            i != ridset.end(); ++i) {
        RG_DEBUG << x << ": " << *i;
        ++x;
    }
#endif

    std::vector<Segment*>::iterator i;

    // Removed Segments

    for (i = m_removedSegments.begin(); i != m_removedSegments.end(); ++i) {
        segmentDeleted(*i);
    }
    m_removedSegments.clear();

    RG_DEBUG << "refresh(): we have " << m_segments.size() << " segments";

    // Current Segments

    for (SegmentRefreshMap::iterator i = m_segments.begin();
            i != m_segments.end(); ++i) {
        // If this Segment needs a refresh
        if (i->first->getRefreshStatus(i->second).needsRefresh() ||
                ridset.find(i->first->getRuntimeId()) != ridset.end()) {
            segmentModified(i->first);
            i->first->getRefreshStatus(i->second).setNeedsRefresh(false);
        }
    }

    // Added Segments

    for (i = m_addedSegments.begin(); i != m_addedSegments.end(); ++i) {
        segmentAdded(*i);
    }
    m_addedSegments.clear();
}

void
SequenceManager::segmentModified(Segment* s)
{
    RG_DEBUG << "segmentModified(" << s << ")";

    m_compositionMapper->segmentModified(s);

    RosegardenSequencer::getInstance()->segmentModified
        (m_compositionMapper->getMappedEventBuffer(s));
}

void SequenceManager::segmentAdded(const Composition*, Segment* s)
{
    RG_DEBUG << "segmentAdded(" << s << "); queueing";
    m_addedSegments.push_back(s);
}

void SequenceManager::segmentRemoved(const Composition*, Segment* s)
{
    RG_DEBUG << "segmentRemoved(" << s << ")";

    // !!! WARNING !!!
    // The segment pointer "s" is about to be deleted by
    // Composition::deleteSegment(Composition::iterator).  After this routine
    // ends, this pointer cannot be dereferenced.
    m_removedSegments.push_back(s);

    std::vector<Segment*>::iterator i =
        find(m_addedSegments.begin(), m_addedSegments.end(), s);
    if (i != m_addedSegments.end()) {
        m_addedSegments.erase(i);
    }
}

void SequenceManager::segmentRepeatChanged(const Composition*, Segment* s, bool repeat)
{
    RG_DEBUG << "segmentRepeatChanged(" << s << ", " << repeat << ")";
    segmentModified(s);
}

void SequenceManager::segmentRepeatEndChanged(const Composition*, Segment* s, timeT newEndTime)
{
    RG_DEBUG << "segmentRepeatEndChanged(" << s << ", " << newEndTime << ")";
    segmentModified(s);
}

void SequenceManager::segmentEventsTimingChanged(const Composition*, Segment * s, timeT t, RealTime)
{
    RG_DEBUG << "segmentEventsTimingChanged(" << s << ", " << t << ")";
    segmentModified(s);
    if (s && s->getType() == Segment::Audio && m_transportStatus == PLAYING) {
        RosegardenSequencer::getInstance()->remapTracks();
    }
}

void SequenceManager::segmentTransposeChanged(const Composition*, Segment *s, int transpose)
{
    RG_DEBUG << "segmentTransposeChanged(" << s << ", " << transpose << ")";
    segmentModified(s);
}

void SequenceManager::segmentTrackChanged(const Composition*, Segment *s, TrackId id)
{
    RG_DEBUG << "segmentTrackChanged(" << s << ", " << id << ")";
    segmentModified(s);
    if (s && s->getType() == Segment::Audio && m_transportStatus == PLAYING) {
        RosegardenSequencer::getInstance()->remapTracks();
    }
}

void SequenceManager::segmentEndMarkerChanged(const Composition*, Segment *s, bool)
{
    RG_DEBUG << "segmentEndMarkerChanged(" << s << ")";
    segmentModified(s);
}

void SequenceManager::segmentInstrumentChanged(Segment *s)
{
    RG_DEBUG << "segmentInstrumentChanged(" << s << ")";
    // Quick and dirty: Redo the whole segment.
    segmentModified(s);
}

void SequenceManager::segmentAdded(Segment* s)
{
    RG_DEBUG << "segmentAdded(" << s << ")";
    m_compositionMapper->segmentAdded(s);

    RosegardenSequencer::getInstance()->segmentAdded
        (m_compositionMapper->getMappedEventBuffer(s));

    // Add to segments map
    int id = s->getNewRefreshStatusId();
    m_segments.insert(SegmentRefreshMap::value_type(s, id));
}

void SequenceManager::segmentDeleted(Segment* s)
{
    RG_DEBUG << "segmentDeleted(" << (void *)s << ")";

    // !!! WARNING !!!
    // The "s" segment pointer that is coming in to this routine has already
    // been deleted.  This is a POINTER TO DELETED MEMORY.  It cannot be
    // dereferenced in any way.  Each of the following lines of code will be
    // explained to make it clear that the pointer is not being dereferenced.
    // ??? This needs to be fixed.  Passing around pointers that point to
    //     nowhere is just asking for trouble.  E.g. what if the same memory
    //     address is allocated to a new Segment, that Segment is added, then
    //     this routine is called for the old Segment?  We remove the
    //     new Segment.

    {
        // getMappedEventBuffer() uses the segment pointer value as an
        // index into a map.  So this is not a dereference.
        QSharedPointer<MappedEventBuffer> mapper =
            m_compositionMapper->getMappedEventBuffer(s);
        // segmentDeleted() has been reviewed and should only be using
        // the pointer as an index into a container.  segmentDeleted()
        // doesn't delete the mapper, which the metaiterators own.
        m_compositionMapper->segmentDeleted(s);
        RosegardenSequencer::getInstance()->segmentAboutToBeDeleted(mapper);
        // Now mapper may have been deleted.
    }
    // Remove from segments map
    // This uses "s" as an index.  It is not dereferenced.
    m_segments.erase(s);
}

void SequenceManager::endMarkerTimeChanged(const Composition *, bool /*shorten*/)
{
    RG_DEBUG << "endMarkerTimeChanged()";

    if (m_transportStatus == RECORDING) {
        // When recording, we just need to extend the metronome segment
        // to include the new bars.
        // ??? This is pretty extreme as it destroys and recreates the
        //     segment.  Can't we just add events to the existing segment
        //     instead?  Maybe always have one or two bars extra so there
        //     is no interruption.  As it is, this will likely cause an
        //     interruption in metronome events when the composition is
        //     expanded.
        resetMetronomeMapper();
    } else {
        // Reset the composition mapper.  The main thing this does is
        // update the metronome segment.  There appear to be other
        // important things that need to be done as well.
        slotScheduledCompositionMapperReset();
    }
}

void SequenceManager::timeSignatureChanged(const Composition *)
{
    resetMetronomeMapper();
}

void SequenceManager::tracksAdded(const Composition* c, std::vector<TrackId> &trackIds)
{
    RG_DEBUG << "tracksAdded()  tracks: " << trackIds.size();

    // For each track added, call ControlBlock::updateTrackData()
    for (unsigned i = 0; i < trackIds.size(); ++i) {
        RG_DEBUG << "  ID: " << trackIds[i];

        Track *t = c->getTrackById(trackIds[i]);
        ControlBlock::getInstance()->updateTrackData(t);

        // ??? Can we move this out of this for loop and call it once after
        //     we are done calling updateTrackData() for each track?
        if (m_transportStatus == PLAYING) {
            RosegardenSequencer::getInstance()->remapTracks();
        }
    }
}

void SequenceManager::trackChanged(const Composition *, Track* t)
{
    RG_DEBUG << "trackChanged()  ID: " << t->getId();

    ControlBlock::getInstance()->updateTrackData(t);

    if (m_transportStatus == PLAYING) {
        RosegardenSequencer::getInstance()->remapTracks();
    }
}

void SequenceManager::tracksDeleted(const Composition *, std::vector<TrackId> &trackIds)
{
    RG_DEBUG << "tracksDeleted()  tracks:" << trackIds.size();

    for (unsigned i = 0; i < trackIds.size(); ++i) {
        RG_DEBUG << "  ID: " << trackIds[i];
        ControlBlock::getInstance()->setTrackDeleted(trackIds[i], true);
    }
}

void SequenceManager::metronomeChanged(InstrumentId id,
                                       bool regenerateTicks)
{
    // This method is called when the user has changed the
    // metronome instrument, pitch etc

    RG_DEBUG << "metronomeChanged() (simple)" << ", instrument = " << id;
    if (regenerateTicks) resetMetronomeMapper();

    Composition &comp = m_doc->getComposition();
    ControlBlock::getInstance()->setInstrumentForMetronome(id);

    if (m_transportStatus == PLAYING) {
        ControlBlock::getInstance()->setMetronomeMuted(!comp.usePlayMetronome());
    } else {
        ControlBlock::getInstance()->setMetronomeMuted(!comp.useRecordMetronome());
    }

    m_metronomeMapper->refresh();
    m_timeSigSegmentMapper->refresh();
    m_tempoSegmentMapper->refresh();
}

void SequenceManager::metronomeChanged(const Composition *comp)
{
    // This method is called when the muting status in the composition
    // has changed -- the metronome itself has not actually changed

    RG_DEBUG << "metronomeChanged() " << ", instrument = " << m_metronomeMapper->getMetronomeInstrument();
    if (!comp) comp = &m_doc->getComposition();
    ControlBlock::getInstance()->setInstrumentForMetronome
        (m_metronomeMapper->getMetronomeInstrument());

    if (m_transportStatus == PLAYING) {
        ControlBlock::getInstance()->setMetronomeMuted(!comp->usePlayMetronome());
    } else {
        ControlBlock::getInstance()->setMetronomeMuted(!comp->useRecordMetronome());
    }
}

void SequenceManager::filtersChanged(MidiFilter thruFilter,
                                     MidiFilter recordFilter)
{
    ControlBlock::getInstance()->setThruFilter(thruFilter);
    ControlBlock::getInstance()->setRecordFilter(recordFilter);
}

void SequenceManager::selectedTrackChanged(const Composition *composition)
{
    TrackId selectedTrackId = composition->getSelectedTrack();
    ControlBlock::getInstance()->setSelectedTrack(selectedTrackId);
}

void SequenceManager::tempoChanged(const Composition *c)
{
    RG_DEBUG << "tempoChanged()";

    // Refresh all segments
    //
    for (SegmentRefreshMap::iterator i = m_segments.begin();
         i != m_segments.end(); ++i) {
        segmentModified(i->first);
    }

    // and metronome, time sig and tempo
    //
    m_metronomeMapper->refresh();
    m_timeSigSegmentMapper->refresh();
    m_tempoSegmentMapper->refresh();

<<<<<<< HEAD
    if (c->loopRangeIsActive() &&
            c->loopingMode() == Composition::LoopingMode::CONTINUOUS)
        setLoop(c->getLoopStart(), c->getLoopEnd());
    else if (m_transportStatus == PLAYING) {
=======
    if (c->getLoopMode() == Composition::LoopOn) {

        // Adjust the loop position because the sequencer keeps track of
        // position in real time (seconds) and we want to maintain the same
        // position in musical time (bars/beats).

        slotLoopChanged();

    } else if (m_transportStatus == PLAYING) {

        // ??? "else if" seems wrong here.  We probably want to adjust
        //     the PPP regardless of whether looping is on?
>>>>>>> 0cda3df8

        // Tempo has changed during playback.

        // Reset the playback position because the sequencer keeps track of
        // position in real time (seconds) and we want to maintain the same
        // position in musical time (bars/beats).
        m_doc->slotSetPointerPosition(c->getPosition());

    }
}

void
SequenceManager::sendTransportControlStatuses()
{
    // ??? static function.  Where does this really belong?  I suspect
    //     RosegardenSequencer.

    QSettings settings;
    settings.beginGroup( SequencerOptionsConfigGroup );

    // Get the settings values
    //
    bool jackTransport = qStrToBool( settings.value("jacktransport", "false" ) ) ;
    bool jackMaster = qStrToBool( settings.value("jackmaster", "false" ) ) ;

    int mmcMode = settings.value("mmcmode", 0).toInt() ;
    int mtcMode = settings.value("mtcmode", 0).toInt() ;

    int midiClock = settings.value("midiclock", 0).toInt() ;
    bool midiSyncAuto = qStrToBool( settings.value("midisyncautoconnect", "false" ) ) ;

    // Send JACK transport
    //
    int jackValue = 0;
    if (jackTransport && jackMaster)
        jackValue = 2;
    else {
        if (jackTransport)
            jackValue = 1;
        else
            jackValue = 0;
    }

    MappedEvent mEjackValue(MidiInstrumentBase,  // InstrumentId
                            MappedEvent::SystemJackTransport,
                            MidiByte(jackValue));
    StudioControl::sendMappedEvent(mEjackValue);


    // Send MMC transport
    //
    MappedEvent mEmmcValue(MidiInstrumentBase,  // InstrumentId
                           MappedEvent::SystemMMCTransport,
                           MidiByte(mmcMode));

    StudioControl::sendMappedEvent(mEmmcValue);


    // Send MTC transport
    //
    MappedEvent mEmtcValue(MidiInstrumentBase,  // InstrumentId
                           MappedEvent::SystemMTCTransport,
                           MidiByte(mtcMode));

    StudioControl::sendMappedEvent(mEmtcValue);


    // Send MIDI Clock
    //
    MappedEvent mEmidiClock(MidiInstrumentBase,  // InstrumentId
                            MappedEvent::SystemMIDIClock,
                            MidiByte(midiClock));

    StudioControl::sendMappedEvent(mEmidiClock);


    // Send MIDI Sync Auto-Connect
    //
    MappedEvent mEmidiSyncAuto(MidiInstrumentBase,  // InstrumentId
                               MappedEvent::SystemMIDISyncAuto,
                               MidiByte(midiSyncAuto ? 1 : 0));

    StudioControl::sendMappedEvent(mEmidiSyncAuto);

    settings.endGroup();
}

void
SequenceManager::slotCountdownTimerTimeout()
{
    // Set the elapsed time in seconds
    //
    m_countdownDialog->setElapsedTime(m_recordTime->elapsed() / 1000);
}

void
SequenceManager::slotScheduledCompositionMapperReset()
{
    // ??? Inline into only caller.
    resetCompositionMapper();
    populateCompositionMapper();
}

int
SequenceManager::getSampleRate() const
{
    // Get from cache if it's there.
    if (m_sampleRate != 0)
        return m_sampleRate;

    // Cache the result to avoid locks.
    m_sampleRate = RosegardenSequencer::getInstance()->getSampleRate();

    return m_sampleRate;
}

bool
SequenceManager::shouldWarnForImpreciseTimer()
{
    const QString timer =
            RosegardenSequencer::getInstance()->getCurrentTimer();

    // If no specific timer has been chosen by the user, do warnings
    if (timer == "(auto)"  ||  timer == "")
        return true;
    else  // The user has chosen a specific timer, leave them alone.
        return false;
}

// Return a new metaiterator on the current composition (suitable
// for MidiFile)
MappedBufMetaIterator *
SequenceManager::
makeTempMetaiterator()
{
    MappedBufMetaIterator *metaiterator = new MappedBufMetaIterator;
    // Add the mappers we know of.  Not the metronome because we don't
    // export that.
    metaiterator->addBuffer(m_tempoSegmentMapper);
    metaiterator->addBuffer(m_timeSigSegmentMapper);
    // We don't hold on to the marker mapper because we only use it
    // when exporting.
    metaiterator->addBuffer(QSharedPointer<MarkerMapper>(new MarkerMapper(m_doc)));
    typedef CompositionMapper::SegmentMappers container;
    typedef container::iterator iterator;
    container &mapperContainer = m_compositionMapper->m_segmentMappers;
    for (iterator i = mapperContainer.begin();
         i != mapperContainer.end();
         ++i) {
        metaiterator->addBuffer(i->second);
    }
    return metaiterator;
}

}<|MERGE_RESOLUTION|>--- conflicted
+++ resolved
@@ -152,9 +152,11 @@
     connect(CommandHistory::getInstance(), &CommandHistory::commandExecuted,
             this, &SequenceManager::update);
 
+#if 0  // t4os: master looping version
     // Connect for loop changes.
     connect(m_doc, &RosegardenDocument::loopChanged,
             this, &SequenceManager::slotLoopChanged);
+#endif
 
     if (doc->isSoundEnabled()) {
         resetCompositionMapper();
@@ -202,16 +204,8 @@
 
     setTempo(comp.getCurrentTempo());
 
-<<<<<<< HEAD
     timeT currentPosition = comp.getPosition();
     RealTime startPos = comp.getElapsedRealTime(currentPosition);
-=======
-    RealTime startPos = comp.getElapsedRealTime(comp.getPosition());
-
-    // If we're looping then jump to loop start
-    if (comp.getLoopMode() == Composition::LoopOn)
-        startPos = comp.getElapsedRealTime(comp.getLoopStart());
->>>>>>> 0cda3df8
 
     int result = RosegardenSequencer::getInstance()->play(startPos);
 
@@ -533,12 +527,8 @@
         // if we're not take off the number of count-in bars and start
         // recording.
         //
-<<<<<<< HEAD
         if (comp.loopRangeIsActive() &&
                 comp.loopingMode() == Composition::LoopingMode::CONTINUOUS)
-=======
-        if (comp.getLoopMode() == Composition::LoopOn)
->>>>>>> 0cda3df8
             m_doc->slotSetPointerPosition(comp.getLoopStart());
         else {
             if (m_transportStatus != RECORDING_ARMED && punchIn == false) {
@@ -1060,72 +1050,15 @@
         m_doc->slotSetPointerPosition(comp.getEndMarker());
 }
 
-void SequenceManager::slotLoopChanged()
-{
-<<<<<<< HEAD
-    // !!!  So who disabled the following, why?  Are loops with JACK transport
-    //      sync no longer hideously broken?
-    //
-    // do not set a loop if JACK transport sync is enabled, because this is
-    // completely broken, and apparently broken due to a limitation of JACK
-    // transport itself.  #1240039 - DMM
-    //    QSettings settings;
-    //    settings.beginGroup( SequencerOptionsConfigGroup );
-    //
-
-    //    if ( qStrToBool( settings.value("jacktransport", "false" ) ) )
-    //    {
-    //  // !!! message box should go here to inform user of why the loop was
-    //  //     not set, but I can't add it at the moment due to to the pre-release
-    //  //     freeze - DMM
-    //    settings.endGroup();
-    //  return;
-    //    }
-
+void
+SequenceManager::setLoop(const timeT &lhs, const timeT &rhs)
+{
     RealTime loopStart =
         m_doc->getComposition().getElapsedRealTime(lhs);
     RealTime loopEnd =
         m_doc->getComposition().getElapsedRealTime(rhs);
 
     RosegardenSequencer::getInstance()->setLoop(loopStart, loopEnd);
-=======
-    // ??? It's likely that we will be called, but there is no actual
-    //     change to the looping parameters.  Should we cache and
-    //     detect?  I suspect this routine is called rarely, so there's
-    //     no need for optimization.
-
-    Composition &composition = m_doc->getComposition();
-
-    if (composition.getLoopMode() == Composition::LoopOff) {
-        // Turn off the loop.
-        RosegardenSequencer::getInstance()->setLoop(
-                RealTime::zeroTime, RealTime::zeroTime,
-                false);
-        return;
-    }
-
-    if (composition.getLoopMode() == Composition::LoopOn) {
-        const RealTime loopStart = composition.getElapsedRealTime(
-                composition.getLoopStart());
-        const RealTime loopEnd = composition.getElapsedRealTime(
-                composition.getLoopEnd());
-        RosegardenSequencer::getInstance()->setLoop(
-                loopStart, loopEnd,
-                Preferences::getJumpToLoop());
-        return;
-    }
-
-    if (composition.getLoopMode() == Composition::LoopAll) {
-        const RealTime loopStart = composition.getElapsedRealTime(
-                composition.getStartMarker());
-        const RealTime loopEnd = composition.getElapsedRealTime(
-                composition.getDuration(true));
-        RosegardenSequencer::getInstance()->setLoop(
-                loopStart, loopEnd,
-                false);
-        return;
-    }
->>>>>>> 0cda3df8
 }
 
 void SequenceManager::setLooping(bool active)
@@ -1435,10 +1368,12 @@
     m_refreshRequested = true;
     QApplication::postEvent(this, e);
 
+#if 0  // t4os: master looping version
     // Make sure the range for LoopAll is maintained.
     Composition &composition = m_doc->getComposition();
     if (composition.getLoopMode() == Composition::LoopAll)
         slotLoopChanged();
+#endif
 }
 
 void SequenceManager::refresh()
@@ -1800,25 +1735,10 @@
     m_timeSigSegmentMapper->refresh();
     m_tempoSegmentMapper->refresh();
 
-<<<<<<< HEAD
     if (c->loopRangeIsActive() &&
             c->loopingMode() == Composition::LoopingMode::CONTINUOUS)
         setLoop(c->getLoopStart(), c->getLoopEnd());
     else if (m_transportStatus == PLAYING) {
-=======
-    if (c->getLoopMode() == Composition::LoopOn) {
-
-        // Adjust the loop position because the sequencer keeps track of
-        // position in real time (seconds) and we want to maintain the same
-        // position in musical time (bars/beats).
-
-        slotLoopChanged();
-
-    } else if (m_transportStatus == PLAYING) {
-
-        // ??? "else if" seems wrong here.  We probably want to adjust
-        //     the PPP regardless of whether looping is on?
->>>>>>> 0cda3df8
 
         // Tempo has changed during playback.
 
