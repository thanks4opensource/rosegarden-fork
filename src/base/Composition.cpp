--- conflicted
+++ resolved
@@ -259,7 +259,6 @@
     m_startMarker(0),
     m_endMarker(getBarRange(defaultNumberOfBars).first),
     m_autoExpand(false),
-<<<<<<< HEAD
     m_loopStart(0),
     m_loopEnd(0),
     m_loopRangeIsActive(false),
@@ -267,8 +266,6 @@
     m_minSegmentStart(std::numeric_limits<timeT>::max()),
     m_maxSegmentEnd(std::numeric_limits<timeT>::min()),
     m_fromFileInProgress(false),
-=======
->>>>>>> 0cda3df8
     m_playMetronome(false),
     m_recordMetronome(true),
     m_nextTriggerSegmentId(0),
@@ -689,12 +686,9 @@
     }
 }
 
-<<<<<<< HEAD
 
 // This should be replaced with a m_maxSegEndTime member, updated
 // as segements are added/deleted/modified.
-=======
->>>>>>> 0cda3df8
 timeT
 Composition::getDuration(bool withRepeats) const
 {
@@ -868,14 +862,13 @@
     m_defaultTempo = getTempoForQpm(120.0);
     m_minTempo = 0;
     m_maxTempo = 0;
+#if 0  // t4os: master version looping
     m_loopMode = LoopOff;
+#endif
     m_loopStart = 0;
     m_loopEnd = 0;
-<<<<<<< HEAD
     m_loopRangeIsActive = false;
     m_loopingMode = LoopingMode::ONE_SHOT;
-=======
->>>>>>> 0cda3df8
     m_position = 0;
     m_startMarker = 0;
     m_endMarker = getBarRange(defaultNumberOfBars).first;
@@ -2396,30 +2389,20 @@
     composition << "\" compositionDefaultTempo=\"";
     composition << m_defaultTempo;
 
-<<<<<<< HEAD
     // Save loop range if has been set.
     if (m_loopEnd > m_loopStart)
-=======
-    // Legacy looping
-    if (m_loopStart != m_loopEnd)
->>>>>>> 0cda3df8
     {
         composition << "\" loopstart=\"" << m_loopStart;
         composition << "\" loopend=\"" << m_loopEnd;
     }
+#if 0  // t4os: master version looping
     const bool isLooping = (m_loopMode == LoopOn);
     composition << "\" islooping=\"" << isLooping;
-
-<<<<<<< HEAD
+#endif
+
 #if 0   // No longer applicable, new haveLoopRange(), loopRangeActived(),
     composition << "\" islooping=\"" << m_isLooping;
 #endif
-=======
-    // New looping
-    composition << "\" loopmode=\"" << m_loopMode;
-    composition << "\" loopstart2=\"" << m_loopStart;
-    composition << "\" loopend2=\"" << m_loopEnd;
->>>>>>> 0cda3df8
 
     composition << "\" startMarker=\"" << m_startMarker;
     composition << "\" endMarker=\"" << m_endMarker;
@@ -2915,20 +2898,14 @@
 Composition::addMarker(Rosegarden::Marker *marker)
 {
     m_markers.push_back(marker);
-<<<<<<< HEAD
+    // Sort the markers.
+    // ??? A std::set should be a little more efficient.
     std::sort(m_markers.begin(),
               m_markers.end(),
               [](const Marker *left, const Marker *right) {
                 return left->getTime() < right->getTime();
               });
-=======
-
-    // Sort the markers.
-    // ??? A std::set should be a little more efficient.
-    std::sort(m_markers.begin(), m_markers.end(),
-            [](Marker *lhs, Marker *rhs){ return lhs->getTime() < rhs->getTime(); });
-
->>>>>>> 0cda3df8
+
     updateRefreshStatuses();
 }
 
