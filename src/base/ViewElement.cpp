--- conflicted
+++ resolved
@@ -155,23 +155,12 @@
 ViewElementList::iterator
 ViewElementList::findNearestTime(timeT time)
 {
-<<<<<<< HEAD
-    iterator i = findTime(t);
-    if (i == end() || (*i)->getViewAbsoluteTime() > t) {
+    iterator i = findTime(time);
+    if (i == end() || (*i)->getViewAbsoluteTime() > time) {
         if (i == begin()) return end();
         else --i;
-=======
-    iterator i = findTime(time);
-    if (i == end() || (*i)->getViewAbsoluteTime() > time) {
-	if (i == begin()) return end();
-	else --i;
->>>>>>> f364202e
     }
     return i;
 }
 
-<<<<<<< HEAD
-}
-=======
-}
->>>>>>> f364202e
+}