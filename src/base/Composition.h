/* -*- c-basic-offset: 4 indent-tabs-mode: nil -*- vi:set ts=8 sts=4 sw=4: */

/*
    Rosegarden
    A sequencer and musical notation editor.
    Copyright 2000-2022 the Rosegarden development team.
    See the AUTHORS file for more details.

    This program is free software; you can redistribute it and/or
    modify it under the terms of the GNU General Public License as
    published by the Free Software Foundation; either version 2 of the
    License, or (at your option) any later version.  See the file
    COPYING included with this distribution for more information.
*/

#ifndef RG_COMPOSITION_H
#define RG_COMPOSITION_H

// Enable fixes for bug #1627.
//#define BUG1627

#include "RealTime.h"
#include "base/Segment.h"
#include "Track.h"
#include "Configuration.h"
#include "XmlExportable.h"
#include "ColourMap.h"
#include "TriggerSegment.h"

#include "Marker.h"

// Qt
#include <QtCore/QWeakPointer>

// System
#include <set>
#include <map>

namespace Rosegarden
{
// We store tempo in quarter-notes per minute * 10^5 (hundred
// thousandths of a quarter-note per minute).  This means the maximum
// tempo in a 32-bit integer is about 21400 qpm.  We use a signed int
// for compatibility with the Event integer type -- but note that we
// use 0 (rather than -1) to indicate "tempo not set", by convention
// (though see usage of target tempo in e.g. addTempoAtTime).
typedef int tempoT;

class Quantizer;
class BasicQuantizer;
class NotationQuantizer;

class CompositionObserver;

/// Composition contains a complete representation of a piece of music.
/**
 * It is a container for multiple Segment objects (m_segments), as well as
 * any associated non-Event data.
 *
 * The Composition owns the Segment objects it holds, and deletes them on
 * destruction.  See deleteSegment() and detachSegment().
 */
class ROSEGARDENPRIVATE_EXPORT Composition : public XmlExportable
{
    friend class Track; // to call notifyTrackChanged()
    friend class Segment; // to call notifySegmentRepeatChanged()

public:
    typedef SegmentMultiSet::iterator iterator;
    typedef SegmentMultiSet::const_iterator const_iterator;

    typedef std::vector<Segment *> SegmentVec;

    typedef std::map<TrackId, Track*> trackcontainer;
    typedef trackcontainer::iterator trackiterator;
    typedef trackcontainer::const_iterator trackconstiterator;

    typedef std::vector<Marker*> markercontainer;
    typedef markercontainer::iterator markeriterator;
    typedef markercontainer::const_iterator markerconstiterator;

    typedef std::set<TriggerSegmentRec *, TriggerSegmentCmp> triggersegmentcontainer;
    typedef triggersegmentcontainer::iterator triggersegmentcontaineriterator;
    typedef triggersegmentcontainer::const_iterator triggersegmentcontainerconstiterator;

    typedef std::set<TrackId> recordtrackcontainer;
    typedef recordtrackcontainer::iterator recordtrackiterator;
    typedef recordtrackcontainer::const_iterator recordtrackconstiterator;

    Composition();
    ~Composition() override;

private:
    Composition(const Composition &);
    Composition &operator=(const Composition &);
public:

    /**
     * Remove everything from the Composition.
     */
    void clear();

    /**
     * Return the absolute end time of the segment that ends last
     */
    timeT getDuration(bool withRepeats = false) const;


    //////
    //
    // START AND END MARKERS

    timeT getStartMarker() const { return m_startMarker; }
    timeT getEndMarker() const { return m_endMarker; }
    bool autoExpandEnabled() const { return m_autoExpand; }

    void setStartMarker(const timeT &sM);
    void setEndMarker(const timeT &endMarker);
    void setAutoExpand(bool autoExpand) { m_autoExpand = autoExpand; }


    //////
    //
    //  INSTRUMENT & TRACK

    Track* getTrackById(TrackId track) const;

    bool haveTrack(TrackId track) const;

    /// Zero-based position on UI.
    Track* getTrackByPosition(int position) const;

    int getTrackPositionById(TrackId id) const; // -1 if not found

    trackcontainer& getTracks() { return m_tracks; }

    const trackcontainer& getTracks() const { return m_tracks; }

    // Reset id and position
    // unused
//    void resetTrackIdAndPosition(TrackId oldId, TrackId newId, int position);

    TrackId getMinTrackId() const;
    TrackId getMaxTrackId() const;

    const recordtrackcontainer &getRecordTracks() const { return m_recordTracks; }
    void setTrackRecording(TrackId trackId, bool recording);
    bool isTrackRecording(TrackId track) const;
    bool isInstrumentRecording(InstrumentId instrumentID) const;

    /**
     * rename: getSelectedTrackId()
     *
     * @see setSelectedTrack()
     */
    TrackId getSelectedTrack() const { return m_selectedTrackId; }

    InstrumentId getSelectedInstrumentId() const;

    /**
     * rename: setSelectedTrackId()
     *
     * @see getSelectedTrack()
     */
    void setSelectedTrack(TrackId trackId);

    /// Total number of tracks in the composition.
    unsigned int getNbTracks() const { return m_tracks.size(); }

    /**
     * Clear out the Track container
     */
    void clearTracks();

    /**
     * Insert a new Track.  The Composition takes over ownership of
     * the track object.
     */
    void addTrack(Track *track);

    /**
     * Delete a Track by index
     */
    // unused
//    void deleteTrack(TrackId track);

    /**
     * Detach a Track (revert ownership of the Track object to the
     * caller).
     */
    bool detachTrack(Track *track);

    /**
     * Get the highest running track id (generated and kept
     * through addTrack)
     */
    TrackId getNewTrackId() const;

    bool hasTrack(InstrumentId) const;

    /**
     * Get the Instrument Id of a given segment.
     **/
    InstrumentId getInstrumentId(const Segment *segment) const {
        if (!segment)
            return NoInstrument;

        const Track *track = getTrackById(segment->getTrack());
        if (!track)
            return NoInstrument;

        return track->getInstrument();
    };

    /**
     * Get all segments that play on the same instrument segment s
     * plays on and start before t.
     */
    SegmentMultiSet getInstrumentSegments(Segment *s, timeT t) const;

    //////
    //
    // MARKERS

    markercontainer& getMarkers() { return m_markers; }
    const markercontainer& getMarkers() const { return m_markers; }

    /**
     * Add a new Marker.  The Composition takes ownership of the
     * marker object.
     */
    void addMarker(Marker *marker);

    /**
     * Detach a Marker (revert ownership of the Marker object to the
     * caller).
     */
    bool detachMarker(Marker *marker);

    // unused
//    bool isMarkerAtPosition(timeT time) const;

    void clearMarkers();


    //////
    //
    //  SEGMENT

    SegmentMultiSet& getSegments() { return m_segments; }
    const SegmentMultiSet& getSegments() const { return m_segments; }

    Segment* getSegmentByMarking(const QString& marking) const;

    unsigned int getNbSegments() const { return m_segments.size(); }

    /**
     * Add a new Segment and return an iterator pointing to it
     * The inserted Segment is owned by the Composition object
     */
    iterator addSegment(Segment*);

    /**
     * Delete the Segment pointed to by the specified iterator
     *
     * NOTE: The Segment is deleted from the Composition and
     * destroyed
     */
    void deleteSegment(iterator);

    /**
     * Delete the Segment if it is part of the Composition
     * \return true if the Segment was found and deleted
     *
     * NOTE: The Segment is deleted from the composition and
     * destroyed
     */
    bool deleteSegment(Segment*);

    /**
     * DO NOT USE THIS METHOD
     *
     * Set a Segment's start time while keeping the integrity of the
     * Composition multiset.
     *
     * The segment is removed and re-inserted from the composition
     * so the ordering is preserved.
     */
    void setSegmentStartTime(Segment*, timeT);

    /**
     * Test whether a Segment exists in this Composition.
     */
    bool contains(const Segment *);

    /**
     * Return an iterator pointing at the given Segment, or end()
     * if it does not exist in this Composition.
     */
    iterator findSegment(const Segment *);

    /**
     * Remove the Segment if it is part of the Composition,
     * but do not destroy it (passing it to addSegment again
     * would restore it correctly).
     * \return true if the Segment was found and removed
     *
     * NOTE: Many of the Segment methods will fail if the
     * Segment is not in a Composition.  You should not
     * expect to do anything meaningful with a Segment that
     * has been detached from the Composition in this way.
     */
    bool detachSegment(Segment*);

    /**
     * Add a new Segment which has been "weakly detached"
     *
     * Like addSegment(), but doesn't send the segmentAdded signal
     * nor updating refresh statuses
     */
    iterator weakAddSegment(Segment*);

    /**
     * Detach a segment which you're going to re-add (with weakAddSegment)
     * later.
     * Like detachSegment(), but without sending the segmentDeleted signal
     * nor updating refresh statuses.
     */
    bool weakDetachSegment(Segment*);

    /**
     * Get the largest number of segments that "overlap" at any one
     * time on the given track.  I have given this function a nice
     * long name to make it feel important.
     */
    int getMaxContemporaneousSegmentsOnTrack(TrackId track) const;

    /**
     * Retrieve a "vertical" index for this segment within its track.
     * Currently this is based on studying the way that segments on
     * the track overlap and returning the lowest integer such that no
     * prior starting segment that overlaps with this one would use
     * the same integer.  In future this could use proper voice
     * ordering.
     */
    int getSegmentVoiceIndex(const Segment *) const;

    /**
     * Add every segment in SegmentMultiSet
     */
    void addAllSegments(SegmentMultiSet segments);
    void addAllSegments(SegmentVec segments);

    /**
     * Detach every segment in SegmentMultiSet
     */
    void detachAllSegments(SegmentMultiSet segments);
    void detachAllSegments(SegmentVec segments);

    //////
    //
    //  TRIGGER SEGMENTS

    triggersegmentcontainer &getTriggerSegments() { return m_triggerSegments; }
    const triggersegmentcontainer &getTriggerSegments() const { return m_triggerSegments; }

    /**
     * Add a new trigger Segment with a given base pitch and base
     * velocity, and return its record.  If pitch or velocity is -1,
     * it will be taken from the first note event in the segment
     */
    TriggerSegmentRec *addTriggerSegment(Segment *, int pitch = -1, int velocity = -1);

    /**
     * Delete a trigger Segment.
     */
    void deleteTriggerSegment(TriggerSegmentId);

    /**
     * Detach a trigger Segment from the Composition.
     */
    void detachTriggerSegment(TriggerSegmentId);

    /**
     * Delete all trigger Segments.
     */
    void clearTriggerSegments();

    /**
     * Return the TriggerSegmentId for the given Segment, or -1 if it is
     * not a trigger Segment.
     */
    int getTriggerSegmentId(Segment *);

    /**
     * Return the Segment for a given TriggerSegmentId
     */
    Segment *getTriggerSegment(TriggerSegmentId);

    /**
     * Return the TriggerSegmentRec (with Segment, base pitch, base velocity,
     * references etc) for a given TriggerSegmentId
     */
    TriggerSegmentRec *getTriggerSegmentRec(TriggerSegmentId);

    /**
     * As above for a given Event, or nullptr if none.
     **/
    TriggerSegmentRec *getTriggerSegmentRec(Event* e);
    /**
     * Add a new trigger Segment with a given ID and base pitch and
     * velocity.  Fails and returns 0 if the ID is already in use.
     * This is intended for use from file load or from undo/redo.
     */
    TriggerSegmentRec *addTriggerSegment(Segment *, TriggerSegmentId,
                                         int pitch = -1, int velocity = -1);

    /**
     * Get the ID of the next trigger segment that will be inserted.
     */
    TriggerSegmentId getNextTriggerSegmentId() const;

    /**
     * Specify the next trigger ID.  This is intended for use from file
     * load only.  Do not use this function unless you know what you're
     * doing.
     */
    void setNextTriggerSegmentId(TriggerSegmentId);

    /**
     * Update the trigger segment references for all trigger segments.
     * To be called after file load.
     */
    void updateTriggerSegmentReferences();

    /**
     * Clear refresh statuses of SegmentLinker after file load.
     */
    void resetLinkedSegmentRefreshStatuses();

    //////
    //
    //  BAR

    /**
     * Return the total number of bars in the composition
     */
    int getNbBars() const;

    /**
     * Return the number of the bar that starts at or contains time t.
     *
     * Will happily return computed bar numbers for times before
     * the start or beyond the real end of the composition.
     */
    int getBarNumber(timeT t) const;

    /**
     * Return the starting time of bar n
     */
    timeT getBarStart(int n) const {
        return getBarRange(n).first;
    }

    /**
     * Return the ending time of bar n
     */
    timeT getBarEnd(int n) const {
        return getBarRange(n).second;
    }

    /**
     * Return the time range of bar n.
     *
     * Will happily return theoretical timings for bars before the
     * start or beyond the end of composition (i.e. there is no
     * requirement that 0 <= n < getNbBars()).
     */
    std::pair<timeT, timeT> getBarRange(int n) const;

    /**
     * Return the starting time of the bar that contains time t
     */
    timeT getBarStartForTime(timeT t) const {
        return getBarRangeForTime(t).first;
    }

    /**
     * Return the ending time of the bar that contains time t
     */
    timeT getBarEndForTime(timeT t) const {
        return getBarRangeForTime(t).second;
    }

    /**
     * Return the starting and ending times of the bar that contains
     * time t.
     *
     * Will happily return theoretical timings for bars before the
     * start or beyond the end of composition.
     *
     * ??? typedef std::pair<timeT, timeT> BarRange;
     */
    std::pair<timeT, timeT> getBarRangeForTime(timeT t) const;


    //////
    //
    //  TIME SIGNATURE

    /**
     * Add the given time signature at the given time.  Returns the
     * resulting index of the time signature (suitable for passing
     * to removeTimeSignature, for example)
     */
    int addTimeSignature(timeT t, TimeSignature timeSig);

    /**
     * Return the time signature in effect at time t
     */
    TimeSignature getTimeSignatureAt(timeT t) const;

    /**
     * Return the time signature in effect at time t, and the time at
     * which it came into effect
     */
    timeT getTimeSignatureAt(timeT, TimeSignature &) const;

    /**
     * Return the time signature in effect in bar n.  Also sets
     * isNew to true if the time signature is a new one that did
     * not appear in the previous bar.
     */
    TimeSignature getTimeSignatureInBar(int barNo, bool &isNew) const;

    /**
     * Return the total number of time signature changes in the
     * composition.
     */
    int getTimeSignatureCount() const;

    /**
     * Return the index of the last time signature change before
     * or at the given time, in a range suitable for passing to
     * getTimeSignatureChange.  Return -1 if there has been no
     * time signature by this time.
     */
    int getTimeSignatureNumberAt(timeT t) const;

    /**
     * Return the absolute time of and time signature introduced
     * by time-signature change n.
     */
    std::pair<timeT, TimeSignature> getTimeSignatureChange(int n) const;

    /**
     * Remove time signature change event n from the composition.
     */
    void removeTimeSignature(int n);



    //////
    //
    //  TEMPO

    /**
     * Return the (approximate) number of quarters per minute for a
     * given tempo.
     */
    static double getTempoQpm(tempoT tempo) { return double(tempo) / 100000.0; }
    static tempoT getTempoForQpm(double qpm) { return tempoT(qpm * 100000 + 0.01); }

    /**
     * Return the tempo in effect at time t.  If a ramped tempo change
     * is in effect at the time, it will be properly interpolated and
     * a computed value returned.
     */
    tempoT getTempoAtTime(timeT t) const;

    /**
     * Return the tempo in effect at the current playback position.
     */
    tempoT getCurrentTempo() const { return getTempoAtTime(getPosition()); }

    /**
     * Set a default tempo for the composition.  This will be
     * overridden by any tempo events encountered during playback.
     */
    void setCompositionDefaultTempo(tempoT tempo) { m_defaultTempo = tempo; }
    tempoT getCompositionDefaultTempo() const { return m_defaultTempo; }

    /**
     * Add a tempo-change event at the given time, to the given tempo.
     * Removes any existing tempo event at that time.  Returns the
     * index of the new tempo event in a form suitable for passing to
     * removeTempoChange.
     *
     * If targetTempo == -1, adds a single constant tempo change.
     * If targetTempo == 0, adds a smooth tempo ramp from this tempo
     * change to the next.
     * If targetTempo > 0, adds a smooth tempo ramp from this tempo
     * ending at targetTempo at the time of the next tempo change.
     */
    int addTempoAtTime(timeT time, tempoT tempo, tempoT targetTempo = -1);

    /**
     * Return the number of tempo changes in the composition.
     */
    int getTempoChangeCount() const;

    /**
     * Return the index of the last tempo change before the given
     * time, in a range suitable for passing to getTempoChange.
     * Return -1 if the default tempo is in effect at this time.
     */
    int getTempoChangeNumberAt(timeT t) const;

    /**
     * Return the absolute time of and tempo introduced by tempo
     * change number n.  If the tempo is ramped, this returns only
     * the starting tempo.
     */
    std::pair<timeT, tempoT> getTempoChange(int n) const;

    /**
     * Return whether the tempo change number n is a ramped tempo or
     * not, and if it is, return the target tempo for the ramp.
     *
     * If calculate is false, return a target tempo of 0 if the tempo
     * change is defined to ramp to the following tempo.  If calculate
     * is true, return a target tempo equal to the following tempo in
     * this case.
     */
    std::pair<bool, tempoT> getTempoRamping(int n, bool calculate = true) const;

    /**
     * Remove tempo change event n from the composition.
     */
    void removeTempoChange(int n);

    /**
     * Get the slowest assigned tempo in the composition.
     */
    tempoT getMinTempo() const {
        return ((m_minTempo != 0) ? m_minTempo : m_defaultTempo);
    }

    /**
     * Get the fastest assigned tempo in the composition.
     */
    tempoT getMaxTempo() const {
        return ((m_maxTempo != 0) ? m_maxTempo : m_defaultTempo);
    }

    /// Compare time signatures and tempos between two Composition objects.
    bool compareSignaturesAndTempos(const Composition &other) const;


    //////
    //
    //  REAL TIME

    /**
     * Return the number of microseconds elapsed between
     * the beginning of the composition and the given timeT time.
     * (timeT units are independent of tempo; this takes into
     * account any tempo changes in the first t units of time.)
     *
     * This is a fairly efficient operation, not dependent on the
     * magnitude of t or the number of tempo changes in the piece.
     */
    RealTime getElapsedRealTime(timeT t) const;

    /**
     * Return the nearest time in timeT units to the point at the
     * given number of microseconds after the beginning of the
     * composition.  (timeT units are independent of tempo; this takes
     * into account any tempo changes in the first t microseconds.)
     * The result will be approximate, as timeT units are obviously
     * less precise than microseconds.
     *
     * This is a fairly efficient operation, not dependent on the
     * magnitude of t or the number of tempo changes in the piece.
     */
    timeT getElapsedTimeForRealTime(RealTime t) const;

    /**
     * Return the number of microseconds elapsed between
     * the two given timeT indices into the composition, taking
     * into account any tempo changes between the two times.
     */
    RealTime getRealTimeDifference(timeT t0, timeT t1) const {
        if (t1 > t0) return getElapsedRealTime(t1) - getElapsedRealTime(t0);
        else         return getElapsedRealTime(t0) - getElapsedRealTime(t1);
    }

    static tempoT
        timeRatioToTempo(RealTime &realTime,
                         timeT beatTime, tempoT rampTo);

    //////
    //
    //  OTHER TIME CONVERSIONS

    /**
     * Return (by reference) the bar number and beat/division values
     * corresponding to a given absolute time.
     */
    void getMusicalTimeForAbsoluteTime(timeT absTime,
                                       int &bar, int &beat,
                                       int &fraction, int &remainder) const;

    /**
     * Return (by reference) the number of bars and beats/divisions
     * corresponding to a given duration.  The absolute time at which
     * the duration starts is also required, so as to know the correct
     * time signature.
     */
    void getMusicalTimeForDuration(timeT absTime, timeT duration,
                                   int &bars, int &beats,
                                   int &fractions, int &remainder) const;

    /**
     * Return the absolute time corresponding to a given bar number
     * and beat/division values.
     */
    timeT getAbsoluteTimeForMusicalTime(int bar, int beat,
                                        int fraction, int remainder) const;

    /**
     * Return the duration corresponding to a given number of bars and
     * beats/divisions.  The absolute time at which the duration
     * starts is also required, so as to know the correct time
     * signature.
     */
    timeT getDurationForMusicalTime(timeT absTime,
                                    int bars, int beats,
                                    int fractions, int remainder) const;


    /**
     * Get the current playback position.
     */
    timeT getPosition() const { return m_position; }

    /**
     * Set the current playback position.
     */
    void setPosition(timeT position);



    //////
    //
    // LOOP

    timeT getLoopStart() const { return m_loopStart; }
    timeT getLoopEnd() const { return m_loopEnd;}

    void setLoopStart(const timeT &lS) { m_loopStart = lS; }
    void setLoopEnd(const timeT &lE) { m_loopEnd = lE; }
    void setLooping(bool loop);

    // Determine if we're currently looping
    //
    bool isLooping() const { return m_isLooping; }



    //////
    //
    // OTHER STUFF


    // Some set<> API delegation
    /// Segment begin iterator.
    iterator       begin()       { return m_segments.begin(); }
    /// Segment begin iterator.
    const_iterator begin() const { return m_segments.begin(); }
    /// Segment end iterator.
    iterator       end()         { return m_segments.end(); }
    /// Segment end iterator.
    const_iterator end() const   { return m_segments.end(); }


    // XML exportable method
    //
    std::string toXmlString() const override;

    // Who's making this racket?
    //
    Configuration &getMetadata() {
        return m_metadata;
    }
    const Configuration &getMetadata() const {
        return m_metadata;
    }

    std::string getCopyrightNote() const {
        return m_metadata.get<String>(CompositionMetadataKeys::Copyright,
                                      "");
    }
    void setCopyrightNote(const std::string &cr) {
        m_metadata.set<String>(CompositionMetadataKeys::Copyright, cr);
    }


    // We can have the metronome on or off while playing or
    // recording - get and set values from here
    //
    bool usePlayMetronome() const { return m_playMetronome; }
    bool useRecordMetronome() const { return m_recordMetronome; }

    void setPlayMetronome(bool value);
    void setRecordMetronome(bool value);


    // Colour stuff
    ColourMap& getSegmentColourMap() { return m_segmentColourMap; }
    const ColourMap& getSegmentColourMap() const { return m_segmentColourMap; }
    void setSegmentColourMap(ColourMap &newmap);

    // General colourmap for non-segments
    //
    ColourMap& getGeneralColourMap() { return m_generalColourMap; }
    void setGeneralColourMap(ColourMap &newmap);

    /// NotationView spacing
    int m_notationSpacing;


    //////
    //
    // QUANTIZERS

    /**
     * Return a quantizer that quantizes to the our most basic
     * units (i.e. a unit quantizer whose unit is our shortest
     * note duration).
     */
    const BasicQuantizer *getBasicQuantizer() const {
        return m_basicQuantizer;
    }

    /**
     * Return a quantizer that does quantization for notation
     * only.
     */
    const NotationQuantizer *getNotationQuantizer() const {
        return m_notationQuantizer;
    }


    //////
    //
    // REFRESH STATUS

    // delegate RefreshStatusArray API
    unsigned int getNewRefreshStatusId() {
        return m_refreshStatusArray.getNewRefreshStatusId();
    }

    RefreshStatus& getRefreshStatus(unsigned int id) {
        return m_refreshStatusArray.getRefreshStatus(id);
    }

    /// Set all refresh statuses to true
    void updateRefreshStatuses() {
        m_refreshStatusArray.updateRefreshStatuses();
    }


    /// Change notification mechanism.
    /// @see removeObserver()
    /// @see notifyTracksAdded()
    void    addObserver(CompositionObserver *obs) { m_observers.push_back(obs); }
    /// Change notification mechanism.
    /// @see addObserver()
    void removeObserver(CompositionObserver *obs) { m_observers.remove(obs); }

    /// Change notification mechanism.
    /**
     * See the various other "notify*" functions.
     *
     * These functions have been made public in the interests of improving
     * performance.  There are at least two main approaches to sending change
     * notifications to observers.  The first is to have each modifier
     * function (e.g. deleteTrack()) send the change notification.  The second
     * is to make the change notification functions public and let the code
     * that modifies the object also call the change notification function.
     * The first approach is convenient and less likely to be forgotten.  The
     * second approach has the advantage of performance in situations where
     * there are many changes being made at once.  All of the changes can be
     * made, then a single notification can be sent out once the changes are
     * complete.  With the first approach, many change notifications might get
     * sent out, each of which might lead to a potentially costly UI update.
     */
    void notifyTracksAdded(std::vector<TrackId> trackIds) const;
    /// Change notification mechanism.
    /**
     * @see notifyTracksAdded()
     */
    void notifyTrackChanged(Track*);
    /// Change notification mechanism.
    /**
     * @see notifyTracksAdded()
     */
    void notifyTracksDeleted(std::vector<TrackId> trackIds) const;
    /// Call when the selected track is changed.
    /**
     * @see setSelectedTrack()
     * @see notifyTracksAdded()
     */
    void notifyTrackSelectionChanged(TrackId) const;

    //////
    // LYRICS WITH REPEATED SEGMENTS
    void distributeVerses();

    /// Follow playback for Matrix and Notation.
    bool getEditorFollowPlayback() const { return m_editorFollowPlayback; }
    /// Follow playback for Matrix and Notation.
    void setEditorFollowPlayback(bool b) { m_editorFollowPlayback = b; }
    /// Follow playback for the main window.
    bool getMainFollowPlayback() const { return m_mainFollowPlayback; }
    /// Follow playback for the main window.
    void setMainFollowPlayback(bool b) { m_mainFollowPlayback = b; }

    //////
    // DEBUG FACILITIES
    void dump() const;

protected:

    static const std::string TempoEventType;
    static const PropertyName TempoProperty;
    static const PropertyName TargetTempoProperty;

    static const PropertyName NoAbsoluteTimeProperty;
    static const PropertyName BarNumberProperty;
    static const PropertyName TempoTimestampProperty;


    struct ReferenceSegmentEventCmp
    {
        bool operator()(const Event &e1, const Event &e2) const;
        bool operator()(const Event *e1, const Event *e2) const {
            return operator()(*e1, *e2);
        }
    };

    struct BarNumberComparator
    {
        bool operator()(const Event &e1, const Event &e2) const {
            return (e1.get<Int>(BarNumberProperty) <
                    e2.get<Int>(BarNumberProperty));
        }
        bool operator()(const Event *e1, const Event *e2) const {
            return operator()(*e1, *e2);
        }
    };

    /**
     * Ensure the selected and record trackids still point to something valid
     * Must be called after deletion of detach of a track
     */
    void checkSelectedAndRecordTracks();
    TrackId getClosestValidTrackId(TrackId id) const;


    //--------------- Data members ---------------------------------
    //
    trackcontainer m_tracks;
    SegmentMultiSet m_segments;

    // The tracks we are armed for record on
    //
    recordtrackcontainer m_recordTracks;

    TrackId m_selectedTrackId;

    /**
     * This is a bit like a segment, but can only contain one sort of
     * event, and can only have one event at each absolute time
     */
    class ReferenceSegment
    {

    public:
        explicit ReferenceSegment(const std::string& eventType);
        ~ReferenceSegment();
    private:
        ReferenceSegment(const ReferenceSegment &);
        ReferenceSegment& operator=(const ReferenceSegment &);
    public:
        typedef std::vector<Event*>::size_type size_type;
        typedef std::vector<Event*>::iterator iterator;
        typedef std::vector<Event*>::const_iterator const_iterator;

        iterator begin();
        const_iterator begin() const;
        iterator end();
        const_iterator end() const;

        size_type size() const;
        bool empty() const;
        iterator erase(iterator position);
        void clear();

        Event* operator[] (size_type n);
        const Event* operator[] (size_type n) const;

        timeT getDuration() const;

        /// Inserts a single event, removing any existing one at that time
        iterator insertEvent(Event *e); // may throw Event::BadType

        void eraseEvent(Event *e);

<<<<<<< HEAD
        iterator findTime(timeT t);
        iterator findNearestTime(timeT t);

        iterator findRealTime(RealTime t);
        iterator findNearestRealTime(RealTime t);
=======
        iterator findTime(timeT time);
        // ??? rename: findPreviousTime()
        iterator findNearestTime(timeT time);

        iterator findRealTime(RealTime time);
        // ??? rename: findPreviousRealTime()
        iterator findNearestRealTime(RealTime time);
>>>>>>> 4924303e

        std::string getEventType() const { return m_eventType; }

    private:
        iterator find(Event *e);
        std::string m_eventType;
        // not a set: want random access for bars
        std::vector<Event*> m_events;
    };

    /// Contains time signature events
    mutable ReferenceSegment m_timeSigSegment;

    /// Contains tempo events
    mutable ReferenceSegment m_tempoSegment;

    /// affects m_timeSigSegment
    void calculateBarPositions() const;
    mutable bool m_barPositionsNeedCalculating;
    ReferenceSegment::iterator getTimeSignatureAtAux(timeT t) const;

    /// affects m_tempoSegment
    void calculateTempoTimestamps() const;
    mutable bool m_tempoTimestampsNeedCalculating;
    static RealTime time2RealTime(timeT t, tempoT tempo);
    static RealTime time2RealTime(timeT time, tempoT tempo,
                                  timeT targetTime, tempoT targetTempo);
    static timeT realTime2Time(RealTime rt, tempoT tempo);
    static timeT realTime2Time(RealTime rt, tempoT tempo,
                               timeT targetTime, tempoT targetTempo);
    bool getTempoTarget(ReferenceSegment::const_iterator i,
                        tempoT &target,
                        timeT &targetTime) const;

    static RealTime getTempoTimestamp(const Event *e);
    static void setTempoTimestamp(Event *e, RealTime t);

    /// No more than one armed track per instrument.
    void enforceArmRule(const Track *track);

    typedef std::list<CompositionObserver *> ObserverSet;
    ObserverSet m_observers;

    void notifySegmentAdded(Segment *) const;
    void notifySegmentRemoved(Segment *) const;
    void notifySegmentRepeatChanged(Segment *, bool) const;
    void notifySegmentRepeatEndChanged(Segment *, timeT) const;
    void notifySegmentEventsTimingChanged(Segment *s, timeT delay, RealTime rtDelay) const;
    void notifySegmentTransposeChanged(Segment *s, int transpose) const;
    void notifySegmentTrackChanged(Segment *s, TrackId oldId, TrackId newId) const;
    void notifySegmentStartChanged(Segment *, timeT);
    void notifySegmentEndMarkerChange(Segment *s, bool shorten);
    void notifyEndMarkerChange(bool shorten) const;
    void notifyMetronomeChanged() const;
    void notifyTimeSignatureChanged() const;
    void notifyTempoChanged() const;
    void notifySelectedTrackChanged() const;
    void notifySourceDeletion() const;

    void clearVoiceCaches();
    void rebuildVoiceCaches() const;

    void updateExtremeTempos();

    BasicQuantizer                   *m_basicQuantizer;
    NotationQuantizer                *m_notationQuantizer;

    timeT                             m_position;
    tempoT                            m_defaultTempo;
    tempoT                            m_minTempo; // cached from tempo segment
    tempoT                            m_maxTempo; // cached from tempo segment

    // Notional Composition markers - these define buffers for the
    // start and end of the piece, Segments can still exist outside
    // of these markers - these are for visual and playback cueing.
    //
    timeT                             m_startMarker;
    timeT                             m_endMarker;
    bool                              m_autoExpand;

    // Loop start and end positions.
    timeT                             m_loopStart;
    timeT                             m_loopEnd;
    // we may have a loop (or range) set but not be in looping mode
    bool                              m_isLooping;

    Configuration                     m_metadata;

    bool                              m_playMetronome;
    bool                              m_recordMetronome;

    RefreshStatusArray<RefreshStatus> m_refreshStatusArray;

    // User defined markers in the composition
    //
    markercontainer                   m_markers;

    // Trigger segments (unsorted segments fired by events elsewhere)
    //
    triggersegmentcontainer           m_triggerSegments;
    TriggerSegmentId                  m_nextTriggerSegmentId;

    ColourMap                         m_segmentColourMap;
    ColourMap                         m_generalColourMap;

    // Caches of segment voice indices and track voice counts
    //
    mutable std::map<TrackId, int>    m_trackVoiceCountCache;
    mutable std::map<const Segment *, int>  m_segmentVoiceIndexCache;

    /// Follow playback for Matrix and Notation.
    bool                              m_editorFollowPlayback;
    /// Follow playback for the main window.
    bool                              m_mainFollowPlayback;
};


/// Base class for those that want notification of Composition changes.
/**
 * If you subclass from CompositionObserver, you can then attach to a
 * Composition to receive notification when something changes.
 *
 * Normally all the methods in this class would be pure virtual.  But
 * because there are so many, that imposes far too much work on the
 * subclass implementation in a case where it only really wants to
 * know about one thing, such as segments being deleted.  So we have
 * empty default implementations, and you'll just have to take a bit
 * more care to make sure you really are making the correct
 * declarations in the subclass.
 */
class CompositionObserver
{
public:
    CompositionObserver() : m_compositionDeleted(false)  { }

    virtual ~CompositionObserver()  { }

    /// A segment has been added to the Composition.
    virtual void segmentAdded(const Composition *, Segment *) { }

    /// A Segment has been removed from the Composition.
    /**
     * Called before the Segment is deleted.
     */
    virtual void segmentRemoved(const Composition *, Segment *) { }

    /// The Segment's repeat status has changed
    virtual void segmentRepeatChanged(const Composition *, Segment *, bool) { }

    /// The Segment's repeat end time has changed.
    virtual void segmentRepeatEndChanged(const Composition *, Segment *, timeT) { }

    /// The Segment's delay timing has changed.
    virtual void segmentEventsTimingChanged(const Composition *, Segment *,
                                            timeT /* delay */,
                                            RealTime /* rtDelay */) { }

    /// The Segment's transpose value has changed
    virtual void segmentTransposeChanged(const Composition *, Segment *,
                                         int /* transpose */) { }

    /// The Segment's start time has changed.
    virtual void segmentStartChanged(const Composition *, Segment *,
				     timeT /* newStartTime */) { }

    /// The Segment's end marker time has changed
    virtual void segmentEndMarkerChanged(const Composition *, Segment *,
                                         bool /* shorten */) { }

    /// The Segment's track has changed.
    virtual void segmentTrackChanged(const Composition *, Segment *,
                                     TrackId) { }

    /// The Composition's end time has been changed.
    /**
     * ??? rename: endTimeChanged() to differentiate from SegmentObserver.
     */
    virtual void endMarkerTimeChanged(const Composition *,
                                      bool /* shorten */) { }

    /// A different track has been selected.
    /**
     * This can happen when the user clicks on a track label, or presses
     * the up/down arrow keys to change which track is currently selected.
     *
     * See selectedTrackChanged().
     */
    virtual void trackSelectionChanged(const Composition *, TrackId) { }

    /// A Track has changed (instrument id, muted status...)
    virtual void trackChanged(const Composition *, Track *) { }

    virtual void tracksDeleted(const Composition *,
                               std::vector<TrackId> & /*trackIds*/) { }

    virtual void tracksAdded(const Composition *,
                             std::vector<TrackId> & /*trackIds*/) { }

    /// Some time signature has changed.
    virtual void timeSignatureChanged(const Composition *) { }

    /// Metronome status has changed (on/off)
    virtual void metronomeChanged(const Composition *) { }

    virtual void tempoChanged(const Composition *) { }

    /// Like trackChanged() but for the Track that is selected.
    /**
     * This avoids the need to check the TrackId with trackChanged().
     *
     * See trackChanged().
     *
     * ??? We can probably get rid of this easily and just use
     *     trackChanged().
     */
    virtual void selectedTrackChanged(const Composition *) { }


    /// Called from the Composition dtor.
    virtual void compositionDeleted(const Composition *) {
        m_compositionDeleted = true;
    }

    bool isCompositionDeleted() const { return m_compositionDeleted; }

protected:
    bool m_compositionDeleted;
};

}


#endif<|MERGE_RESOLUTION|>--- conflicted
+++ resolved
@@ -1018,21 +1018,13 @@
 
         void eraseEvent(Event *e);
 
-<<<<<<< HEAD
         iterator findTime(timeT t);
+        // ??? rename: findPreviousTime()
         iterator findNearestTime(timeT t);
 
         iterator findRealTime(RealTime t);
+        // ??? rename: findPreviousRealTime()
         iterator findNearestRealTime(RealTime t);
-=======
-        iterator findTime(timeT time);
-        // ??? rename: findPreviousTime()
-        iterator findNearestTime(timeT time);
-
-        iterator findRealTime(RealTime time);
-        // ??? rename: findPreviousRealTime()
-        iterator findNearestRealTime(RealTime time);
->>>>>>> 4924303e
 
         std::string getEventType() const { return m_eventType; }
 
